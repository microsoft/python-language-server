﻿<Project>
  <PropertyGroup>
    <TargetFramework>netstandard2.1</TargetFramework>
    <RootNamespace>Microsoft.Python.UnitTests.Core</RootNamespace>
    <AssemblyName>Microsoft.Python.UnitTests.Core</AssemblyName>
  </PropertyGroup>
  <Import Project="..\..\..\..\build\NetStandard.settings" />
  <Import Project="Sdk.props" Sdk="Microsoft.NET.Sdk" />
  <ItemGroup>
    <PackageReference Include="Ben.Demystifier" Version="0.1.4" />
<<<<<<< HEAD
    <PackageReference Include="FluentAssertions" Version="5.9.0" />
=======
    <PackageReference Include="FluentAssertions" Version="5.4.0" />
>>>>>>> 9d038912
    <PackageReference Include="MSTest.TestFramework" Version="2.0.0" />
    <PackageReference Include="MicroBuild.Core" Version="0.3.0">
      <PrivateAssets>all</PrivateAssets>
      <IncludeAssets>runtime; build; native; contentfiles; analyzers</IncludeAssets>
    </PackageReference>
  </ItemGroup>
  <Import Project="Sdk.targets" Sdk="Microsoft.NET.Sdk" />
  <Import Project="..\..\..\..\build\NetStandard.targets" />
</Project><|MERGE_RESOLUTION|>--- conflicted
+++ resolved
@@ -8,11 +8,7 @@
   <Import Project="Sdk.props" Sdk="Microsoft.NET.Sdk" />
   <ItemGroup>
     <PackageReference Include="Ben.Demystifier" Version="0.1.4" />
-<<<<<<< HEAD
-    <PackageReference Include="FluentAssertions" Version="5.9.0" />
-=======
     <PackageReference Include="FluentAssertions" Version="5.4.0" />
->>>>>>> 9d038912
     <PackageReference Include="MSTest.TestFramework" Version="2.0.0" />
     <PackageReference Include="MicroBuild.Core" Version="0.3.0">
       <PrivateAssets>all</PrivateAssets>
