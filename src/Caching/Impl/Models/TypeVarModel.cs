--- conflicted
+++ resolved
@@ -45,18 +45,11 @@
             };
         }
 
-<<<<<<< HEAD
         public override IMember Create(ModuleFactory mf, IPythonType declaringType) 
-            => new GenericTypeParameter(Name, 
-                Constraints.Select(mf.ConstructType).ToArray(), 
-                Bound, Covariant, Contravariant, mf.DefaultLocation);
-
-        public override void Populate(ModuleFactory mf, IPythonType declaringType) { }
-=======
-        protected override IMember ReConstruct(ModuleFactory mf, IPythonType declaringType) 
             => new GenericTypeParameter(Name, mf.Module,
                 Constraints.Select(mf.ConstructType).ToArray(), 
                 mf.ConstructType(Bound), Covariant, Contravariant, default);
->>>>>>> 252d3031
+
+        public override void Populate(ModuleFactory mf, IPythonType declaringType) { }
     }
 }