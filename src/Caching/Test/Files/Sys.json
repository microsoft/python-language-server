{
  "UniqueId": "sys(3.7)",
  "Documentation": "This module provides access to some objects used or maintained by the\ninterpreter and to functions that interact strongly with the interpreter.\n\nDynamic objects:\n\nargv -- command line arguments; argv[0] is the script pathname if known\npath -- module search path; path[0] is the script directory, else ''\nmodules -- dictionary of loaded modules\n\ndisplayhook -- called to show results in an interactive session\nexcepthook -- called to handle any uncaught exception other than SystemExit\n  To customize printing in an interactive session or to install a custom\n  top-level exception handler, assign other functions to replace these.\n\nstdin -- standard input file object; used by input()\nstdout -- standard output file object; used by print()\nstderr -- standard error object; used for error messages\n  By assigning other file objects (or objects that behave like files)\n  to these, it is possible to redirect all of the interpreter's I/O.\n\nlast_type -- type of last uncaught exception\nlast_value -- value of last uncaught exception\nlast_traceback -- traceback of last uncaught exception\n  These three are only available in an interactive session after a\n  traceback has been printed.\n\nStatic objects:\n\nbuiltin_module_names -- tuple of module names built into this interpreter\ncopyright -- copyright notice pertaining to this interpreter\nexec_prefix -- prefix used to find the machine-specific Python library\nexecutable -- absolute path of the executable binary of the Python interpreter\nfloat_info -- a struct sequence with information about the float implementation.\nfloat_repr_style -- string indicating the style of repr() output for floats\nhash_info -- a struct sequence with information about the hash algorithm.\nhexversion -- version information encoded as a single integer\nimplementation -- Python implementation information.\nint_info -- a struct sequence with information about the int implementation.\nmaxsize -- the largest supported length of containers.\nmaxunicode -- the value of the largest Unicode code point\nplatform -- platform identifier\nprefix -- prefix used to find the Python library\nthread_info -- a struct sequence with information about the thread implementation.\nversion -- the version of this interpreter as a string\nversion_info -- version information as a named tuple\ndllhandle -- [Windows only] integer handle of the Python DLL\nwinver -- [Windows only] version number of the Python DLL\n_enablelegacywindowsfsencoding -- [Windows only] \n__stdin__ -- the original stdin; don't touch!\n__stdout__ -- the original stdout; don't touch!\n__stderr__ -- the original stderr; don't touch!\n__displayhook__ -- the original displayhook; don't touch!\n__excepthook__ -- the original excepthook; don't touch!\n\nFunctions:\n\ndisplayhook() -- print an object to the screen, and save it in builtins._\nexcepthook() -- print an exception and its traceback to sys.stderr\nexc_info() -- return thread-safe information about the current exception\nexit() -- exit the interpreter by raising SystemExit\ngetdlopenflags() -- returns flags to be used for dlopen() calls\ngetprofile() -- get the global profiling function\ngetrefcount() -- return the reference count for an object (plus one :-)\ngetrecursionlimit() -- return the max recursion depth for the interpreter\ngetsizeof() -- return the size of an object in bytes\ngettrace() -- get the global debug tracing function\nsetcheckinterval() -- control how often the interpreter checks for events\nsetdlopenflags() -- set the flags to be used for dlopen() calls\nsetprofile() -- set the global profiling function\nsetrecursionlimit() -- set the max recursion depth for the interpreter\nsettrace() -- set the global debug tracing function\n",
  "Functions": [
    {
      "Documentation": "breakpointhook(*args, **kws)\n\nThis hook function is called by built-in breakpoint().\n",
      "Overloads": [
        {
          "Parameters": [],
          "ReturnType": null
        }
      ],
      "Attributes": 0,
      "Classes": [],
      "Functions": [],
      "Id": -1623088213,
      "Name": "__breakpointhook__",
      "IndexSpan": {
        "Start": 0,
        "Length": 0
      }
    },
    {
      "Documentation": "displayhook(object) -> None\n\nPrint an object to sys.stdout and also save it in builtins._\n",
      "Overloads": [
        {
          "Parameters": [],
          "ReturnType": null
        }
      ],
      "Attributes": 0,
      "Classes": [],
      "Functions": [],
      "Id": 629764782,
      "Name": "__displayhook__",
      "IndexSpan": {
        "Start": 0,
        "Length": 0
      }
    },
    {
      "Documentation": "excepthook(exctype, value, traceback) -> None\n\nHandle an exception by displaying it with a traceback on sys.stderr.\n",
      "Overloads": [
        {
          "Parameters": [],
          "ReturnType": null
        }
      ],
      "Attributes": 0,
      "Classes": [],
      "Functions": [],
      "Id": 1425218131,
      "Name": "__excepthook__",
      "IndexSpan": {
        "Start": 0,
        "Length": 0
      }
    },
    {
      "Documentation": null,
      "Overloads": [
        {
          "Parameters": [],
          "ReturnType": null
        }
      ],
      "Attributes": 0,
      "Classes": [],
      "Functions": [],
      "Id": -1727507378,
      "Name": "__interactivehook__",
      "IndexSpan": {
        "Start": 0,
        "Length": 0
      }
    },
    {
      "Documentation": "_clear_type_cache() -> None\nClear the internal type lookup cache.",
      "Overloads": [
        {
          "Parameters": [],
          "ReturnType": "i:__NoneType__"
        }
      ],
      "Attributes": 0,
      "Classes": [],
      "Functions": [],
      "Id": -1527505257,
      "Name": "_clear_type_cache",
      "IndexSpan": {
        "Start": 0,
        "Length": 0
      }
    },
    {
      "Documentation": "_current_frames() -> dictionary\n\nReturn a dictionary mapping each current thread T's thread id to T's\ncurrent stack frame.\n\nThis function should be used for specialized purposes only.",
      "Overloads": [
        {
          "Parameters": [],
          "ReturnType": "i:typing:Dict[int, typing:Any]"
        }
      ],
      "Attributes": 0,
      "Classes": [],
      "Functions": [],
      "Id": 813545300,
      "Name": "_current_frames",
      "IndexSpan": {
        "Start": 0,
        "Length": 0
      }
    },
    {
      "Documentation": "_debugmallocstats()\n\nPrint summary info to stderr about the state of\npymalloc's structures.\n\nIn Py_DEBUG mode, also perform some expensive internal consistency\nchecks.\n",
      "Overloads": [
        {
          "Parameters": [],
          "ReturnType": null
        }
      ],
      "Attributes": 0,
      "Classes": [],
      "Functions": [],
      "Id": -1370295892,
      "Name": "_debugmallocstats",
      "IndexSpan": {
        "Start": 0,
        "Length": 0
      }
    },
    {
      "Documentation": "_enablelegacywindowsfsencoding()\n\nChanges the default filesystem encoding to mbcs:replace for consistency\nwith earlier versions of Python. See PEP 529 for more information.\n\nThis is equivalent to defining the PYTHONLEGACYWINDOWSFSENCODING \nenvironment variable before launching Python.",
      "Overloads": [
        {
          "Parameters": [],
          "ReturnType": null
        }
      ],
      "Attributes": 0,
      "Classes": [],
      "Functions": [],
      "Id": 1047770159,
      "Name": "_enablelegacywindowsfsencoding",
      "IndexSpan": {
        "Start": 0,
        "Length": 0
      }
    },
    {
      "Documentation": "_getframe([depth]) -> frameobject\n\nReturn a frame object from the call stack.  If optional integer depth is\ngiven, return the frame object that many calls below the top of the stack.\nIf that is deeper than the call stack, ValueError is raised.  The default\nfor depth is zero, returning the frame at the top of the call stack.\n\nThis function should be used for internal and specialized\npurposes only.",
      "Overloads": [
        {
          "Parameters": [],
          "ReturnType": "i:types:FrameType"
        },
        {
          "Parameters": [
            {
              "Name": "depth",
              "Type": "t:int",
              "DefaultValue": null,
              "Kind": 0
            }
          ],
          "ReturnType": "i:types:FrameType"
        }
      ],
      "Attributes": 0,
      "Classes": [],
      "Functions": [],
      "Id": 1848744703,
      "Name": "_getframe",
      "IndexSpan": {
        "Start": 0,
        "Length": 0
      }
    },
    {
      "Documentation": "breakpointhook(*args, **kws)\n\nThis hook function is called by built-in breakpoint().\n",
      "Overloads": [
        {
          "Parameters": [
            {
              "Name": "args",
              "Type": null,
              "DefaultValue": null,
              "Kind": 1
            },
            {
              "Name": "kws",
              "Type": null,
              "DefaultValue": null,
              "Kind": 2
            }
          ],
          "ReturnType": null
        }
      ],
      "Attributes": 0,
      "Classes": [],
      "Functions": [],
      "Id": -1414470549,
      "Name": "breakpointhook",
      "IndexSpan": {
        "Start": 0,
        "Length": 0
      }
    },
    {
      "Documentation": "call_tracing(func, args) -> object\n\nCall func(*args), while tracing is enabled.  The tracing state is\nsaved, and restored afterwards.  This is intended to be called from\na debugger from a checkpoint, to recursively debug some other code.",
      "Overloads": [
        {
          "Parameters": [
            {
              "Name": "fn",
              "Type": null,
              "DefaultValue": null,
              "Kind": 0
            },
            {
              "Name": "args",
              "Type": "t:typing:Any",
              "DefaultValue": null,
              "Kind": 0
            }
          ],
          "ReturnType": "i:sys:_T"
        }
      ],
      "Attributes": 0,
      "Classes": [],
      "Functions": [],
      "Id": -1158985352,
      "Name": "call_tracing",
      "IndexSpan": {
        "Start": 0,
        "Length": 0
      }
    },
    {
      "Documentation": "callstats() -> tuple of integers\n\nReturn a tuple of function call statistics, if CALL_PROFILE was defined\nwhen Python was built.  Otherwise, return None.\n\nWhen enabled, this function returns detailed, implementation-specific\ndetails about the number of function calls executed. The return value is\na 11-tuple where the entries in the tuple are counts of:\n0. all function calls\n1. calls to PyFunction_Type objects\n2. PyFunction calls that do not create an argument tuple\n3. PyFunction calls that do not create an argument tuple\n   and bypass PyEval_EvalCodeEx()\n4. PyMethod calls\n5. PyMethod calls on bound methods\n6. PyType calls\n7. PyCFunction calls\n8. generator calls\n9. All other calls\n10. Number of stack pops performed by call_function()",
      "Overloads": [
        {
          "Parameters": [],
          "ReturnType": null
        }
      ],
      "Attributes": 0,
      "Classes": [],
      "Functions": [],
      "Id": -1252442422,
      "Name": "callstats",
      "IndexSpan": {
        "Start": 0,
        "Length": 0
      }
    },
    {
      "Documentation": "displayhook(object) -> None\n\nPrint an object to sys.stdout and also save it in builtins._\n",
      "Overloads": [
        {
          "Parameters": [
            {
              "Name": "value",
              "Type": "t:int",
              "DefaultValue": null,
              "Kind": 0
            }
          ],
          "ReturnType": "i:__NoneType__"
        }
      ],
      "Attributes": 0,
      "Classes": [],
      "Functions": [],
      "Id": 388872302,
      "Name": "displayhook",
      "IndexSpan": {
        "Start": 0,
        "Length": 0
      }
    },
    {
      "Documentation": "exc_info() -> (type, value, traceback)\n\nReturn information about the most recent exception caught by an except\nclause in the current stack frame or in an older stack frame.",
      "Overloads": [
        {
          "Parameters": [],
          "ReturnType": "i:typing:Tuple[typing:Type[BaseException], BaseException, types:TracebackType]"
        }
      ],
      "Attributes": 0,
      "Classes": [],
      "Functions": [],
      "Id": -935045484,
      "Name": "exc_info",
      "IndexSpan": {
        "Start": 0,
        "Length": 0
      }
    },
    {
      "Documentation": "excepthook(exctype, value, traceback) -> None\n\nHandle an exception by displaying it with a traceback on sys.stderr.\n",
      "Overloads": [
        {
          "Parameters": [
            {
              "Name": "type_",
              "Type": "t:typing:Type[BaseException]",
              "DefaultValue": null,
              "Kind": 0
            },
            {
              "Name": "value",
              "Type": "t:BaseException",
              "DefaultValue": null,
              "Kind": 0
            },
            {
              "Name": "traceback",
              "Type": "t:types:TracebackType",
              "DefaultValue": null,
              "Kind": 0
            }
          ],
          "ReturnType": "i:__NoneType__"
        }
      ],
      "Attributes": 0,
      "Classes": [],
      "Functions": [],
      "Id": 305517843,
      "Name": "excepthook",
      "IndexSpan": {
        "Start": 0,
        "Length": 0
      }
    },
    {
      "Documentation": "exit([status])\n\nExit the interpreter by raising SystemExit(status).\nIf the status is omitted or None, it defaults to zero (i.e., success).\nIf the status is an integer, it will be used as the system exit status.\nIf it is another kind of object, it will be printed and the system\nexit status will be one (i.e., failure).",
      "Overloads": [
        {
          "Parameters": [
            {
              "Name": "arg",
              "Type": "t:object",
              "DefaultValue": "i:ellipsis",
              "Kind": 0
            }
          ],
          "ReturnType": null
        }
      ],
      "Attributes": 0,
      "Classes": [],
      "Functions": [],
      "Id": 24368565,
      "Name": "exit",
      "IndexSpan": {
        "Start": 0,
        "Length": 0
      }
    },
    {
      "Documentation": "get_asyncgen_hooks()\n\nReturn a namedtuple of installed asynchronous generators hooks (firstiter, finalizer).",
      "Overloads": [
        {
          "Parameters": [],
          "ReturnType": null
        }
      ],
      "Attributes": 0,
      "Classes": [],
      "Functions": [],
      "Id": -932626587,
      "Name": "get_asyncgen_hooks",
      "IndexSpan": {
        "Start": 0,
        "Length": 0
      }
    },
    {
      "Documentation": "Check status of origin tracking for coroutine objects in this thread.",
      "Overloads": [
        {
          "Parameters": [],
          "ReturnType": null
        }
      ],
      "Attributes": 0,
      "Classes": [],
      "Functions": [],
      "Id": 1605124845,
      "Name": "get_coroutine_origin_tracking_depth",
      "IndexSpan": {
        "Start": 0,
        "Length": 0
      }
    },
    {
      "Documentation": "get_coroutine_wrapper()\n\nReturn the wrapper for coroutine objects set by sys.set_coroutine_wrapper.",
      "Overloads": [
        {
          "Parameters": [],
          "ReturnType": null
        }
      ],
      "Attributes": 0,
      "Classes": [],
      "Functions": [],
      "Id": -1829443124,
      "Name": "get_coroutine_wrapper",
      "IndexSpan": {
        "Start": 0,
        "Length": 0
      }
    },
    {
      "Documentation": "getallocatedblocks() -> integer\n\nReturn the number of memory blocks currently allocated, regardless of their\nsize.",
      "Overloads": [
        {
          "Parameters": [],
          "ReturnType": "i:int"
        }
      ],
      "Attributes": 0,
      "Classes": [],
      "Functions": [],
      "Id": -1953654962,
      "Name": "getallocatedblocks",
      "IndexSpan": {
        "Start": 0,
        "Length": 0
      }
    },
    {
      "Documentation": "getcheckinterval() -> current check interval; see setcheckinterval().",
      "Overloads": [
        {
          "Parameters": [],
          "ReturnType": "i:int"
        }
      ],
      "Attributes": 0,
      "Classes": [],
      "Functions": [],
      "Id": 2065023054,
      "Name": "getcheckinterval",
      "IndexSpan": {
        "Start": 0,
        "Length": 0
      }
    },
    {
      "Documentation": "getdefaultencoding() -> string\n\nReturn the current default string encoding used by the Unicode \nimplementation.",
      "Overloads": [
        {
          "Parameters": [],
          "ReturnType": "i:str"
        }
      ],
      "Attributes": 0,
      "Classes": [],
      "Functions": [],
      "Id": 1935348949,
      "Name": "getdefaultencoding",
      "IndexSpan": {
        "Start": 0,
        "Length": 0
      }
    },
    {
      "Documentation": "getfilesystemencodeerrors() -> string\n\nReturn the error mode used to convert Unicode filenames in\noperating system filenames.",
      "Overloads": [
        {
          "Parameters": [],
          "ReturnType": "i:str"
        }
      ],
      "Attributes": 0,
      "Classes": [],
      "Functions": [],
      "Id": 346962379,
      "Name": "getfilesystemencodeerrors",
      "IndexSpan": {
        "Start": 0,
        "Length": 0
      }
    },
    {
      "Documentation": "getfilesystemencoding() -> string\n\nReturn the encoding used to convert Unicode filenames in\noperating system filenames.",
      "Overloads": [
        {
          "Parameters": [],
          "ReturnType": "i:str"
        }
      ],
      "Attributes": 0,
      "Classes": [],
      "Functions": [],
      "Id": -946006243,
      "Name": "getfilesystemencoding",
      "IndexSpan": {
        "Start": 0,
        "Length": 0
      }
    },
    {
      "Documentation": "getprofile()\n\nReturn the profiling function set with sys.setprofile.\nSee the profiler chapter in the library manual.",
      "Overloads": [
        {
          "Parameters": [],
          "ReturnType": null
        }
      ],
      "Attributes": 0,
      "Classes": [],
      "Functions": [],
      "Id": 682573034,
      "Name": "getprofile",
      "IndexSpan": {
        "Start": 0,
        "Length": 0
      }
    },
    {
      "Documentation": "getrecursionlimit()\n\nReturn the current value of the recursion limit, the maximum depth\nof the Python interpreter stack.  This limit prevents infinite\nrecursion from causing an overflow of the C stack and crashing Python.",
      "Overloads": [
        {
          "Parameters": [],
          "ReturnType": "i:int"
        }
      ],
      "Attributes": 0,
      "Classes": [],
      "Functions": [],
      "Id": 949225272,
      "Name": "getrecursionlimit",
      "IndexSpan": {
        "Start": 0,
        "Length": 0
      }
    },
    {
      "Documentation": "getrefcount(object) -> integer\n\nReturn the reference count of object.  The count returned is generally\none higher than you might expect, because it includes the (temporary)\nreference as an argument to getrefcount().",
      "Overloads": [
        {
          "Parameters": [
            {
              "Name": "arg",
              "Type": "t:typing:Any",
              "DefaultValue": null,
              "Kind": 0
            }
          ],
          "ReturnType": "i:int"
        }
      ],
      "Attributes": 0,
      "Classes": [],
      "Functions": [],
      "Id": -37310149,
      "Name": "getrefcount",
      "IndexSpan": {
        "Start": 0,
        "Length": 0
      }
    },
    {
      "Documentation": "getsizeof(object, default) -> int\n\nReturn the size of object in bytes.",
      "Overloads": [
        {
          "Parameters": [
            {
              "Name": "obj",
              "Type": "t:object",
              "DefaultValue": null,
              "Kind": 0
            }
          ],
          "ReturnType": "i:int"
        },
        {
          "Parameters": [
            {
              "Name": "obj",
              "Type": "t:object",
              "DefaultValue": null,
              "Kind": 0
            },
            {
              "Name": "default",
              "Type": "t:int",
              "DefaultValue": null,
              "Kind": 0
            }
          ],
          "ReturnType": "i:int"
        }
      ],
      "Attributes": 0,
      "Classes": [],
      "Functions": [],
      "Id": 1485394487,
      "Name": "getsizeof",
      "IndexSpan": {
        "Start": 0,
        "Length": 0
      }
    },
    {
      "Documentation": "getswitchinterval() -> current thread switch interval; see setswitchinterval().",
      "Overloads": [
        {
          "Parameters": [],
          "ReturnType": "i:float"
        }
      ],
      "Attributes": 0,
      "Classes": [],
      "Functions": [],
      "Id": -1633191528,
      "Name": "getswitchinterval",
      "IndexSpan": {
        "Start": 0,
        "Length": 0
      }
    },
    {
      "Documentation": "gettrace()\n\nReturn the global debug tracing function set with sys.settrace.\nSee the debugger chapter in the library manual.",
      "Overloads": [
        {
          "Parameters": [],
          "ReturnType": null
        }
      ],
      "Attributes": 0,
      "Classes": [],
      "Functions": [],
      "Id": -920747834,
      "Name": "gettrace",
      "IndexSpan": {
        "Start": 0,
        "Length": 0
      }
    },
    {
      "Documentation": "getwindowsversion()\n\nReturn information about the running version of Windows as a named tuple.\nThe members are named: major, minor, build, platform, service_pack,\nservice_pack_major, service_pack_minor, suite_mask, and product_type. For\nbackward compatibility, only the first 5 items are available by indexing.\nAll elements are numbers, except service_pack and platform_type which are\nstrings, and platform_version which is a 3-tuple. Platform is always 2.\nProduct_type may be 1 for a workstation, 2 for a domain controller, 3 for a\nserver. Platform_version is a 3-tuple containing a version number that is\nintended for identifying the OS rather than feature detection.",
      "Overloads": [
        {
          "Parameters": [],
          "ReturnType": "i:sys:_WinVersion"
        }
      ],
      "Attributes": 0,
      "Classes": [],
      "Functions": [],
      "Id": -1280212332,
      "Name": "getwindowsversion",
      "IndexSpan": {
        "Start": 0,
        "Length": 0
      }
    },
    {
      "Documentation": "intern(string) -> string\n\n``Intern'' the given string.  This enters the string in the (global)\ntable of interned strings whose purpose is to speed up dictionary lookups.\nReturn the string itself or the previously interned string object with the\nsame value.",
      "Overloads": [
        {
          "Parameters": [
            {
              "Name": "string",
              "Type": "t:str",
              "DefaultValue": null,
              "Kind": 0
            }
          ],
          "ReturnType": "i:str"
        }
      ],
      "Attributes": 0,
      "Classes": [],
      "Functions": [],
      "Id": 2048952809,
      "Name": "intern",
      "IndexSpan": {
        "Start": 0,
        "Length": 0
      }
    },
    {
      "Documentation": "is_finalizing()\nReturn True if Python is exiting.",
      "Overloads": [
        {
          "Parameters": [],
          "ReturnType": "i:bool"
        }
      ],
      "Attributes": 0,
      "Classes": [],
      "Functions": [],
      "Id": 1710543065,
      "Name": "is_finalizing",
      "IndexSpan": {
        "Start": 0,
        "Length": 0
      }
    },
    {
      "Documentation": "set_asyncgen_hooks(*, firstiter=None, finalizer=None)\n\nSet a finalizer for async generators objects.",
      "Overloads": [
        {
          "Parameters": [
            {
              "Name": "",
              "Type": null,
              "DefaultValue": null,
              "Kind": 1
            },
            {
              "Name": "firstiter",
              "Type": null,
              "DefaultValue": null,
              "Kind": 3
            },
            {
              "Name": "finalizer",
              "Type": null,
              "DefaultValue": null,
              "Kind": 3
            }
          ],
          "ReturnType": null
        }
      ],
      "Attributes": 0,
      "Classes": [],
      "Functions": [],
      "Id": -12592935,
      "Name": "set_asyncgen_hooks",
      "IndexSpan": {
        "Start": 0,
        "Length": 0
      }
    },
    {
      "Documentation": "Enable or disable origin tracking for coroutine objects in this thread.\n\nCoroutine objects will track 'depth' frames of traceback information about\nwhere they came from, available in their cr_origin attribute. Set depth of 0\nto disable.",
      "Overloads": [
        {
          "Parameters": [
            {
              "Name": "depth",
              "Type": null,
              "DefaultValue": null,
              "Kind": 0
            }
          ],
          "ReturnType": null
        }
      ],
      "Attributes": 0,
      "Classes": [],
      "Functions": [],
      "Id": 836059129,
      "Name": "set_coroutine_origin_tracking_depth",
      "IndexSpan": {
        "Start": 0,
        "Length": 0
      }
    },
    {
      "Documentation": "set_coroutine_wrapper(wrapper)\n\nSet a wrapper for coroutine objects.",
      "Overloads": [
        {
          "Parameters": [
            {
              "Name": "wrapper",
              "Type": null,
              "DefaultValue": null,
              "Kind": 0
            }
          ],
          "ReturnType": null
        }
      ],
      "Attributes": 0,
      "Classes": [],
      "Functions": [],
      "Id": 706767832,
      "Name": "set_coroutine_wrapper",
      "IndexSpan": {
        "Start": 0,
        "Length": 0
      }
    },
    {
      "Documentation": "setcheckinterval(n)\n\nTell the Python interpreter to check for asynchronous events every\nn instructions.  This also affects how often thread switches occur.",
      "Overloads": [
        {
          "Parameters": [
            {
              "Name": "interval",
              "Type": "t:int",
              "DefaultValue": null,
              "Kind": 0
            }
          ],
          "ReturnType": "i:__NoneType__"
        }
      ],
      "Attributes": 0,
      "Classes": [],
      "Functions": [],
      "Id": 233580226,
      "Name": "setcheckinterval",
      "IndexSpan": {
        "Start": 0,
        "Length": 0
      }
    },
    {
      "Documentation": "setprofile(function)\n\nSet the profiling function.  It will be called on each function call\nand return.  See the profiler chapter in the library manual.",
      "Overloads": [
        {
          "Parameters": [
            {
              "Name": "profilefunc",
              "Type": null,
              "DefaultValue": null,
              "Kind": 0
            }
          ],
          "ReturnType": "i:__NoneType__"
        }
      ],
      "Attributes": 0,
      "Classes": [],
      "Functions": [],
      "Id": -1675589026,
      "Name": "setprofile",
      "IndexSpan": {
        "Start": 0,
        "Length": 0
      }
    },
    {
      "Documentation": "setrecursionlimit(n)\n\nSet the maximum depth of the Python interpreter stack to n.  This\nlimit prevents infinite recursion from causing an overflow of the C\nstack and crashing Python.  The highest possible limit is platform-\ndependent.",
      "Overloads": [
        {
          "Parameters": [
            {
              "Name": "limit",
              "Type": "t:int",
              "DefaultValue": null,
              "Kind": 0
            }
          ],
          "ReturnType": "i:__NoneType__"
        }
      ],
      "Attributes": 0,
      "Classes": [],
      "Functions": [],
      "Id": 9072452,
      "Name": "setrecursionlimit",
      "IndexSpan": {
        "Start": 0,
        "Length": 0
      }
    },
    {
      "Documentation": "setswitchinterval(n)\n\nSet the ideal thread switching delay inside the Python interpreter\nThe actual frequency of switching threads can be lower if the\ninterpreter executes long sequences of uninterruptible code\n(this is implementation-specific and workload-dependent).\n\nThe parameter must represent the desired switching delay in seconds\nA typical value is 0.005 (5 milliseconds).",
      "Overloads": [
        {
          "Parameters": [
            {
              "Name": "interval",
              "Type": "t:float",
              "DefaultValue": null,
              "Kind": 0
            }
          ],
          "ReturnType": "i:__NoneType__"
        }
      ],
      "Attributes": 0,
      "Classes": [],
      "Functions": [],
      "Id": 1721622948,
      "Name": "setswitchinterval",
      "IndexSpan": {
        "Start": 0,
        "Length": 0
      }
    },
    {
      "Documentation": "settrace(function)\n\nSet the global debug tracing function.  It will be called on each\nfunction call.  See the debugger chapter in the library manual.",
      "Overloads": [
        {
          "Parameters": [
            {
              "Name": "tracefunc",
              "Type": null,
              "DefaultValue": null,
              "Kind": 0
            }
          ],
          "ReturnType": "i:__NoneType__"
        }
      ],
      "Attributes": 0,
      "Classes": [],
      "Functions": [],
      "Id": -1481860294,
      "Name": "settrace",
      "IndexSpan": {
        "Start": 0,
        "Length": 0
      }
    },
    {
      "Documentation": null,
      "Overloads": [
        {
          "Parameters": [],
          "ReturnType": "i:int"
        }
      ],
      "Attributes": 0,
      "Classes": [],
      "Functions": [],
      "Id": 503242166,
      "Name": "getdlopenflags",
      "IndexSpan": {
        "Start": 0,
        "Length": 0
      }
    },
    {
      "Documentation": null,
      "Overloads": [
        {
          "Parameters": [
            {
              "Name": "n",
              "Type": "t:int",
              "DefaultValue": null,
              "Kind": 0
            }
          ],
          "ReturnType": "i:__NoneType__"
        }
      ],
      "Attributes": 0,
      "Classes": [],
      "Functions": [],
      "Id": -1268494038,
      "Name": "setdlopenflags",
      "IndexSpan": {
        "Start": 0,
        "Length": 0
      }
    },
    {
      "Documentation": null,
      "Overloads": [
        {
          "Parameters": [
            {
              "Name": "on_flag",
              "Type": "t:bool",
              "DefaultValue": null,
              "Kind": 0
            }
          ],
          "ReturnType": "i:__NoneType__"
        }
      ],
      "Attributes": 0,
      "Classes": [],
      "Functions": [],
      "Id": 1891924589,
      "Name": "settscdump",
      "IndexSpan": {
        "Start": 0,
        "Length": 0
      }
    },
    {
      "Documentation": null,
      "Overloads": [
        {
          "Parameters": [],
          "ReturnType": "i:int"
        }
      ],
      "Attributes": 0,
      "Classes": [],
      "Functions": [],
      "Id": -1618095583,
      "Name": "gettotalrefcount",
      "IndexSpan": {
        "Start": 0,
        "Length": 0
      }
    }
  ],
  "Variables": [
    {
      "Value": "p:_io",
      "Id": 668243680,
      "Name": "_mod__io",
      "IndexSpan": {
        "Start": 0,
        "Length": 0
      }
    },
    {
      "Value": "p:builtins",
      "Id": -1070584715,
      "Name": "_mod_builtins",
      "IndexSpan": {
        "Start": 0,
        "Length": 0
      }
    },
    {
      "Value": "p:types",
      "Id": -2043043116,
      "Name": "_mod_types",
      "IndexSpan": {
        "Start": 0,
        "Length": 0
      }
    },
    {
      "Value": "i:str",
      "Id": -1636005055,
      "Name": "__doc__",
      "IndexSpan": {
        "Start": 0,
        "Length": 0
      }
    },
    {
      "Value": "i:str",
      "Id": 1097116834,
      "Name": "__name__",
      "IndexSpan": {
        "Start": 0,
        "Length": 0
      }
    },
    {
      "Value": "i:str",
      "Id": 75395663,
      "Name": "__package__",
      "IndexSpan": {
        "Start": 0,
        "Length": 0
      }
    },
    {
      "Value": "i:_io:TextIOWrapper",
      "Id": 1612032761,
      "Name": "__stderr__",
      "IndexSpan": {
        "Start": 0,
        "Length": 0
      }
    },
    {
      "Value": "i:_io:TextIOWrapper",
      "Id": 329210449,
      "Name": "__stdin__",
      "IndexSpan": {
        "Start": 0,
        "Length": 0
      }
    },
    {
      "Value": "i:_io:TextIOWrapper",
      "Id": 1621359266,
      "Name": "__stdout__",
      "IndexSpan": {
        "Start": 0,
        "Length": 0
      }
    },
    {
      "Value": "i:str",
      "Id": 677051350,
      "Name": "_framework",
      "IndexSpan": {
        "Start": 0,
        "Length": 0
      }
    },
    {
      "Value": "i:tuple",
      "Id": 24173482,
      "Name": "_git",
      "IndexSpan": {
        "Start": 0,
        "Length": 0
      }
    },
    {
      "Value": "i:NoneType",
      "Id": 749413383,
      "Name": "_home",
      "IndexSpan": {
        "Start": 0,
        "Length": 0
      }
    },
    {
      "Value": "i:typing:Dict[typing:Any, typing:Any]",
      "Id": 1595009614,
      "Name": "_xoptions",
      "IndexSpan": {
        "Start": 0,
        "Length": 0
      }
    },
    {
      "Value": "i:int",
      "Id": 1834311484,
      "Name": "api_version",
      "IndexSpan": {
        "Start": 0,
        "Length": 0
      }
    },
    {
      "Value": "i:typing:List[str]",
      "Id": 24243575,
      "Name": "argv",
      "IndexSpan": {
        "Start": 0,
        "Length": 0
      }
    },
    {
      "Value": "i:str",
      "Id": 1664944041,
      "Name": "base_exec_prefix",
      "IndexSpan": {
        "Start": 0,
        "Length": 0
      }
    },
    {
      "Value": "i:str",
      "Id": 1039099721,
      "Name": "base_prefix",
      "IndexSpan": {
        "Start": 0,
        "Length": 0
      }
    },
    {
      "Value": "i:typing:Sequence[str]",
      "Id": 1963179240,
      "Name": "builtin_module_names",
      "IndexSpan": {
        "Start": 0,
        "Length": 0
      }
    },
    {
      "Value": "i:str",
      "Id": 2033693967,
      "Name": "byteorder",
      "IndexSpan": {
        "Start": 0,
        "Length": 0
      }
    },
    {
      "Value": "i:str",
      "Id": 1298046352,
      "Name": "copyright",
      "IndexSpan": {
        "Start": 0,
        "Length": 0
      }
    },
    {
      "Value": "i:int",
      "Id": -1200168491,
      "Name": "dllhandle",
      "IndexSpan": {
        "Start": 0,
        "Length": 0
      }
    },
    {
      "Value": "i:bool",
      "Id": 1675585612,
      "Name": "dont_write_bytecode",
      "IndexSpan": {
        "Start": 0,
        "Length": 0
      }
    },
    {
      "Value": "i:str",
      "Id": 62274953,
      "Name": "exec_prefix",
      "IndexSpan": {
        "Start": 0,
        "Length": 0
      }
    },
    {
      "Value": "i:str",
      "Id": -2135911519,
      "Name": "executable",
      "IndexSpan": {
        "Start": 0,
        "Length": 0
      }
    },
    {
      "Value": "i:str",
      "Id": 92603457,
      "Name": "float_repr_style",
      "IndexSpan": {
        "Start": 0,
        "Length": 0
      }
    },
    {
      "Value": "i:int",
      "Id": -471599948,
      "Name": "hexversion",
      "IndexSpan": {
        "Start": 0,
        "Length": 0
      }
    },
    {
      "Value": "i:sys:_implementation",
      "Id": 1997289353,
      "Name": "implementation",
      "IndexSpan": {
        "Start": 0,
        "Length": 0
      }
    },
    {
      "Value": "i:int",
      "Id": -2020000914,
      "Name": "maxsize",
      "IndexSpan": {
        "Start": 0,
        "Length": 0
      }
    },
    {
      "Value": "i:int",
      "Id": 842058832,
      "Name": "maxunicode",
      "IndexSpan": {
        "Start": 0,
        "Length": 0
      }
    },
    {
      "Value": "i:typing:List[importlib.abc:MetaPathFinder]",
      "Id": -1294259224,
      "Name": "meta_path",
      "IndexSpan": {
        "Start": 0,
        "Length": 0
      }
    },
    {
      "Value": "i:typing:Dict[str, _importlib_modulespec:ModuleType]",
      "Id": -1637601392,
      "Name": "modules",
      "IndexSpan": {
        "Start": 0,
        "Length": 0
      }
    },
    {
      "Value": "i:typing:List[str]",
      "Id": 24674492,
      "Name": "path",
      "IndexSpan": {
        "Start": 0,
        "Length": 0
      }
    },
    {
      "Value": "i:typing:List[typing:Any]",
      "Id": -1506404755,
      "Name": "path_hooks",
      "IndexSpan": {
        "Start": 0,
        "Length": 0
      }
    },
    {
      "Value": "i:typing:Dict[str, typing:Any]",
      "Id": 376899064,
      "Name": "path_importer_cache",
      "IndexSpan": {
        "Start": 0,
        "Length": 0
      }
    },
    {
      "Value": "i:str",
      "Id": -1042062966,
      "Name": "platform",
      "IndexSpan": {
        "Start": 0,
        "Length": 0
      }
    },
    {
      "Value": "i:str",
      "Id": -2042362519,
      "Name": "prefix",
      "IndexSpan": {
        "Start": 0,
        "Length": 0
      }
    },
    {
      "Value": "i:_io:TextIOWrapper",
      "Id": -1954658503,
      "Name": "stderr",
      "IndexSpan": {
        "Start": 0,
        "Length": 0
      }
    },
    {
      "Value": "i:_io:TextIOWrapper",
      "Id": 768230609,
      "Name": "stdin",
      "IndexSpan": {
        "Start": 0,
        "Length": 0
      }
    },
    {
      "Value": "i:_io:TextIOWrapper",
      "Id": -1954648798,
      "Name": "stdout",
      "IndexSpan": {
        "Start": 0,
        "Length": 0
      }
    },
    {
      "Value": "i:str",
      "Id": 1781540065,
      "Name": "version",
      "IndexSpan": {
        "Start": 0,
        "Length": 0
      }
    },
    {
      "Value": "i:list",
      "Id": -707130143,
      "Name": "warnoptions",
      "IndexSpan": {
        "Start": 0,
        "Length": 0
      }
    },
    {
      "Value": "i:str",
      "Id": -1849986786,
      "Name": "winver",
      "IndexSpan": {
        "Start": 0,
        "Length": 0
      }
    },
    {
      "Value": "i:sys:__float_info",
      "Id": 602612744,
      "Name": "float_info",
      "IndexSpan": {
        "Start": 0,
        "Length": 0
      }
    },
    {
      "Value": "i:sys:__hash_info",
      "Id": 84475656,
      "Name": "hash_info",
      "IndexSpan": {
        "Start": 0,
        "Length": 0
      }
    },
    {
      "Value": "i:sys:__int_info",
      "Id": 1942821909,
      "Name": "int_info",
      "IndexSpan": {
        "Start": 0,
        "Length": 0
      }
    },
    {
      "Value": "i:sys:__thread_info",
      "Id": 604643660,
      "Name": "thread_info",
      "IndexSpan": {
        "Start": 0,
        "Length": 0
      }
    },
    {
      "Value": "i:sys:__version_info",
      "Id": 1738857804,
      "Name": "version_info",
      "IndexSpan": {
        "Start": 0,
        "Length": 0
      }
    },
    {
      "Value": "i:str",
      "Id": -1483247562,
      "Name": "abiflags",
      "IndexSpan": {
        "Start": 0,
        "Length": 0
      }
    },
    {
      "Value": "t:BaseException",
      "Id": 1788480780,
      "Name": "last_type",
      "IndexSpan": {
        "Start": 0,
        "Length": 0
      }
    },
    {
      "Value": "i:BaseException",
      "Id": -390541857,
      "Name": "last_value",
      "IndexSpan": {
        "Start": 0,
        "Length": 0
      }
    },
    {
      "Value": "i:types:TracebackType",
      "Id": 2060329242,
      "Name": "last_traceback",
      "IndexSpan": {
        "Start": 0,
        "Length": 0
      }
    },
    {
      "Value": "i:str",
      "Id": 796439,
      "Name": "ps1",
      "IndexSpan": {
        "Start": 0,
        "Length": 0
      }
    },
    {
      "Value": "i:str",
      "Id": 796440,
      "Name": "ps2",
      "IndexSpan": {
        "Start": 0,
        "Length": 0
      }
    },
    {
      "Value": "i:typing:Tuple[str, str, str]",
      "Id": -1174870545,
      "Name": "subversion",
      "IndexSpan": {
        "Start": 0,
        "Length": 0
      }
    },
    {
      "Value": "i:int",
      "Id": -779061402,
      "Name": "tracebacklimit",
      "IndexSpan": {
        "Start": 0,
        "Length": 0
      }
    }
  ],
  "Classes": [
    {
      "Documentation": "sys.flags\n\nFlags provided through command line arguments or environment vars.",
      "Bases": [
        "t:tuple",
        "t:object"
      ],
      "Methods": [
        {
          "Documentation": "Return self+value.",
          "Overloads": [
            {
              "Parameters": [
                {
                  "Name": "self",
                  "Type": null,
                  "DefaultValue": null,
                  "Kind": 0
                },
                {
                  "Name": "value",
                  "Type": null,
                  "DefaultValue": null,
                  "Kind": 0
                }
              ],
              "ReturnType": null
            }
          ],
          "Attributes": 0,
          "Classes": [],
          "Functions": [],
          "Id": -1639102358,
          "Name": "__add__",
          "IndexSpan": {
            "Start": 0,
            "Length": 0
          }
        },
        {
          "Documentation": "Return key in self.",
          "Overloads": [
            {
              "Parameters": [
                {
                  "Name": "self",
                  "Type": null,
                  "DefaultValue": null,
                  "Kind": 0
                },
                {
                  "Name": "key",
                  "Type": null,
                  "DefaultValue": null,
                  "Kind": 0
                }
              ],
              "ReturnType": "i:bool"
            }
          ],
          "Attributes": 0,
          "Classes": [],
          "Functions": [],
          "Id": -1841774666,
          "Name": "__contains__",
          "IndexSpan": {
            "Start": 0,
            "Length": 0
          }
        },
        {
          "Documentation": "Return self[key].",
          "Overloads": [
            {
              "Parameters": [
                {
                  "Name": "self",
                  "Type": null,
                  "DefaultValue": null,
                  "Kind": 0
                },
                {
                  "Name": "key",
                  "Type": null,
                  "DefaultValue": null,
                  "Kind": 0
                }
              ],
              "ReturnType": null
            }
          ],
          "Attributes": 0,
          "Classes": [],
          "Functions": [],
          "Id": -293179214,
          "Name": "__getitem__",
          "IndexSpan": {
            "Start": 0,
            "Length": 0
          }
        },
        {
          "Documentation": null,
          "Overloads": [
            {
              "Parameters": [
                {
                  "Name": "self",
                  "Type": null,
                  "DefaultValue": null,
                  "Kind": 0
                }
              ],
              "ReturnType": "i:tuple"
            }
          ],
          "Attributes": 0,
          "Classes": [],
          "Functions": [],
          "Id": -488627138,
          "Name": "__getnewargs__",
          "IndexSpan": {
            "Start": 0,
            "Length": 0
          }
        },
        {
          "Documentation": "Implement iter(self).",
          "Overloads": [
            {
              "Parameters": [
                {
                  "Name": "self",
                  "Type": null,
                  "DefaultValue": null,
                  "Kind": 0
                }
              ],
              "ReturnType": null
            }
          ],
          "Attributes": 0,
          "Classes": [],
          "Functions": [],
          "Id": 971292143,
          "Name": "__iter__",
          "IndexSpan": {
            "Start": 0,
            "Length": 0
          }
        },
        {
          "Documentation": "Return len(self).",
          "Overloads": [
            {
              "Parameters": [
                {
                  "Name": "self",
                  "Type": null,
                  "DefaultValue": null,
                  "Kind": 0
                }
              ],
              "ReturnType": "i:int"
            }
          ],
          "Attributes": 0,
          "Classes": [],
          "Functions": [],
          "Id": -1628904226,
          "Name": "__len__",
          "IndexSpan": {
            "Start": 0,
            "Length": 0
          }
        },
        {
          "Documentation": "Return self*value.",
          "Overloads": [
            {
              "Parameters": [
                {
                  "Name": "self",
                  "Type": null,
                  "DefaultValue": null,
                  "Kind": 0
                },
                {
                  "Name": "value",
                  "Type": null,
                  "DefaultValue": null,
                  "Kind": 0
                }
              ],
              "ReturnType": null
            }
          ],
          "Attributes": 0,
          "Classes": [],
          "Functions": [],
          "Id": -1627505971,
          "Name": "__mul__",
          "IndexSpan": {
            "Start": 0,
            "Length": 0
          }
        },
        {
          "Documentation": "Return value*self.",
          "Overloads": [
            {
              "Parameters": [
                {
                  "Name": "self",
                  "Type": null,
                  "DefaultValue": null,
                  "Kind": 0
                },
                {
                  "Name": "value",
                  "Type": null,
                  "DefaultValue": null,
                  "Kind": 0
                }
              ],
              "ReturnType": null
            }
          ],
          "Attributes": 0,
          "Classes": [],
          "Functions": [],
          "Id": 1222960745,
          "Name": "__rmul__",
          "IndexSpan": {
            "Start": 0,
            "Length": 0
          }
        },
        {
          "Documentation": "Return number of occurrences of value.",
          "Overloads": [
            {
              "Parameters": [
                {
                  "Name": "self",
                  "Type": null,
                  "DefaultValue": null,
                  "Kind": 0
                },
                {
                  "Name": "value",
                  "Type": null,
                  "DefaultValue": null,
                  "Kind": 0
                }
              ],
              "ReturnType": null
            }
          ],
          "Attributes": 0,
          "Classes": [],
          "Functions": [],
          "Id": 753321816,
          "Name": "count",
          "IndexSpan": {
            "Start": 0,
            "Length": 0
          }
        },
        {
          "Documentation": "Return first index of value.\n\nRaises ValueError if the value is not present.",
          "Overloads": [
            {
              "Parameters": [
                {
                  "Name": "self",
                  "Type": null,
                  "DefaultValue": null,
                  "Kind": 0
                },
                {
                  "Name": "value",
                  "Type": null,
                  "DefaultValue": null,
                  "Kind": 0
                },
                {
                  "Name": "start",
                  "Type": null,
                  "DefaultValue": null,
                  "Kind": 0
                },
                {
                  "Name": "stop",
                  "Type": null,
                  "DefaultValue": null,
                  "Kind": 0
                }
              ],
              "ReturnType": null
            }
          ],
          "Attributes": 0,
          "Classes": [],
          "Functions": [],
          "Id": 758816539,
          "Name": "index",
          "IndexSpan": {
            "Start": 0,
            "Length": 0
          }
        }
      ],
      "Properties": [],
      "Fields": [
        {
          "Value": "i:int",
          "Id": 2130352401,
          "Name": "bytes_warning",
          "IndexSpan": null
        },
        {
          "Value": "i:int",
          "Id": 753929372,
          "Name": "debug",
          "IndexSpan": null
        },
        {
          "Value": "i:bool",
          "Id": -1816482652,
          "Name": "dev_mode",
          "IndexSpan": null
        },
        {
          "Value": "i:int",
          "Id": 1675585612,
          "Name": "dont_write_bytecode",
          "IndexSpan": null
        },
        {
          "Value": "i:int",
          "Id": 557578535,
          "Name": "hash_randomization",
          "IndexSpan": null
        },
        {
          "Value": "i:int",
          "Id": -175101059,
          "Name": "ignore_environment",
          "IndexSpan": null
        },
        {
          "Value": "i:int",
          "Id": -907580899,
          "Name": "inspect",
          "IndexSpan": null
        },
        {
          "Value": "i:int",
          "Id": 518040171,
          "Name": "interactive",
          "IndexSpan": null
        },
        {
          "Value": "i:int",
          "Id": 1954000432,
          "Name": "isolated",
          "IndexSpan": null
        },
        {
          "Value": "i:int",
          "Id": 1247591617,
          "Name": "n_fields",
          "IndexSpan": null
        },
        {
          "Value": "i:int",
          "Id": -1428290577,
          "Name": "n_sequence_fields",
          "IndexSpan": null
        },
        {
          "Value": "i:int",
          "Id": 1605593504,
          "Name": "n_unnamed_fields",
          "IndexSpan": null
        },
        {
          "Value": "i:int",
          "Id": -754777330,
          "Name": "no_site",
          "IndexSpan": null
        },
        {
          "Value": "i:int",
          "Id": 113341396,
          "Name": "no_user_site",
          "IndexSpan": null
        },
        {
          "Value": "i:int",
          "Id": 1299139572,
          "Name": "optimize",
          "IndexSpan": null
        },
        {
          "Value": "i:int",
          "Id": 766418045,
          "Name": "quiet",
          "IndexSpan": null
        },
        {
          "Value": "i:int",
          "Id": 1084304250,
          "Name": "utf8_mode",
          "IndexSpan": null
        },
        {
          "Value": "i:int",
          "Id": 1781039499,
          "Name": "verbose",
          "IndexSpan": null
        },
        {
          "Value": "i:int",
          "Id": 514096161,
          "Name": "division_warning",
          "IndexSpan": null
        }
      ],
      "GenericParameters": null,
      "InnerClasses": [],
      "Id": 755983568,
      "Name": "flags",
      "IndexSpan": {
        "Start": 0,
        "Length": 0
      }
    },
    {
      "Documentation": "sys.float_info\n\nA structseq holding information about the float type. It contains low level\ninformation about the precision and internal representation. Please study\nyour system's :file:`float.h` for more information.",
      "Bases": [
        "t:tuple",
        "t:object"
      ],
      "Methods": [
        {
          "Documentation": "Return self+value.",
          "Overloads": [
            {
              "Parameters": [
                {
                  "Name": "self",
                  "Type": "t:sys:__float_info",
                  "DefaultValue": null,
                  "Kind": 0
                },
                {
                  "Name": "value",
                  "Type": null,
                  "DefaultValue": null,
                  "Kind": 0
                }
              ],
              "ReturnType": null
            }
          ],
          "Attributes": 0,
          "Classes": [],
          "Functions": [],
          "Id": -1639102358,
          "Name": "__add__",
          "IndexSpan": {
            "Start": 0,
            "Length": 0
          }
        },
        {
          "Documentation": "Return key in self.",
          "Overloads": [
            {
              "Parameters": [
                {
                  "Name": "self",
                  "Type": "t:sys:__float_info",
                  "DefaultValue": null,
                  "Kind": 0
                },
                {
                  "Name": "key",
                  "Type": null,
                  "DefaultValue": null,
                  "Kind": 0
                }
              ],
              "ReturnType": "i:bool"
            }
          ],
          "Attributes": 0,
          "Classes": [],
          "Functions": [],
          "Id": -1841774666,
          "Name": "__contains__",
          "IndexSpan": {
            "Start": 0,
            "Length": 0
          }
        },
        {
          "Documentation": "Return self[key].",
          "Overloads": [
            {
              "Parameters": [
                {
                  "Name": "self",
                  "Type": "t:sys:__float_info",
                  "DefaultValue": null,
                  "Kind": 0
                },
                {
                  "Name": "key",
                  "Type": null,
                  "DefaultValue": null,
                  "Kind": 0
                }
              ],
              "ReturnType": null
            }
          ],
          "Attributes": 0,
          "Classes": [],
          "Functions": [],
          "Id": -293179214,
          "Name": "__getitem__",
          "IndexSpan": {
            "Start": 0,
            "Length": 0
          }
        },
        {
          "Documentation": null,
          "Overloads": [
            {
              "Parameters": [
                {
                  "Name": "cls",
                  "Type": "t:sys:__float_info",
                  "DefaultValue": null,
                  "Kind": 0
                },
                {
                  "Name": "self",
                  "Type": null,
                  "DefaultValue": null,
                  "Kind": 0
                }
              ],
              "ReturnType": "i:tuple"
            }
          ],
          "Attributes": 0,
          "Classes": [],
          "Functions": [],
          "Id": -488627138,
          "Name": "__getnewargs__",
          "IndexSpan": {
            "Start": 0,
            "Length": 0
          }
        },
<<<<<<< HEAD
        {
          "Documentation": "Implement iter(self).",
=======
        {
          "Documentation": "Implement iter(self).",
          "Overloads": [
            {
              "Parameters": [
                {
                  "Name": "self",
                  "Type": "t:sys:__float_info",
                  "DefaultValue": null,
                  "Kind": 0
                }
              ],
              "ReturnType": null
            }
          ],
          "Attributes": 0,
          "Classes": [],
          "Functions": [],
          "Id": 971292143,
          "Name": "__iter__",
          "IndexSpan": {
            "Start": 0,
            "Length": 0
          }
        },
        {
          "Documentation": "Return len(self).",
          "Overloads": [
            {
              "Parameters": [
                {
                  "Name": "self",
                  "Type": "t:sys:__float_info",
                  "DefaultValue": null,
                  "Kind": 0
                }
              ],
              "ReturnType": "i:int"
            }
          ],
          "Attributes": 0,
          "Classes": [],
          "Functions": [],
          "Id": -1628904226,
          "Name": "__len__",
          "IndexSpan": {
            "Start": 0,
            "Length": 0
          }
        },
        {
          "Documentation": "Return self*value.",
          "Overloads": [
            {
              "Parameters": [
                {
                  "Name": "self",
                  "Type": "t:sys:__float_info",
                  "DefaultValue": null,
                  "Kind": 0
                },
                {
                  "Name": "value",
                  "Type": null,
                  "DefaultValue": null,
                  "Kind": 0
                }
              ],
              "ReturnType": null
            }
          ],
          "Attributes": 0,
          "Classes": [],
          "Functions": [],
          "Id": -1627505971,
          "Name": "__mul__",
          "IndexSpan": {
            "Start": 0,
            "Length": 0
          }
        },
        {
          "Documentation": "Return value*self.",
          "Overloads": [
            {
              "Parameters": [
                {
                  "Name": "self",
                  "Type": "t:sys:__float_info",
                  "DefaultValue": null,
                  "Kind": 0
                },
                {
                  "Name": "value",
                  "Type": null,
                  "DefaultValue": null,
                  "Kind": 0
                }
              ],
              "ReturnType": null
            }
          ],
          "Attributes": 0,
          "Classes": [],
          "Functions": [],
          "Id": 1222960745,
          "Name": "__rmul__",
          "IndexSpan": {
            "Start": 0,
            "Length": 0
          }
        },
        {
          "Documentation": "Return number of occurrences of value.",
          "Overloads": [
            {
              "Parameters": [
                {
                  "Name": "cls",
                  "Type": "t:sys:__float_info",
                  "DefaultValue": null,
                  "Kind": 0
                },
                {
                  "Name": "self",
                  "Type": null,
                  "DefaultValue": null,
                  "Kind": 0
                },
                {
                  "Name": "value",
                  "Type": null,
                  "DefaultValue": null,
                  "Kind": 0
                }
              ],
              "ReturnType": null
            }
          ],
          "Attributes": 0,
          "Classes": [],
          "Functions": [],
          "Id": 753321816,
          "Name": "count",
          "IndexSpan": {
            "Start": 0,
            "Length": 0
          }
        },
        {
          "Documentation": "Return first index of value.\n\nRaises ValueError if the value is not present.",
          "Overloads": [
            {
              "Parameters": [
                {
                  "Name": "cls",
                  "Type": "t:sys:__float_info",
                  "DefaultValue": null,
                  "Kind": 0
                },
                {
                  "Name": "self",
                  "Type": null,
                  "DefaultValue": null,
                  "Kind": 0
                },
                {
                  "Name": "value",
                  "Type": null,
                  "DefaultValue": null,
                  "Kind": 0
                },
                {
                  "Name": "start",
                  "Type": null,
                  "DefaultValue": null,
                  "Kind": 0
                },
                {
                  "Name": "stop",
                  "Type": null,
                  "DefaultValue": null,
                  "Kind": 0
                }
              ],
              "ReturnType": null
            }
          ],
          "Attributes": 0,
          "Classes": [],
          "Functions": [],
          "Id": 758816539,
          "Name": "index",
          "IndexSpan": {
            "Start": 0,
            "Length": 0
          }
        }
      ],
      "Properties": [],
      "Fields": [
        {
          "Value": "i:int",
          "Id": 784651,
          "Name": "dig",
          "IndexSpan": null
        },
        {
          "Value": "i:float",
          "Id": -105571469,
          "Name": "epsilon",
          "IndexSpan": null
        },
        {
          "Value": "i:int",
          "Id": 1518794292,
          "Name": "mant_dig",
          "IndexSpan": null
        },
        {
          "Value": "i:float",
          "Id": 793069,
          "Name": "max",
          "IndexSpan": null
        },
        {
          "Value": "i:int",
          "Id": 992667279,
          "Name": "max_10_exp",
          "IndexSpan": null
        },
        {
          "Value": "i:int",
          "Id": -2020600629,
          "Name": "max_exp",
          "IndexSpan": null
        },
        {
          "Value": "i:float",
          "Id": 793307,
          "Name": "min",
          "IndexSpan": null
        },
        {
          "Value": "i:int",
          "Id": -830300703,
          "Name": "min_10_exp",
          "IndexSpan": null
        },
        {
          "Value": "i:int",
          "Id": -1800802631,
          "Name": "min_exp",
          "IndexSpan": null
        },
        {
          "Value": "i:int",
          "Id": 1247591617,
          "Name": "n_fields",
          "IndexSpan": null
        },
        {
          "Value": "i:int",
          "Id": -1428290577,
          "Name": "n_sequence_fields",
          "IndexSpan": null
        },
        {
          "Value": "i:int",
          "Id": 1605593504,
          "Name": "n_unnamed_fields",
          "IndexSpan": null
        },
        {
          "Value": "i:int",
          "Id": 766741069,
          "Name": "radix",
          "IndexSpan": null
        },
        {
          "Value": "i:int",
          "Id": -1987390596,
          "Name": "rounds",
          "IndexSpan": null
        }
      ],
      "GenericParameters": null,
      "InnerClasses": [],
      "Id": 1290755624,
      "Name": "__float_info",
      "IndexSpan": {
        "Start": 0,
        "Length": 0
      }
    },
    {
      "Documentation": "hash_info\n\nA struct sequence providing parameters used for computing\nhashes. The attributes are read only.",
      "Bases": [
        "t:tuple",
        "t:object"
      ],
      "Methods": [
        {
          "Documentation": "Return self+value.",
>>>>>>> 0ce7bad8
          "Overloads": [
            {
              "Parameters": [
                {
                  "Name": "self",
<<<<<<< HEAD
                  "Type": "t:sys:__float_info",
=======
                  "Type": "t:sys:__hash_info",
                  "DefaultValue": null,
                  "Kind": 0
                },
                {
                  "Name": "value",
                  "Type": null,
>>>>>>> 0ce7bad8
                  "DefaultValue": null,
                  "Kind": 0
                }
              ],
              "ReturnType": null
            }
          ],
          "Attributes": 0,
          "Classes": [],
          "Functions": [],
<<<<<<< HEAD
          "Id": 971292143,
          "Name": "__iter__",
=======
          "Id": -1639102358,
          "Name": "__add__",
>>>>>>> 0ce7bad8
          "IndexSpan": {
            "Start": 0,
            "Length": 0
          }
        },
        {
<<<<<<< HEAD
          "Documentation": "Return len(self).",
=======
          "Documentation": "Return key in self.",
>>>>>>> 0ce7bad8
          "Overloads": [
            {
              "Parameters": [
                {
                  "Name": "self",
<<<<<<< HEAD
                  "Type": "t:sys:__float_info",
=======
                  "Type": "t:sys:__hash_info",
                  "DefaultValue": null,
                  "Kind": 0
                },
                {
                  "Name": "key",
                  "Type": null,
>>>>>>> 0ce7bad8
                  "DefaultValue": null,
                  "Kind": 0
                }
              ],
<<<<<<< HEAD
              "ReturnType": "i:int"
=======
              "ReturnType": "i:bool"
>>>>>>> 0ce7bad8
            }
          ],
          "Attributes": 0,
          "Classes": [],
          "Functions": [],
<<<<<<< HEAD
          "Id": -1628904226,
          "Name": "__len__",
=======
          "Id": -1841774666,
          "Name": "__contains__",
>>>>>>> 0ce7bad8
          "IndexSpan": {
            "Start": 0,
            "Length": 0
          }
        },
        {
<<<<<<< HEAD
          "Documentation": "Return self*value.",
=======
          "Documentation": "Return self[key].",
>>>>>>> 0ce7bad8
          "Overloads": [
            {
              "Parameters": [
                {
                  "Name": "self",
<<<<<<< HEAD
                  "Type": "t:sys:__float_info",
=======
                  "Type": "t:sys:__hash_info",
>>>>>>> 0ce7bad8
                  "DefaultValue": null,
                  "Kind": 0
                },
                {
                  "Name": "key",
                  "Type": null,
                  "DefaultValue": null,
                  "Kind": 0
                }
              ],
              "ReturnType": null
            }
          ],
          "Attributes": 0,
          "Classes": [],
          "Functions": [],
<<<<<<< HEAD
          "Id": -1627505971,
          "Name": "__mul__",
=======
          "Id": -293179214,
          "Name": "__getitem__",
>>>>>>> 0ce7bad8
          "IndexSpan": {
            "Start": 0,
            "Length": 0
          }
        },
        {
<<<<<<< HEAD
          "Documentation": "Return value*self.",
=======
          "Documentation": null,
>>>>>>> 0ce7bad8
          "Overloads": [
            {
              "Parameters": [
                {
<<<<<<< HEAD
                  "Name": "self",
                  "Type": "t:sys:__float_info",
=======
                  "Name": "cls",
                  "Type": "t:sys:__hash_info",
>>>>>>> 0ce7bad8
                  "DefaultValue": null,
                  "Kind": 0
                },
                {
<<<<<<< HEAD
                  "Name": "value",
=======
                  "Name": "self",
>>>>>>> 0ce7bad8
                  "Type": null,
                  "DefaultValue": null,
                  "Kind": 0
                }
              ],
              "ReturnType": "i:tuple"
            }
          ],
          "Attributes": 0,
          "Classes": [],
          "Functions": [],
<<<<<<< HEAD
          "Id": 1222960745,
          "Name": "__rmul__",
=======
          "Id": -488627138,
          "Name": "__getnewargs__",
>>>>>>> 0ce7bad8
          "IndexSpan": {
            "Start": 0,
            "Length": 0
          }
        },
        {
<<<<<<< HEAD
          "Documentation": "Return number of occurrences of value.",
=======
          "Documentation": "Implement iter(self).",
>>>>>>> 0ce7bad8
          "Overloads": [
            {
              "Parameters": [
                {
                  "Name": "cls",
                  "Type": "t:sys:__float_info",
                  "DefaultValue": null,
                  "Kind": 0
                },
                {
                  "Name": "self",
<<<<<<< HEAD
                  "Type": null,
                  "DefaultValue": null,
                  "Kind": 0
                },
                {
                  "Name": "value",
                  "Type": null,
=======
                  "Type": "t:sys:__hash_info",
>>>>>>> 0ce7bad8
                  "DefaultValue": null,
                  "Kind": 0
                }
              ],
              "ReturnType": null
            }
          ],
          "Attributes": 0,
          "Classes": [],
          "Functions": [],
<<<<<<< HEAD
          "Id": 753321816,
          "Name": "count",
=======
          "Id": 971292143,
          "Name": "__iter__",
>>>>>>> 0ce7bad8
          "IndexSpan": {
            "Start": 0,
            "Length": 0
          }
        },
        {
<<<<<<< HEAD
          "Documentation": "Return first index of value.\n\nRaises ValueError if the value is not present.",
=======
          "Documentation": "Return len(self).",
>>>>>>> 0ce7bad8
          "Overloads": [
            {
              "Parameters": [
                {
<<<<<<< HEAD
                  "Name": "cls",
                  "Type": "t:sys:__float_info",
                  "DefaultValue": null,
                  "Kind": 0
                },
                {
=======
>>>>>>> 0ce7bad8
                  "Name": "self",
                  "Type": "t:sys:__hash_info",
                  "DefaultValue": null,
                  "Kind": 0
                },
                {
                  "Name": "value",
                  "Type": null,
                  "DefaultValue": null,
                  "Kind": 0
                },
                {
                  "Name": "start",
                  "Type": null,
                  "DefaultValue": null,
                  "Kind": 0
                },
                {
                  "Name": "stop",
                  "Type": null,
                  "DefaultValue": null,
                  "Kind": 0
                }
              ],
<<<<<<< HEAD
              "ReturnType": null
=======
              "ReturnType": "i:int"
>>>>>>> 0ce7bad8
            }
          ],
          "Attributes": 0,
          "Classes": [],
          "Functions": [],
<<<<<<< HEAD
          "Id": 758816539,
          "Name": "index",
=======
          "Id": -1628904226,
          "Name": "__len__",
>>>>>>> 0ce7bad8
          "IndexSpan": {
            "Start": 0,
            "Length": 0
          }
        }
      ],
      "Properties": [],
      "Fields": [
        {
          "Value": "i:int",
          "Id": 784651,
          "Name": "dig",
          "IndexSpan": null
        },
        {
<<<<<<< HEAD
          "Value": "i:float",
          "Id": -105571469,
          "Name": "epsilon",
          "IndexSpan": null
        },
        {
          "Value": "i:int",
          "Id": 1518794292,
          "Name": "mant_dig",
          "IndexSpan": null
        },
        {
          "Value": "i:float",
          "Id": 793069,
          "Name": "max",
          "IndexSpan": null
        },
        {
          "Value": "i:int",
          "Id": 992667279,
          "Name": "max_10_exp",
          "IndexSpan": null
        },
        {
          "Value": "i:int",
          "Id": -2020600629,
          "Name": "max_exp",
          "IndexSpan": null
        },
        {
          "Value": "i:float",
          "Id": 793307,
          "Name": "min",
          "IndexSpan": null
        },
        {
          "Value": "i:int",
          "Id": -830300703,
          "Name": "min_10_exp",
          "IndexSpan": null
        },
        {
          "Value": "i:int",
          "Id": -1800802631,
          "Name": "min_exp",
          "IndexSpan": null
        },
        {
          "Value": "i:int",
          "Id": 1247591617,
          "Name": "n_fields",
          "IndexSpan": null
        },
        {
          "Value": "i:int",
          "Id": -1428290577,
          "Name": "n_sequence_fields",
          "IndexSpan": null
        },
        {
          "Value": "i:int",
          "Id": 1605593504,
          "Name": "n_unnamed_fields",
          "IndexSpan": null
        },
        {
          "Value": "i:int",
          "Id": 766741069,
          "Name": "radix",
          "IndexSpan": null
        },
        {
          "Value": "i:int",
          "Id": -1987390596,
          "Name": "rounds",
          "IndexSpan": null
        }
      ],
      "GenericParameters": null,
      "InnerClasses": [],
      "Id": 1290755624,
      "Name": "__float_info",
      "IndexSpan": {
        "Start": 0,
        "Length": 0
      }
    },
    {
      "Documentation": "hash_info\n\nA struct sequence providing parameters used for computing\nhashes. The attributes are read only.",
      "Bases": [
        "t:tuple",
        "t:object"
      ],
      "Methods": [
        {
          "Documentation": "Return self+value.",
=======
          "Documentation": "Return self*value.",
>>>>>>> 0ce7bad8
          "Overloads": [
            {
              "Parameters": [
                {
                  "Name": "self",
                  "Type": "t:sys:__hash_info",
                  "DefaultValue": null,
                  "Kind": 0
                },
                {
                  "Name": "value",
                  "Type": null,
                  "DefaultValue": null,
                  "Kind": 0
                }
              ],
              "ReturnType": null
            }
          ],
          "Attributes": 0,
          "Classes": [],
          "Functions": [],
<<<<<<< HEAD
          "Id": -1639102358,
          "Name": "__add__",
=======
          "Id": -1627505971,
          "Name": "__mul__",
>>>>>>> 0ce7bad8
          "IndexSpan": {
            "Start": 0,
            "Length": 0
          }
        },
        {
<<<<<<< HEAD
          "Documentation": "Return key in self.",
=======
          "Documentation": "Return value*self.",
>>>>>>> 0ce7bad8
          "Overloads": [
            {
              "Parameters": [
                {
                  "Name": "self",
                  "Type": "t:sys:__hash_info",
                  "DefaultValue": null,
                  "Kind": 0
                },
                {
<<<<<<< HEAD
                  "Name": "key",
=======
                  "Name": "value",
>>>>>>> 0ce7bad8
                  "Type": null,
                  "DefaultValue": null,
                  "Kind": 0
                }
              ],
<<<<<<< HEAD
              "ReturnType": "i:bool"
=======
              "ReturnType": null
>>>>>>> 0ce7bad8
            }
          ],
          "Attributes": 0,
          "Classes": [],
          "Functions": [],
<<<<<<< HEAD
          "Id": -1841774666,
          "Name": "__contains__",
=======
          "Id": 1222960745,
          "Name": "__rmul__",
>>>>>>> 0ce7bad8
          "IndexSpan": {
            "Start": 0,
            "Length": 0
          }
        },
        {
<<<<<<< HEAD
          "Documentation": "Return self[key].",
=======
          "Documentation": "Return number of occurrences of value.",
>>>>>>> 0ce7bad8
          "Overloads": [
            {
              "Parameters": [
                {
<<<<<<< HEAD
                  "Name": "self",
=======
                  "Name": "cls",
>>>>>>> 0ce7bad8
                  "Type": "t:sys:__hash_info",
                  "DefaultValue": null,
                  "Kind": 0
                },
                {
<<<<<<< HEAD
                  "Name": "key",
=======
                  "Name": "self",
                  "Type": null,
                  "DefaultValue": null,
                  "Kind": 0
                },
                {
                  "Name": "value",
>>>>>>> 0ce7bad8
                  "Type": null,
                  "DefaultValue": null,
                  "Kind": 0
                }
              ],
              "ReturnType": null
            }
          ],
          "Attributes": 0,
          "Classes": [],
          "Functions": [],
<<<<<<< HEAD
          "Id": -293179214,
          "Name": "__getitem__",
=======
          "Id": 753321816,
          "Name": "count",
>>>>>>> 0ce7bad8
          "IndexSpan": {
            "Start": 0,
            "Length": 0
          }
        },
        {
<<<<<<< HEAD
          "Documentation": null,
=======
          "Documentation": "Return first index of value.\n\nRaises ValueError if the value is not present.",
>>>>>>> 0ce7bad8
          "Overloads": [
            {
              "Parameters": [
                {
                  "Name": "cls",
                  "Type": "t:sys:__hash_info",
<<<<<<< HEAD
                  "DefaultValue": null,
                  "Kind": 0
                },
                {
                  "Name": "self",
                  "Type": null,
                  "DefaultValue": null,
                  "Kind": 0
                }
              ],
              "ReturnType": "i:tuple"
            }
          ],
          "Attributes": 0,
          "Classes": [],
          "Functions": [],
          "Id": -488627138,
          "Name": "__getnewargs__",
          "IndexSpan": {
            "Start": 0,
            "Length": 0
          }
        },
        {
          "Documentation": "Implement iter(self).",
          "Overloads": [
            {
              "Parameters": [
                {
                  "Name": "self",
                  "Type": "t:sys:__hash_info",
                  "DefaultValue": null,
                  "Kind": 0
                }
              ],
              "ReturnType": null
            }
          ],
          "Attributes": 0,
          "Classes": [],
          "Functions": [],
          "Id": 971292143,
          "Name": "__iter__",
          "IndexSpan": {
            "Start": 0,
            "Length": 0
          }
        },
        {
          "Documentation": "Return len(self).",
          "Overloads": [
            {
              "Parameters": [
                {
                  "Name": "self",
                  "Type": "t:sys:__hash_info",
=======
                  "DefaultValue": null,
                  "Kind": 0
                },
                {
                  "Name": "self",
                  "Type": null,
                  "DefaultValue": null,
                  "Kind": 0
                },
                {
                  "Name": "value",
                  "Type": null,
                  "DefaultValue": null,
                  "Kind": 0
                },
                {
                  "Name": "start",
                  "Type": null,
                  "DefaultValue": null,
                  "Kind": 0
                },
                {
                  "Name": "stop",
                  "Type": null,
>>>>>>> 0ce7bad8
                  "DefaultValue": null,
                  "Kind": 0
                }
              ],
<<<<<<< HEAD
              "ReturnType": "i:int"
=======
              "ReturnType": null
>>>>>>> 0ce7bad8
            }
          ],
          "Attributes": 0,
          "Classes": [],
          "Functions": [],
<<<<<<< HEAD
          "Id": -1628904226,
          "Name": "__len__",
=======
          "Id": 758816539,
          "Name": "index",
>>>>>>> 0ce7bad8
          "IndexSpan": {
            "Start": 0,
            "Length": 0
          }
        }
      ],
      "Properties": [],
      "Fields": [
        {
          "Value": "i:str",
          "Id": 646712,
          "Name": "algorithm",
          "IndexSpan": null
        },
        {
          "Value": "i:int",
          "Id": 1883651780,
          "Name": "cutoff",
          "IndexSpan": null
        },
        {
          "Value": "i:int",
          "Id": 84262752,
          "Name": "hash_bits",
          "IndexSpan": null
        },
        {
          "Value": "i:int",
          "Id": 24476897,
          "Name": "imag",
          "IndexSpan": null
        },
        {
          "Value": "i:int",
          "Id": 789610,
          "Name": "inf",
          "IndexSpan": null
        },
        {
          "Value": "i:int",
          "Id": -1637600896,
          "Name": "modulus",
          "IndexSpan": null
        },
        {
          "Value": "i:int",
          "Id": 1247591617,
          "Name": "n_fields",
          "IndexSpan": null
        },
        {
          "Value": "i:int",
          "Id": -1428290577,
          "Name": "n_sequence_fields",
          "IndexSpan": null
        },
        {
          "Value": "i:int",
          "Id": 1605593504,
          "Name": "n_unnamed_fields",
          "IndexSpan": null
        },
        {
          "Value": "i:int",
          "Id": 794020,
          "Name": "nan",
          "IndexSpan": null
        },
        {
<<<<<<< HEAD
          "Documentation": "Return self*value.",
          "Overloads": [
            {
              "Parameters": [
                {
                  "Name": "self",
                  "Type": "t:sys:__hash_info",
                  "DefaultValue": null,
                  "Kind": 0
                },
                {
                  "Name": "value",
                  "Type": null,
                  "DefaultValue": null,
                  "Kind": 0
                }
              ],
              "ReturnType": null
            }
          ],
          "Attributes": 0,
          "Classes": [],
          "Functions": [],
          "Id": -1627505971,
          "Name": "__mul__",
          "IndexSpan": {
            "Start": 0,
            "Length": 0
          }
        },
        {
          "Documentation": "Return value*self.",
=======
          "Value": "i:int",
          "Id": 403740637,
          "Name": "seed_bits",
          "IndexSpan": null
        },
        {
          "Value": "i:int",
          "Id": 771597327,
          "Name": "width",
          "IndexSpan": null
        }
      ],
      "GenericParameters": null,
      "InnerClasses": [],
      "Id": -1417346840,
      "Name": "__hash_info",
      "IndexSpan": {
        "Start": 0,
        "Length": 0
      }
    },
    {
      "Documentation": "sys.int_info\n\nA struct sequence that holds information about Python's\ninternal representation of integers.  The attributes are read only.",
      "Bases": [
        "t:tuple",
        "t:object"
      ],
      "Methods": [
        {
          "Documentation": "Return self+value.",
>>>>>>> 0ce7bad8
          "Overloads": [
            {
              "Parameters": [
                {
                  "Name": "self",
<<<<<<< HEAD
                  "Type": "t:sys:__hash_info",
=======
                  "Type": "t:sys:__int_info",
>>>>>>> 0ce7bad8
                  "DefaultValue": null,
                  "Kind": 0
                },
                {
                  "Name": "value",
                  "Type": null,
                  "DefaultValue": null,
                  "Kind": 0
                }
              ],
              "ReturnType": null
            }
          ],
          "Attributes": 0,
          "Classes": [],
          "Functions": [],
<<<<<<< HEAD
          "Id": 1222960745,
          "Name": "__rmul__",
=======
          "Id": -1639102358,
          "Name": "__add__",
>>>>>>> 0ce7bad8
          "IndexSpan": {
            "Start": 0,
            "Length": 0
          }
        },
        {
<<<<<<< HEAD
          "Documentation": "Return number of occurrences of value.",
=======
          "Documentation": "Return key in self.",
>>>>>>> 0ce7bad8
          "Overloads": [
            {
              "Parameters": [
                {
                  "Name": "cls",
                  "Type": "t:sys:__hash_info",
                  "DefaultValue": null,
                  "Kind": 0
                },
                {
                  "Name": "self",
<<<<<<< HEAD
                  "Type": null,
=======
                  "Type": "t:sys:__int_info",
>>>>>>> 0ce7bad8
                  "DefaultValue": null,
                  "Kind": 0
                },
                {
                  "Name": "key",
                  "Type": null,
                  "DefaultValue": null,
                  "Kind": 0
                }
              ],
              "ReturnType": "i:bool"
            }
          ],
          "Attributes": 0,
          "Classes": [],
          "Functions": [],
<<<<<<< HEAD
          "Id": 753321816,
          "Name": "count",
=======
          "Id": -1841774666,
          "Name": "__contains__",
>>>>>>> 0ce7bad8
          "IndexSpan": {
            "Start": 0,
            "Length": 0
          }
        },
        {
<<<<<<< HEAD
          "Documentation": "Return first index of value.\n\nRaises ValueError if the value is not present.",
=======
          "Documentation": "Return self[key].",
>>>>>>> 0ce7bad8
          "Overloads": [
            {
              "Parameters": [
                {
                  "Name": "cls",
                  "Type": "t:sys:__hash_info",
                  "DefaultValue": null,
                  "Kind": 0
                },
                {
                  "Name": "self",
<<<<<<< HEAD
                  "Type": null,
=======
                  "Type": "t:sys:__int_info",
>>>>>>> 0ce7bad8
                  "DefaultValue": null,
                  "Kind": 0
                },
                {
                  "Name": "key",
                  "Type": null,
                  "DefaultValue": null,
                  "Kind": 0
                },
                {
                  "Name": "start",
                  "Type": null,
                  "DefaultValue": null,
                  "Kind": 0
                },
                {
                  "Name": "stop",
                  "Type": null,
                  "DefaultValue": null,
                  "Kind": 0
                }
              ],
              "ReturnType": null
            }
          ],
          "Attributes": 0,
          "Classes": [],
          "Functions": [],
<<<<<<< HEAD
          "Id": 758816539,
          "Name": "index",
=======
          "Id": -293179214,
          "Name": "__getitem__",
>>>>>>> 0ce7bad8
          "IndexSpan": {
            "Start": 0,
            "Length": 0
          }
        }
      ],
      "Properties": [],
      "Fields": [
        {
          "Value": "i:str",
          "Id": 646712,
          "Name": "algorithm",
          "IndexSpan": null
        },
        {
          "Value": "i:int",
          "Id": 1883651780,
          "Name": "cutoff",
          "IndexSpan": null
        },
        {
          "Value": "i:int",
          "Id": 84262752,
          "Name": "hash_bits",
          "IndexSpan": null
        },
        {
          "Value": "i:int",
          "Id": 24476897,
          "Name": "imag",
          "IndexSpan": null
        },
        {
          "Value": "i:int",
          "Id": 789610,
          "Name": "inf",
          "IndexSpan": null
        },
        {
          "Value": "i:int",
          "Id": -1637600896,
          "Name": "modulus",
          "IndexSpan": null
        },
        {
          "Value": "i:int",
          "Id": 1247591617,
          "Name": "n_fields",
          "IndexSpan": null
        },
        {
          "Value": "i:int",
          "Id": -1428290577,
          "Name": "n_sequence_fields",
          "IndexSpan": null
        },
        {
          "Value": "i:int",
          "Id": 1605593504,
          "Name": "n_unnamed_fields",
          "IndexSpan": null
        },
        {
          "Value": "i:int",
          "Id": 794020,
          "Name": "nan",
          "IndexSpan": null
        },
        {
          "Value": "i:int",
          "Id": 403740637,
          "Name": "seed_bits",
          "IndexSpan": null
        },
        {
          "Value": "i:int",
          "Id": 771597327,
          "Name": "width",
          "IndexSpan": null
        }
      ],
      "GenericParameters": null,
      "InnerClasses": [],
      "Id": -1417346840,
      "Name": "__hash_info",
      "IndexSpan": {
        "Start": 0,
        "Length": 0
      }
    },
    {
      "Documentation": "sys.int_info\n\nA struct sequence that holds information about Python's\ninternal representation of integers.  The attributes are read only.",
      "Bases": [
        "t:tuple",
        "t:object"
      ],
      "Methods": [
        {
          "Documentation": "Return self+value.",
          "Overloads": [
            {
              "Parameters": [
                {
<<<<<<< HEAD
                  "Name": "self",
=======
                  "Name": "cls",
>>>>>>> 0ce7bad8
                  "Type": "t:sys:__int_info",
                  "DefaultValue": null,
                  "Kind": 0
                },
                {
<<<<<<< HEAD
                  "Name": "value",
                  "Type": null,
                  "DefaultValue": null,
                  "Kind": 0
                }
              ],
              "ReturnType": null
            }
          ],
          "Attributes": 0,
          "Classes": [],
          "Functions": [],
          "Id": -1639102358,
          "Name": "__add__",
          "IndexSpan": {
            "Start": 0,
            "Length": 0
          }
        },
        {
          "Documentation": "Return key in self.",
          "Overloads": [
            {
              "Parameters": [
                {
=======
>>>>>>> 0ce7bad8
                  "Name": "self",
                  "Type": "t:sys:__int_info",
                  "DefaultValue": null,
                  "Kind": 0
<<<<<<< HEAD
                },
                {
                  "Name": "key",
                  "Type": null,
                  "DefaultValue": null,
                  "Kind": 0
                }
              ],
              "ReturnType": "i:bool"
=======
                }
              ],
              "ReturnType": "i:tuple"
>>>>>>> 0ce7bad8
            }
          ],
          "Attributes": 0,
          "Classes": [],
          "Functions": [],
<<<<<<< HEAD
          "Id": -1841774666,
          "Name": "__contains__",
=======
          "Id": -488627138,
          "Name": "__getnewargs__",
>>>>>>> 0ce7bad8
          "IndexSpan": {
            "Start": 0,
            "Length": 0
          }
        },
        {
<<<<<<< HEAD
          "Documentation": "Return self[key].",
=======
          "Documentation": "Implement iter(self).",
>>>>>>> 0ce7bad8
          "Overloads": [
            {
              "Parameters": [
                {
                  "Name": "self",
                  "Type": "t:sys:__int_info",
<<<<<<< HEAD
                  "DefaultValue": null,
                  "Kind": 0
                },
                {
                  "Name": "key",
                  "Type": null,
=======
>>>>>>> 0ce7bad8
                  "DefaultValue": null,
                  "Kind": 0
                }
              ],
              "ReturnType": null
            }
          ],
          "Attributes": 0,
          "Classes": [],
          "Functions": [],
<<<<<<< HEAD
          "Id": -293179214,
          "Name": "__getitem__",
=======
          "Id": 971292143,
          "Name": "__iter__",
>>>>>>> 0ce7bad8
          "IndexSpan": {
            "Start": 0,
            "Length": 0
          }
        },
        {
<<<<<<< HEAD
          "Documentation": null,
=======
          "Documentation": "Return len(self).",
>>>>>>> 0ce7bad8
          "Overloads": [
            {
              "Parameters": [
                {
<<<<<<< HEAD
                  "Name": "cls",
                  "Type": "t:sys:__int_info",
                  "DefaultValue": null,
                  "Kind": 0
                },
                {
                  "Name": "self",
                  "Type": null,
=======
                  "Name": "self",
                  "Type": "t:sys:__int_info",
>>>>>>> 0ce7bad8
                  "DefaultValue": null,
                  "Kind": 0
                }
              ],
<<<<<<< HEAD
              "ReturnType": "i:tuple"
=======
              "ReturnType": "i:int"
>>>>>>> 0ce7bad8
            }
          ],
          "Attributes": 0,
          "Classes": [],
          "Functions": [],
<<<<<<< HEAD
          "Id": -488627138,
          "Name": "__getnewargs__",
=======
          "Id": -1628904226,
          "Name": "__len__",
>>>>>>> 0ce7bad8
          "IndexSpan": {
            "Start": 0,
            "Length": 0
          }
        },
        {
<<<<<<< HEAD
          "Documentation": "Implement iter(self).",
=======
          "Documentation": "Return self*value.",
>>>>>>> 0ce7bad8
          "Overloads": [
            {
              "Parameters": [
                {
                  "Name": "self",
                  "Type": "t:sys:__int_info",
<<<<<<< HEAD
=======
                  "DefaultValue": null,
                  "Kind": 0
                },
                {
                  "Name": "value",
                  "Type": null,
>>>>>>> 0ce7bad8
                  "DefaultValue": null,
                  "Kind": 0
                }
              ],
              "ReturnType": null
<<<<<<< HEAD
            }
          ],
          "Attributes": 0,
          "Classes": [],
          "Functions": [],
          "Id": 971292143,
          "Name": "__iter__",
          "IndexSpan": {
            "Start": 0,
            "Length": 0
          }
        },
        {
          "Documentation": "Return len(self).",
          "Overloads": [
            {
              "Parameters": [
                {
                  "Name": "self",
                  "Type": "t:sys:__int_info",
                  "DefaultValue": null,
                  "Kind": 0
                }
              ],
              "ReturnType": "i:int"
=======
>>>>>>> 0ce7bad8
            }
          ],
          "Attributes": 0,
          "Classes": [],
          "Functions": [],
<<<<<<< HEAD
          "Id": -1628904226,
          "Name": "__len__",
=======
          "Id": -1627505971,
          "Name": "__mul__",
>>>>>>> 0ce7bad8
          "IndexSpan": {
            "Start": 0,
            "Length": 0
          }
        },
        {
<<<<<<< HEAD
          "Documentation": "Return self*value.",
=======
          "Documentation": "Return value*self.",
>>>>>>> 0ce7bad8
          "Overloads": [
            {
              "Parameters": [
                {
                  "Name": "self",
                  "Type": "t:sys:__int_info",
<<<<<<< HEAD
                  "DefaultValue": null,
                  "Kind": 0
                },
                {
                  "Name": "value",
                  "Type": null,
                  "DefaultValue": null,
                  "Kind": 0
                }
              ],
              "ReturnType": null
            }
          ],
          "Attributes": 0,
          "Classes": [],
          "Functions": [],
          "Id": -1627505971,
          "Name": "__mul__",
          "IndexSpan": {
            "Start": 0,
            "Length": 0
          }
        },
        {
          "Documentation": "Return value*self.",
          "Overloads": [
            {
              "Parameters": [
                {
                  "Name": "self",
                  "Type": "t:sys:__int_info",
=======
>>>>>>> 0ce7bad8
                  "DefaultValue": null,
                  "Kind": 0
                },
                {
                  "Name": "value",
                  "Type": null,
                  "DefaultValue": null,
                  "Kind": 0
                }
              ],
              "ReturnType": null
            }
          ],
          "Attributes": 0,
          "Classes": [],
          "Functions": [],
          "Id": 1222960745,
          "Name": "__rmul__",
          "IndexSpan": {
            "Start": 0,
            "Length": 0
          }
        },
        {
          "Documentation": "Return number of occurrences of value.",
          "Overloads": [
            {
              "Parameters": [
                {
                  "Name": "cls",
                  "Type": "t:sys:__int_info",
                  "DefaultValue": null,
                  "Kind": 0
                },
                {
                  "Name": "self",
                  "Type": null,
                  "DefaultValue": null,
                  "Kind": 0
                },
                {
                  "Name": "value",
                  "Type": null,
                  "DefaultValue": null,
                  "Kind": 0
                }
              ],
              "ReturnType": null
            }
          ],
          "Attributes": 0,
          "Classes": [],
          "Functions": [],
          "Id": 753321816,
          "Name": "count",
          "IndexSpan": {
            "Start": 0,
            "Length": 0
          }
        },
        {
          "Documentation": "Return first index of value.\n\nRaises ValueError if the value is not present.",
          "Overloads": [
            {
              "Parameters": [
                {
                  "Name": "cls",
                  "Type": "t:sys:__int_info",
                  "DefaultValue": null,
                  "Kind": 0
                },
                {
                  "Name": "self",
                  "Type": null,
                  "DefaultValue": null,
                  "Kind": 0
                },
                {
                  "Name": "value",
                  "Type": null,
                  "DefaultValue": null,
                  "Kind": 0
                },
                {
                  "Name": "start",
                  "Type": null,
                  "DefaultValue": null,
                  "Kind": 0
                },
                {
                  "Name": "stop",
                  "Type": null,
                  "DefaultValue": null,
                  "Kind": 0
                }
              ],
              "ReturnType": null
            }
          ],
          "Attributes": 0,
          "Classes": [],
          "Functions": [],
          "Id": 758816539,
          "Name": "index",
          "IndexSpan": {
            "Start": 0,
            "Length": 0
          }
        }
      ],
      "Properties": [],
      "Fields": [
        {
          "Value": "i:int",
          "Id": 1945378665,
          "Name": "bits_per_digit",
          "IndexSpan": null
        },
        {
          "Value": "i:int",
          "Id": 1247591617,
          "Name": "n_fields",
          "IndexSpan": null
        },
        {
          "Value": "i:int",
          "Id": -1428290577,
          "Name": "n_sequence_fields",
          "IndexSpan": null
        },
        {
          "Value": "i:int",
          "Id": 1605593504,
          "Name": "n_unnamed_fields",
          "IndexSpan": null
        },
        {
          "Value": "i:int",
          "Id": -1534275235,
          "Name": "sizeof_digit",
          "IndexSpan": null
        }
      ],
      "GenericParameters": null,
      "InnerClasses": [],
      "Id": 785997365,
      "Name": "__int_info",
      "IndexSpan": {
        "Start": 0,
        "Length": 0
      }
    },
    {
      "Documentation": "sys.thread_info\n\nA struct sequence holding information about the thread implementation.",
      "Bases": [
        "t:tuple",
        "t:object"
      ],
      "Methods": [
        {
          "Documentation": "Return self+value.",
          "Overloads": [
            {
              "Parameters": [
                {
                  "Name": "self",
                  "Type": "t:sys:__thread_info",
                  "DefaultValue": null,
                  "Kind": 0
                },
                {
                  "Name": "value",
                  "Type": null,
                  "DefaultValue": null,
                  "Kind": 0
                }
              ],
              "ReturnType": null
            }
          ],
          "Attributes": 0,
          "Classes": [],
          "Functions": [],
          "Id": -1639102358,
          "Name": "__add__",
          "IndexSpan": {
            "Start": 0,
            "Length": 0
          }
        },
        {
          "Documentation": "Return key in self.",
          "Overloads": [
            {
              "Parameters": [
                {
                  "Name": "self",
                  "Type": "t:sys:__thread_info",
                  "DefaultValue": null,
                  "Kind": 0
                },
                {
                  "Name": "key",
                  "Type": null,
                  "DefaultValue": null,
                  "Kind": 0
                }
              ],
              "ReturnType": "i:bool"
            }
          ],
          "Attributes": 0,
          "Classes": [],
          "Functions": [],
          "Id": -1841774666,
          "Name": "__contains__",
          "IndexSpan": {
            "Start": 0,
            "Length": 0
          }
        },
        {
          "Documentation": "Implement delattr(self, name).",
          "Overloads": [
            {
              "Parameters": [
                {
                  "Name": "self",
                  "Type": "t:sys:__thread_info",
                  "DefaultValue": null,
                  "Kind": 0
                },
                {
                  "Name": "name",
                  "Type": null,
                  "DefaultValue": null,
                  "Kind": 0
                }
              ],
              "ReturnType": "i:NoneType"
            }
          ],
          "Attributes": 0,
          "Classes": [],
          "Functions": [],
          "Id": 2095540485,
          "Name": "__delattr__",
          "IndexSpan": {
            "Start": 0,
            "Length": 0
          }
        },
        {
          "Documentation": "Default dir() implementation.",
          "Overloads": [
            {
              "Parameters": [
                {
                  "Name": "cls",
                  "Type": "t:sys:__thread_info",
                  "DefaultValue": null,
                  "Kind": 0
                },
                {
                  "Name": "self",
                  "Type": null,
                  "DefaultValue": null,
                  "Kind": 0
                }
              ],
              "ReturnType": "i:list"
            }
          ],
          "Attributes": 0,
          "Classes": [],
          "Functions": [],
          "Id": -1636169386,
          "Name": "__dir__",
          "IndexSpan": {
            "Start": 0,
            "Length": 0
          }
        },
        {
          "Documentation": "Return self==value.",
          "Overloads": [
            {
              "Parameters": [
                {
                  "Name": "self",
                  "Type": "t:sys:__thread_info",
                  "DefaultValue": null,
                  "Kind": 0
                },
                {
                  "Name": "value",
                  "Type": null,
                  "DefaultValue": null,
                  "Kind": 0
                }
              ],
              "ReturnType": "i:bool"
            }
          ],
          "Attributes": 0,
          "Classes": [],
          "Functions": [],
          "Id": 1748372547,
          "Name": "__eq__",
          "IndexSpan": {
            "Start": 0,
            "Length": 0
          }
        },
        {
          "Documentation": "Default object formatter.",
          "Overloads": [
            {
              "Parameters": [
                {
                  "Name": "cls",
                  "Type": "t:sys:__thread_info",
                  "DefaultValue": null,
                  "Kind": 0
                },
                {
                  "Name": "self",
                  "Type": null,
                  "DefaultValue": null,
                  "Kind": 0
                },
                {
                  "Name": "format_spec",
                  "Type": null,
                  "DefaultValue": null,
                  "Kind": 0
                }
              ],
              "ReturnType": "i:str"
            }
          ],
          "Attributes": 0,
          "Classes": [],
          "Functions": [],
          "Id": 695475534,
          "Name": "__format__",
          "IndexSpan": {
            "Start": 0,
            "Length": 0
          }
        },
        {
          "Documentation": "Return self>=value.",
          "Overloads": [
            {
              "Parameters": [
                {
                  "Name": "self",
                  "Type": "t:sys:__thread_info",
                  "DefaultValue": null,
                  "Kind": 0
                },
                {
                  "Name": "value",
                  "Type": null,
                  "DefaultValue": null,
                  "Kind": 0
                }
              ],
              "ReturnType": "i:bool"
            }
          ],
          "Attributes": 0,
          "Classes": [],
          "Functions": [],
          "Id": 1748420597,
          "Name": "__ge__",
          "IndexSpan": {
            "Start": 0,
            "Length": 0
          }
        },
        {
          "Documentation": "Return getattr(self, name).",
          "Overloads": [
            {
              "Parameters": [
                {
                  "Name": "self",
                  "Type": "t:sys:__thread_info",
                  "DefaultValue": null,
                  "Kind": 0
                },
                {
                  "Name": "name",
                  "Type": null,
                  "DefaultValue": null,
                  "Kind": 0
                }
              ],
              "ReturnType": null
            }
          ],
          "Attributes": 0,
          "Classes": [],
          "Functions": [],
          "Id": -1329277859,
          "Name": "__getattribute__",
          "IndexSpan": {
            "Start": 0,
            "Length": 0
          }
        },
        {
          "Documentation": "Return self[key].",
          "Overloads": [
            {
              "Parameters": [
                {
                  "Name": "self",
                  "Type": "t:sys:__thread_info",
                  "DefaultValue": null,
                  "Kind": 0
                },
                {
                  "Name": "key",
                  "Type": null,
                  "DefaultValue": null,
                  "Kind": 0
                }
              ],
              "ReturnType": null
            }
          ],
          "Attributes": 0,
          "Classes": [],
          "Functions": [],
          "Id": -293179214,
          "Name": "__getitem__",
          "IndexSpan": {
            "Start": 0,
            "Length": 0
          }
        },
        {
          "Documentation": null,
          "Overloads": [
            {
              "Parameters": [
                {
                  "Name": "cls",
                  "Type": "t:sys:__thread_info",
                  "DefaultValue": null,
                  "Kind": 0
                },
                {
                  "Name": "self",
                  "Type": null,
                  "DefaultValue": null,
                  "Kind": 0
                }
              ],
              "ReturnType": "i:tuple"
            }
          ],
          "Attributes": 0,
          "Classes": [],
          "Functions": [],
          "Id": -488627138,
          "Name": "__getnewargs__",
          "IndexSpan": {
            "Start": 0,
            "Length": 0
          }
        },
        {
          "Documentation": "Return self>value.",
          "Overloads": [
            {
              "Parameters": [
                {
                  "Name": "self",
                  "Type": "t:sys:__thread_info",
                  "DefaultValue": null,
                  "Kind": 0
                },
                {
                  "Name": "value",
                  "Type": null,
                  "DefaultValue": null,
                  "Kind": 0
                }
              ],
              "ReturnType": "i:bool"
            }
          ],
          "Attributes": 0,
          "Classes": [],
          "Functions": [],
          "Id": 1748435012,
          "Name": "__gt__",
          "IndexSpan": {
            "Start": 0,
            "Length": 0
          }
        },
        {
          "Documentation": "Return hash(self).",
          "Overloads": [
            {
              "Parameters": [
                {
                  "Name": "self",
                  "Type": "t:sys:__thread_info",
                  "DefaultValue": null,
                  "Kind": 0
                }
              ],
              "ReturnType": "i:int"
            }
          ],
          "Attributes": 0,
          "Classes": [],
          "Functions": [],
          "Id": 925523557,
          "Name": "__hash__",
          "IndexSpan": {
            "Start": 0,
            "Length": 0
          }
        },
        {
          "Documentation": "sys.thread_info\n\nA struct sequence holding information about the thread implementation.",
          "Overloads": [
            {
              "Parameters": [
                {
                  "Name": "self",
                  "Type": "t:sys:__thread_info",
                  "DefaultValue": null,
                  "Kind": 0
                },
                {
                  "Name": "args",
                  "Type": null,
                  "DefaultValue": null,
                  "Kind": 1
                },
                {
                  "Name": "kwargs",
                  "Type": null,
                  "DefaultValue": null,
                  "Kind": 2
                }
              ],
              "ReturnType": null
            }
          ],
          "Attributes": 0,
          "Classes": [],
          "Functions": [],
          "Id": 965872103,
          "Name": "__init__",
          "IndexSpan": {
            "Start": 0,
            "Length": 0
          }
        },
        {
          "Documentation": "This method is called when a class is subclassed.\n\nThe default implementation does nothing. It may be\noverridden to extend subclasses.\n",
          "Overloads": [
            {
              "Parameters": [
                {
                  "Name": "cls",
                  "Type": "t:sys:__thread_info",
                  "DefaultValue": null,
                  "Kind": 0
                }
              ],
              "ReturnType": "i:NoneType"
            }
          ],
          "Attributes": 0,
          "Classes": [],
          "Functions": [],
          "Id": 1040523408,
          "Name": "__init_subclass__",
          "IndexSpan": {
            "Start": 0,
            "Length": 0
          }
        },
        {
          "Documentation": "Implement iter(self).",
          "Overloads": [
            {
              "Parameters": [
                {
                  "Name": "self",
                  "Type": "t:sys:__thread_info",
                  "DefaultValue": null,
                  "Kind": 0
                }
              ],
              "ReturnType": null
            }
          ],
          "Attributes": 0,
          "Classes": [],
          "Functions": [],
          "Id": 971292143,
          "Name": "__iter__",
          "IndexSpan": {
            "Start": 0,
            "Length": 0
          }
        },
        {
          "Documentation": "Return self<=value.",
          "Overloads": [
            {
              "Parameters": [
                {
                  "Name": "self",
                  "Type": "t:sys:__thread_info",
                  "DefaultValue": null,
                  "Kind": 0
                },
                {
                  "Name": "value",
                  "Type": null,
                  "DefaultValue": null,
                  "Kind": 0
                }
              ],
              "ReturnType": "i:bool"
            }
          ],
          "Attributes": 0,
          "Classes": [],
          "Functions": [],
          "Id": 1748569552,
          "Name": "__le__",
          "IndexSpan": {
            "Start": 0,
            "Length": 0
          }
        },
        {
          "Documentation": "Return len(self).",
          "Overloads": [
            {
              "Parameters": [
                {
                  "Name": "self",
                  "Type": "t:sys:__thread_info",
                  "DefaultValue": null,
                  "Kind": 0
                }
              ],
              "ReturnType": "i:int"
            }
          ],
          "Attributes": 0,
          "Classes": [],
          "Functions": [],
          "Id": -1628904226,
          "Name": "__len__",
          "IndexSpan": {
            "Start": 0,
            "Length": 0
          }
        },
        {
          "Documentation": "Return self<value.",
          "Overloads": [
            {
              "Parameters": [
                {
                  "Name": "self",
                  "Type": "t:sys:__thread_info",
                  "DefaultValue": null,
                  "Kind": 0
                },
                {
                  "Name": "value",
                  "Type": null,
                  "DefaultValue": null,
                  "Kind": 0
                }
              ],
              "ReturnType": "i:bool"
            }
          ],
          "Attributes": 0,
          "Classes": [],
          "Functions": [],
          "Id": 1748583967,
          "Name": "__lt__",
          "IndexSpan": {
            "Start": 0,
            "Length": 0
          }
        },
        {
          "Documentation": "Return self*value.",
          "Overloads": [
            {
              "Parameters": [
                {
                  "Name": "self",
                  "Type": "t:sys:__thread_info",
                  "DefaultValue": null,
                  "Kind": 0
                },
                {
                  "Name": "value",
                  "Type": null,
                  "DefaultValue": null,
                  "Kind": 0
                }
              ],
              "ReturnType": null
            }
          ],
          "Attributes": 0,
          "Classes": [],
          "Functions": [],
          "Id": -1627505971,
          "Name": "__mul__",
          "IndexSpan": {
            "Start": 0,
            "Length": 0
          }
        },
        {
          "Documentation": "Return self!=value.",
          "Overloads": [
            {
              "Parameters": [
                {
                  "Name": "self",
                  "Type": "t:sys:__thread_info",
                  "DefaultValue": null,
                  "Kind": 0
                },
                {
                  "Name": "value",
                  "Type": null,
                  "DefaultValue": null,
                  "Kind": 0
                }
              ],
              "ReturnType": "i:bool"
            }
          ],
          "Attributes": 0,
          "Classes": [],
          "Functions": [],
          "Id": 1748629134,
          "Name": "__ne__",
          "IndexSpan": {
            "Start": 0,
            "Length": 0
          }
        },
        {
          "Documentation": null,
          "Overloads": [
            {
              "Parameters": [
                {
                  "Name": "self",
                  "Type": "t:sys:__thread_info",
                  "DefaultValue": null,
                  "Kind": 0
                }
              ],
              "ReturnType": "i:typing:Union[str, tuple]"
            }
          ],
          "Attributes": 0,
          "Classes": [],
          "Functions": [],
          "Id": -544113923,
          "Name": "__reduce__",
          "IndexSpan": {
            "Start": 0,
            "Length": 0
          }
        },
        {
          "Documentation": "Helper for pickle.",
          "Overloads": [
            {
              "Parameters": [
                {
                  "Name": "cls",
                  "Type": "t:sys:__thread_info",
                  "DefaultValue": null,
                  "Kind": 0
                },
                {
                  "Name": "self",
                  "Type": null,
                  "DefaultValue": null,
                  "Kind": 0
                },
                {
                  "Name": "protocol",
                  "Type": null,
                  "DefaultValue": null,
                  "Kind": 0
                }
              ],
              "ReturnType": "i:typing:Union[str, tuple]"
            }
          ],
          "Attributes": 0,
          "Classes": [],
          "Functions": [],
          "Id": -491007883,
          "Name": "__reduce_ex__",
          "IndexSpan": {
            "Start": 0,
            "Length": 0
          }
        },
        {
          "Documentation": "Return repr(self).",
          "Overloads": [
            {
              "Parameters": [
                {
                  "Name": "self",
                  "Type": "t:sys:__thread_info",
                  "DefaultValue": null,
                  "Kind": 0
                }
              ],
              "ReturnType": "i:str"
            }
          ],
          "Attributes": 0,
          "Classes": [],
          "Functions": [],
          "Id": 1215429388,
          "Name": "__repr__",
          "IndexSpan": {
            "Start": 0,
            "Length": 0
          }
        },
        {
          "Documentation": "Return value*self.",
          "Overloads": [
            {
              "Parameters": [
                {
                  "Name": "self",
                  "Type": "t:sys:__thread_info",
                  "DefaultValue": null,
                  "Kind": 0
                },
                {
                  "Name": "value",
                  "Type": null,
                  "DefaultValue": null,
                  "Kind": 0
                }
              ],
              "ReturnType": null
            }
          ],
          "Attributes": 0,
          "Classes": [],
          "Functions": [],
          "Id": 1222960745,
          "Name": "__rmul__",
          "IndexSpan": {
            "Start": 0,
            "Length": 0
          }
        },
        {
          "Documentation": "Implement setattr(self, name, value).",
          "Overloads": [
            {
              "Parameters": [
                {
                  "Name": "self",
                  "Type": "t:sys:__thread_info",
                  "DefaultValue": null,
                  "Kind": 0
                },
                {
                  "Name": "name",
                  "Type": null,
                  "DefaultValue": null,
                  "Kind": 0
                },
                {
                  "Name": "value",
                  "Type": null,
                  "DefaultValue": null,
                  "Kind": 0
                }
              ],
              "ReturnType": "i:NoneType"
            }
          ],
          "Attributes": 0,
          "Classes": [],
          "Functions": [],
          "Id": -736377828,
          "Name": "__setattr__",
          "IndexSpan": {
            "Start": 0,
            "Length": 0
          }
        },
        {
          "Documentation": "Size of object in memory, in bytes.",
          "Overloads": [
            {
              "Parameters": [
                {
                  "Name": "cls",
                  "Type": "t:sys:__thread_info",
                  "DefaultValue": null,
                  "Kind": 0
                },
                {
                  "Name": "self",
                  "Type": null,
                  "DefaultValue": null,
                  "Kind": 0
                }
              ],
              "ReturnType": "i:int"
            }
          ],
          "Attributes": 0,
          "Classes": [],
          "Functions": [],
          "Id": 1069167279,
          "Name": "__sizeof__",
          "IndexSpan": {
            "Start": 0,
            "Length": 0
          }
        },
        {
          "Documentation": "Return str(self).",
          "Overloads": [
            {
              "Parameters": [
                {
                  "Name": "self",
                  "Type": "t:sys:__thread_info",
                  "DefaultValue": null,
                  "Kind": 0
                }
              ],
              "ReturnType": "i:str"
            }
          ],
          "Attributes": 0,
          "Classes": [],
          "Functions": [],
          "Id": -1621988870,
          "Name": "__str__",
          "IndexSpan": {
            "Start": 0,
            "Length": 0
          }
        },
        {
          "Documentation": "Abstract classes can override this to customize issubclass().\n\nThis is invoked early on by abc.ABCMeta.__subclasscheck__().\nIt should return True, False or NotImplemented.  If it returns\nNotImplemented, the normal algorithm is used.  Otherwise, it\noverrides the normal algorithm (and the outcome is cached).\n",
          "Overloads": [
            {
              "Parameters": [
                {
                  "Name": "cls",
                  "Type": "t:sys:__thread_info",
                  "DefaultValue": null,
                  "Kind": 0
                },
                {
                  "Name": "subclass",
                  "Type": null,
                  "DefaultValue": null,
                  "Kind": 0
                }
              ],
              "ReturnType": "i:bool"
            }
          ],
          "Attributes": 0,
          "Classes": [],
          "Functions": [],
          "Id": -1374911630,
          "Name": "__subclasshook__",
          "IndexSpan": {
            "Start": 0,
            "Length": 0
          }
        },
        {
          "Documentation": "Return number of occurrences of value.",
          "Overloads": [
            {
              "Parameters": [
                {
                  "Name": "cls",
                  "Type": "t:sys:__thread_info",
                  "DefaultValue": null,
                  "Kind": 0
                },
                {
                  "Name": "self",
                  "Type": null,
                  "DefaultValue": null,
                  "Kind": 0
                },
                {
                  "Name": "value",
                  "Type": null,
                  "DefaultValue": null,
                  "Kind": 0
                }
              ],
              "ReturnType": null
            }
          ],
          "Attributes": 0,
          "Classes": [],
          "Functions": [],
          "Id": 753321816,
          "Name": "count",
          "IndexSpan": {
            "Start": 0,
            "Length": 0
          }
        },
        {
          "Documentation": "Return first index of value.\n\nRaises ValueError if the value is not present.",
          "Overloads": [
            {
              "Parameters": [
                {
                  "Name": "cls",
                  "Type": "t:sys:__thread_info",
                  "DefaultValue": null,
                  "Kind": 0
                },
                {
                  "Name": "self",
                  "Type": null,
                  "DefaultValue": null,
                  "Kind": 0
                },
                {
                  "Name": "value",
                  "Type": null,
                  "DefaultValue": null,
                  "Kind": 0
                },
                {
                  "Name": "start",
                  "Type": null,
                  "DefaultValue": null,
                  "Kind": 0
                },
                {
                  "Name": "stop",
                  "Type": null,
                  "DefaultValue": null,
                  "Kind": 0
                }
              ],
              "ReturnType": null
            }
          ],
          "Attributes": 0,
          "Classes": [],
          "Functions": [],
          "Id": 758816539,
          "Name": "index",
          "IndexSpan": {
            "Start": 0,
            "Length": 0
          }
        }
      ],
      "Properties": [],
      "Fields": [
        {
          "Value": "i:NoneType",
          "Id": 24568258,
          "Name": "lock",
          "IndexSpan": null
        },
        {
          "Value": "i:int",
          "Id": 1247591617,
          "Name": "n_fields",
          "IndexSpan": null
        },
        {
          "Value": "i:int",
          "Id": -1428290577,
          "Name": "n_sequence_fields",
          "IndexSpan": null
        },
        {
          "Value": "i:int",
          "Id": 1605593504,
          "Name": "n_unnamed_fields",
          "IndexSpan": null
        },
        {
          "Value": "i:str",
          "Id": 24614690,
          "Name": "name",
          "IndexSpan": null
        },
        {
          "Value": "i:NoneType",
          "Id": 1781540065,
          "Name": "version",
          "IndexSpan": null
        }
      ],
      "GenericParameters": null,
      "InnerClasses": [],
      "Id": 462236460,
      "Name": "__thread_info",
      "IndexSpan": {
        "Start": 0,
        "Length": 0
      }
    },
    {
      "Documentation": "sys.version_info\n\nVersion information as a named tuple.",
      "Bases": [
        "t:tuple",
        "t:object"
      ],
      "Methods": [
        {
          "Documentation": "Implement iter(self).",
          "Overloads": [
            {
              "Parameters": [
                {
                  "Name": "self",
                  "Type": "t:sys:__version_info",
                  "DefaultValue": null,
                  "Kind": 0
                }
              ],
              "ReturnType": null
            }
          ],
          "Attributes": 0,
          "Classes": [],
          "Functions": [],
          "Id": 971292143,
          "Name": "__iter__",
          "IndexSpan": {
            "Start": 0,
            "Length": 0
          }
        }
      ],
      "Properties": [],
      "Fields": [
        {
          "Value": "i:int",
          "Id": 762129410,
          "Name": "major",
          "IndexSpan": null
        },
        {
          "Value": "i:int",
          "Id": 762361101,
          "Name": "micro",
          "IndexSpan": null
        },
        {
          "Value": "i:int",
          "Id": 762371582,
          "Name": "minor",
          "IndexSpan": null
        },
        {
          "Value": "i:int",
          "Id": 1247591617,
          "Name": "n_fields",
          "IndexSpan": null
        },
        {
          "Value": "i:int",
          "Id": -1428290577,
          "Name": "n_sequence_fields",
          "IndexSpan": null
        },
        {
          "Value": "i:int",
          "Id": 1605593504,
          "Name": "n_unnamed_fields",
          "IndexSpan": null
        },
        {
          "Value": "i:str",
          "Id": -112134796,
          "Name": "releaselevel",
          "IndexSpan": null
        },
        {
          "Value": "i:int",
          "Id": -1968090933,
          "Name": "serial",
          "IndexSpan": null
        }
      ],
      "GenericParameters": null,
      "InnerClasses": [],
      "Id": 1619201900,
      "Name": "__version_info",
      "IndexSpan": {
        "Start": 0,
        "Length": 0
      }
    },
    {
      "Documentation": "sys.flags\n\nFlags provided through command line arguments or environment vars.",
      "Bases": [
        "t:object"
      ],
      "Methods": [],
      "Properties": [],
      "Fields": [
        {
          "Value": "i:int",
          "Id": 753929372,
          "Name": "debug",
          "IndexSpan": null
        },
        {
          "Value": "i:int",
          "Id": 514096161,
          "Name": "division_warning",
          "IndexSpan": null
        },
        {
          "Value": "i:int",
          "Id": -907580899,
          "Name": "inspect",
          "IndexSpan": null
        },
        {
          "Value": "i:int",
          "Id": 518040171,
          "Name": "interactive",
          "IndexSpan": null
        },
        {
          "Value": "i:int",
          "Id": 1299139572,
          "Name": "optimize",
          "IndexSpan": null
        },
        {
          "Value": "i:int",
          "Id": 1675585612,
          "Name": "dont_write_bytecode",
          "IndexSpan": null
        },
        {
          "Value": "i:int",
          "Id": 113341396,
          "Name": "no_user_site",
          "IndexSpan": null
        },
        {
          "Value": "i:int",
          "Id": -754777330,
          "Name": "no_site",
          "IndexSpan": null
        },
        {
          "Value": "i:int",
          "Id": -175101059,
          "Name": "ignore_environment",
          "IndexSpan": null
        },
        {
          "Value": "i:int",
          "Id": 1781039499,
          "Name": "verbose",
          "IndexSpan": null
        },
        {
          "Value": "i:int",
          "Id": 2130352401,
          "Name": "bytes_warning",
          "IndexSpan": null
        },
        {
          "Value": "i:int",
          "Id": 766418045,
          "Name": "quiet",
          "IndexSpan": null
        },
        {
          "Value": "i:int",
          "Id": 557578535,
          "Name": "hash_randomization",
          "IndexSpan": null
        }
      ],
      "GenericParameters": null,
      "InnerClasses": [],
      "Id": 1755030623,
      "Name": "_flags",
      "IndexSpan": {
        "Start": 0,
        "Length": 0
      }
    },
    {
      "Documentation": "sys.float_info\n\nA structseq holding information about the float type. It contains low level\ninformation about the precision and internal representation. Please study\nyour system's :file:`float.h` for more information.",
      "Bases": [
        "t:object"
      ],
      "Methods": [],
      "Properties": [],
      "Fields": [
        {
          "Value": "i:float",
          "Id": -105571469,
          "Name": "epsilon",
          "IndexSpan": null
        },
        {
          "Value": "i:int",
          "Id": 784651,
          "Name": "dig",
          "IndexSpan": null
        },
        {
          "Value": "i:int",
          "Id": 1518794292,
          "Name": "mant_dig",
          "IndexSpan": null
        },
        {
          "Value": "i:float",
          "Id": 793069,
          "Name": "max",
          "IndexSpan": null
        },
        {
          "Value": "i:int",
          "Id": -2020600629,
          "Name": "max_exp",
          "IndexSpan": null
        },
        {
          "Value": "i:int",
          "Id": 992667279,
          "Name": "max_10_exp",
          "IndexSpan": null
        },
        {
          "Value": "i:float",
          "Id": 793307,
          "Name": "min",
          "IndexSpan": null
        },
        {
          "Value": "i:int",
          "Id": -1800802631,
          "Name": "min_exp",
          "IndexSpan": null
        },
        {
          "Value": "i:int",
          "Id": -830300703,
          "Name": "min_10_exp",
          "IndexSpan": null
        },
        {
          "Value": "i:int",
          "Id": 766741069,
          "Name": "radix",
          "IndexSpan": null
        },
        {
          "Value": "i:int",
          "Id": -1987390596,
          "Name": "rounds",
          "IndexSpan": null
        }
      ],
      "GenericParameters": null,
      "InnerClasses": [],
      "Id": -1254930983,
      "Name": "_float_info",
      "IndexSpan": {
        "Start": 0,
        "Length": 0
      }
    },
    {
      "Documentation": "hash_info\n\nA struct sequence providing parameters used for computing\nhashes. The attributes are read only.",
      "Bases": [
        "t:object"
      ],
      "Methods": [],
      "Properties": [],
      "Fields": [
        {
          "Value": "i:int",
          "Id": 771597327,
          "Name": "width",
          "IndexSpan": null
        },
        {
          "Value": "i:int",
          "Id": -1637600896,
          "Name": "modulus",
          "IndexSpan": null
        },
        {
          "Value": "i:int",
          "Id": 789610,
          "Name": "inf",
          "IndexSpan": null
        },
        {
          "Value": "i:int",
          "Id": 794020,
          "Name": "nan",
          "IndexSpan": null
        },
        {
          "Value": "i:int",
          "Id": 24476897,
          "Name": "imag",
          "IndexSpan": null
        }
      ],
      "GenericParameters": null,
      "InnerClasses": [],
      "Id": 440196887,
      "Name": "_hash_info",
      "IndexSpan": {
        "Start": 0,
        "Length": 0
      }
    },
    {
      "Documentation": null,
      "Bases": [
        "t:object"
      ],
      "Methods": [],
      "Properties": [],
      "Fields": [
        {
          "Value": "i:str",
          "Id": 24614690,
          "Name": "name",
          "IndexSpan": null
        },
        {
          "Value": "i:sys:_version_info",
          "Id": 1781540065,
          "Name": "version",
          "IndexSpan": null
        },
        {
          "Value": "i:int",
          "Id": -471599948,
          "Name": "hexversion",
          "IndexSpan": null
        },
        {
          "Value": "i:str",
          "Id": -778094810,
          "Name": "cache_tag",
          "IndexSpan": null
        }
      ],
      "GenericParameters": null,
      "InnerClasses": [],
      "Id": 14485722,
      "Name": "_implementation",
      "IndexSpan": {
        "Start": 0,
        "Length": 0
      }
    },
    {
      "Documentation": "sys.int_info\n\nA struct sequence that holds information about Python's\ninternal representation of integers.  The attributes are read only.",
      "Bases": [
        "t:object"
      ],
      "Methods": [],
      "Properties": [],
      "Fields": [
        {
          "Value": "i:int",
          "Id": 1945378665,
          "Name": "bits_per_digit",
          "IndexSpan": null
        },
        {
          "Value": "i:int",
          "Id": -1534275235,
          "Name": "sizeof_digit",
          "IndexSpan": null
        }
      ],
      "GenericParameters": null,
      "InnerClasses": [],
      "Id": 430276134,
      "Name": "_int_info",
      "IndexSpan": {
        "Start": 0,
        "Length": 0
      }
    },
    {
      "Documentation": "sys.version_info\n\nVersion information as a named tuple.",
      "Bases": [
        "t:object"
      ],
      "Methods": [],
      "Properties": [],
      "Fields": [
        {
          "Value": "i:int",
          "Id": 762129410,
          "Name": "major",
          "IndexSpan": null
        },
        {
          "Value": "i:int",
          "Id": 762371582,
          "Name": "minor",
          "IndexSpan": null
        },
        {
          "Value": "i:int",
          "Id": 762361101,
          "Name": "micro",
          "IndexSpan": null
        },
        {
          "Value": "i:str",
          "Id": -112134796,
          "Name": "releaselevel",
          "IndexSpan": null
        },
        {
          "Value": "i:int",
          "Id": -1968090933,
          "Name": "serial",
          "IndexSpan": null
        },
        {
          "Value": "t:tuple_iterator",
          "Id": 971292143,
          "Name": "__iter__",
          "IndexSpan": {
            "Start": 0,
            "Length": 0
          }
        }
      ],
      "GenericParameters": null,
      "InnerClasses": [],
      "Id": -949236003,
      "Name": "_version_info",
      "IndexSpan": {
        "Start": 0,
        "Length": 0
      }
    },
    {
      "Documentation": "Built-in immutable sequence.\n\nIf no argument is given, the constructor returns an empty tuple.\nIf iterable is specified the tuple is initialized from iterable's items.\n\nIf the argument is a tuple, the return value is the same object.",
      "Bases": [
        "t:object"
      ],
      "Methods": [],
      "Properties": [],
      "Fields": [
        {
          "Value": "i:int",
          "Id": 762129410,
          "Name": "major",
          "IndexSpan": null
        },
        {
          "Value": "i:int",
          "Id": 762371582,
          "Name": "minor",
          "IndexSpan": null
        },
        {
          "Value": "i:int",
          "Id": 752565431,
          "Name": "build",
          "IndexSpan": null
        },
        {
          "Value": "i:int",
          "Id": -1042062966,
          "Name": "platform",
          "IndexSpan": null
        },
        {
          "Value": "i:str",
          "Id": -2093362438,
          "Name": "service_pack",
          "IndexSpan": null
        },
        {
          "Value": "i:int",
          "Id": -1573389776,
          "Name": "service_pack_minor",
          "IndexSpan": null
        },
        {
          "Value": "i:int",
          "Id": -1573631948,
          "Name": "service_pack_major",
          "IndexSpan": null
        },
        {
          "Value": "i:int",
          "Id": 642126643,
          "Name": "suite_mast",
          "IndexSpan": null
        },
        {
          "Value": "i:int",
          "Id": -1438724575,
          "Name": "product_type",
          "IndexSpan": null
        },
        {
          "Value": "i:typing:Tuple[int, int, int]",
          "Id": -1420100829,
          "Name": "platform_version",
          "IndexSpan": null
        },
        {
          "Value": "t:tuple_iterator",
          "Id": 971292143,
          "Name": "__iter__",
          "IndexSpan": {
            "Start": 0,
            "Length": 0
          }
        }
      ],
      "GenericParameters": null,
      "InnerClasses": [],
      "Id": -506845532,
      "Name": "_WinVersion",
      "IndexSpan": {
        "Start": 0,
        "Length": 0
      }
    }
  ],
  "NewLines": [
    {
      "EndIndex": 24,
      "Kind": 3
    },
    {
      "EndIndex": 58,
      "Kind": 3
    },
    {
      "EndIndex": 86,
      "Kind": 3
    },
    {
      "EndIndex": 88,
      "Kind": 3
    },
    {
      "EndIndex": 115,
      "Kind": 3
    },
    {
      "EndIndex": 211,
      "Kind": 3
    },
    {
      "EndIndex": 221,
      "Kind": 3
    },
    {
      "EndIndex": 223,
      "Kind": 3
    },
    {
      "EndIndex": 247,
      "Kind": 3
    },
    {
      "EndIndex": 348,
      "Kind": 3
    },
    {
      "EndIndex": 358,
      "Kind": 3
    },
    {
      "EndIndex": 360,
      "Kind": 3
    },
    {
      "EndIndex": 4117,
      "Kind": 3
    },
    {
      "EndIndex": 4140,
      "Kind": 3
    },
    {
      "EndIndex": 4267,
      "Kind": 3
    },
    {
      "EndIndex": 4277,
      "Kind": 3
    },
    {
      "EndIndex": 4279,
      "Kind": 3
    },
    {
      "EndIndex": 4307,
      "Kind": 3
    },
    {
      "EndIndex": 4317,
      "Kind": 3
    },
    {
      "EndIndex": 4319,
      "Kind": 3
    },
    {
      "EndIndex": 4337,
      "Kind": 3
    },
    {
      "EndIndex": 4355,
      "Kind": 3
    },
    {
      "EndIndex": 4394,
      "Kind": 3
    },
    {
      "EndIndex": 4432,
      "Kind": 3
    },
    {
      "EndIndex": 4471,
      "Kind": 3
    },
    {
      "EndIndex": 4497,
      "Kind": 3
    },
    {
      "EndIndex": 4571,
      "Kind": 3
    },
    {
      "EndIndex": 4581,
      "Kind": 3
    },
    {
      "EndIndex": 4583,
      "Kind": 3
    },
    {
      "EndIndex": 4607,
      "Kind": 3
    },
    {
      "EndIndex": 4803,
      "Kind": 3
    },
    {
      "EndIndex": 4822,
      "Kind": 3
    },
    {
      "EndIndex": 4824,
      "Kind": 3
    },
    {
      "EndIndex": 4850,
      "Kind": 3
    },
    {
      "EndIndex": 5033,
      "Kind": 3
    },
    {
      "EndIndex": 5043,
      "Kind": 3
    },
    {
      "EndIndex": 5045,
      "Kind": 3
    },
    {
      "EndIndex": 5084,
      "Kind": 3
    },
    {
      "EndIndex": 5383,
      "Kind": 3
    },
    {
      "EndIndex": 5393,
      "Kind": 3
    },
    {
      "EndIndex": 5395,
      "Kind": 3
    },
    {
      "EndIndex": 5412,
      "Kind": 3
    },
    {
      "EndIndex": 5440,
      "Kind": 3
    },
    {
      "EndIndex": 5855,
      "Kind": 3
    },
    {
      "EndIndex": 5865,
      "Kind": 3
    },
    {
      "EndIndex": 5867,
      "Kind": 3
    },
    {
      "EndIndex": 5897,
      "Kind": 3
    },
    {
      "EndIndex": 5911,
      "Kind": 3
    },
    {
      "EndIndex": 5945,
      "Kind": 3
    },
    {
      "EndIndex": 5965,
      "Kind": 3
    },
    {
      "EndIndex": 5994,
      "Kind": 3
    },
    {
      "EndIndex": 6080,
      "Kind": 3
    },
    {
      "EndIndex": 6161,
      "Kind": 3
    },
    {
      "EndIndex": 6196,
      "Kind": 3
    },
    {
      "EndIndex": 6292,
      "Kind": 3
    },
    {
      "EndIndex": 6302,
      "Kind": 3
    },
    {
      "EndIndex": 6304,
      "Kind": 3
    },
    {
      "EndIndex": 6350,
      "Kind": 3
    },
    {
      "EndIndex": 6372,
      "Kind": 3
    },
    {
      "EndIndex": 6403,
      "Kind": 3
    },
    {
      "EndIndex": 6652,
      "Kind": 3
    },
    {
      "EndIndex": 6662,
      "Kind": 3
    },
    {
      "EndIndex": 6664,
      "Kind": 3
    },
    {
      "EndIndex": 6682,
      "Kind": 3
    },
    {
      "EndIndex": 7451,
      "Kind": 3
    },
    {
      "EndIndex": 7461,
      "Kind": 3
    },
    {
      "EndIndex": 7463,
      "Kind": 3
    },
    {
      "EndIndex": 7796,
      "Kind": 3
    },
    {
      "EndIndex": 7822,
      "Kind": 3
    },
    {
      "EndIndex": 7923,
      "Kind": 3
    },
    {
      "EndIndex": 7933,
      "Kind": 3
    },
    {
      "EndIndex": 7935,
      "Kind": 3
    },
    {
      "EndIndex": 7964,
      "Kind": 3
    },
    {
      "EndIndex": 7992,
      "Kind": 3
    },
    {
      "EndIndex": 8009,
      "Kind": 3
    },
    {
      "EndIndex": 8192,
      "Kind": 3
    },
    {
      "EndIndex": 8212,
      "Kind": 3
    },
    {
      "EndIndex": 8214,
      "Kind": 3
    },
    {
      "EndIndex": 8258,
      "Kind": 3
    },
    {
      "EndIndex": 8385,
      "Kind": 3
    },
    {
      "EndIndex": 8395,
      "Kind": 3
    },
    {
      "EndIndex": 8397,
      "Kind": 3
    },
    {
      "EndIndex": 8478,
      "Kind": 3
    },
    {
      "EndIndex": 8570,
      "Kind": 3
    },
    {
      "EndIndex": 8594,
      "Kind": 3
    },
    {
      "EndIndex": 8926,
      "Kind": 3
    },
    {
      "EndIndex": 8936,
      "Kind": 3
    },
    {
      "EndIndex": 8938,
      "Kind": 3
    },
    {
      "EndIndex": 8973,
      "Kind": 3
    },
    {
      "EndIndex": 9060,
      "Kind": 3
    },
    {
      "EndIndex": 9079,
      "Kind": 3
    },
    {
      "EndIndex": 9110,
      "Kind": 3
    },
    {
      "EndIndex": 9140,
      "Kind": 3
    },
    {
      "EndIndex": 9164,
      "Kind": 3
    },
    {
      "EndIndex": 9170,
      "Kind": 3
    },
    {
      "EndIndex": 9193,
      "Kind": 3
    },
    {
      "EndIndex": 9212,
      "Kind": 3
    },
    {
      "EndIndex": 9246,
      "Kind": 3
    },
    {
      "EndIndex": 9277,
      "Kind": 3
    },
    {
      "EndIndex": 9299,
      "Kind": 3
    },
    {
      "EndIndex": 9305,
      "Kind": 3
    },
    {
      "EndIndex": 9324,
      "Kind": 3
    },
    {
      "EndIndex": 9358,
      "Kind": 3
    },
    {
      "EndIndex": 9400,
      "Kind": 3
    },
    {
      "EndIndex": 9421,
      "Kind": 3
    },
    {
      "EndIndex": 9427,
      "Kind": 3
    },
    {
      "EndIndex": 9446,
      "Kind": 3
    },
    {
      "EndIndex": 9470,
      "Kind": 3
    },
    {
      "EndIndex": 9511,
      "Kind": 3
    },
    {
      "EndIndex": 9532,
      "Kind": 3
    },
    {
      "EndIndex": 9538,
      "Kind": 3
    },
    {
      "EndIndex": 9557,
      "Kind": 3
    },
    {
      "EndIndex": 9587,
      "Kind": 3
    },
    {
      "EndIndex": 9618,
      "Kind": 3
    },
    {
      "EndIndex": 9640,
      "Kind": 3
    },
    {
      "EndIndex": 9646,
      "Kind": 3
    },
    {
      "EndIndex": 9665,
      "Kind": 3
    },
    {
      "EndIndex": 9705,
      "Kind": 3
    },
    {
      "EndIndex": 9742,
      "Kind": 3
    },
    {
      "EndIndex": 9761,
      "Kind": 3
    },
    {
      "EndIndex": 9767,
      "Kind": 3
    },
    {
      "EndIndex": 9786,
      "Kind": 3
    },
    {
      "EndIndex": 9816,
      "Kind": 3
    },
    {
      "EndIndex": 9847,
      "Kind": 3
    },
    {
      "EndIndex": 9869,
      "Kind": 3
    },
    {
      "EndIndex": 9875,
      "Kind": 3
    },
    {
      "EndIndex": 9894,
      "Kind": 3
    },
    {
      "EndIndex": 9933,
      "Kind": 3
    },
    {
      "EndIndex": 9972,
      "Kind": 3
    },
    {
      "EndIndex": 9986,
      "Kind": 3
    },
    {
      "EndIndex": 9992,
      "Kind": 3
    },
    {
      "EndIndex": 10011,
      "Kind": 3
    },
    {
      "EndIndex": 10044,
      "Kind": 3
    },
    {
      "EndIndex": 10073,
      "Kind": 3
    },
    {
      "EndIndex": 10087,
      "Kind": 3
    },
    {
      "EndIndex": 10093,
      "Kind": 3
    },
    {
      "EndIndex": 10112,
      "Kind": 3
    },
    {
      "EndIndex": 10143,
      "Kind": 3
    },
    {
      "EndIndex": 10162,
      "Kind": 3
    },
    {
      "EndIndex": 10168,
      "Kind": 3
    },
    {
      "EndIndex": 10187,
      "Kind": 3
    },
    {
      "EndIndex": 10217,
      "Kind": 3
    },
    {
      "EndIndex": 10247,
      "Kind": 3
    },
    {
      "EndIndex": 10269,
      "Kind": 3
    },
    {
      "EndIndex": 10275,
      "Kind": 3
    },
    {
      "EndIndex": 10294,
      "Kind": 3
    },
    {
      "EndIndex": 10319,
      "Kind": 3
    },
    {
      "EndIndex": 10349,
      "Kind": 3
    },
    {
      "EndIndex": 10367,
      "Kind": 3
    },
    {
      "EndIndex": 10373,
      "Kind": 3
    },
    {
      "EndIndex": 10392,
      "Kind": 3
    },
    {
      "EndIndex": 10434,
      "Kind": 3
    },
    {
      "EndIndex": 10525,
      "Kind": 3
    },
    {
      "EndIndex": 10539,
      "Kind": 3
    },
    {
      "EndIndex": 10545,
      "Kind": 3
    },
    {
      "EndIndex": 10564,
      "Kind": 3
    },
    {
      "EndIndex": 10597,
      "Kind": 3
    },
    {
      "EndIndex": 10748,
      "Kind": 3
    },
    {
      "EndIndex": 10769,
      "Kind": 3
    },
    {
      "EndIndex": 10775,
      "Kind": 3
    },
    {
      "EndIndex": 10794,
      "Kind": 3
    },
    {
      "EndIndex": 10819,
      "Kind": 3
    },
    {
      "EndIndex": 10852,
      "Kind": 3
    },
    {
      "EndIndex": 10876,
      "Kind": 3
    },
    {
      "EndIndex": 10882,
      "Kind": 3
    },
    {
      "EndIndex": 10901,
      "Kind": 3
    },
    {
      "EndIndex": 10931,
      "Kind": 3
    },
    {
      "EndIndex": 10962,
      "Kind": 3
    },
    {
      "EndIndex": 10984,
      "Kind": 3
    },
    {
      "EndIndex": 10990,
      "Kind": 3
    },
    {
      "EndIndex": 11009,
      "Kind": 3
    },
    {
      "EndIndex": 11033,
      "Kind": 3
    },
    {
      "EndIndex": 11062,
      "Kind": 3
    },
    {
      "EndIndex": 11080,
      "Kind": 3
    },
    {
      "EndIndex": 11086,
      "Kind": 3
    },
    {
      "EndIndex": 11105,
      "Kind": 3
    },
    {
      "EndIndex": 11135,
      "Kind": 3
    },
    {
      "EndIndex": 11165,
      "Kind": 3
    },
    {
      "EndIndex": 11187,
      "Kind": 3
    },
    {
      "EndIndex": 11193,
      "Kind": 3
    },
    {
      "EndIndex": 11212,
      "Kind": 3
    },
    {
      "EndIndex": 11243,
      "Kind": 3
    },
    {
      "EndIndex": 11273,
      "Kind": 3
    },
    {
      "EndIndex": 11297,
      "Kind": 3
    },
    {
      "EndIndex": 11303,
      "Kind": 3
    },
    {
      "EndIndex": 11322,
      "Kind": 3
    },
    {
      "EndIndex": 11352,
      "Kind": 3
    },
    {
      "EndIndex": 11383,
      "Kind": 3
    },
    {
      "EndIndex": 11405,
      "Kind": 3
    },
    {
      "EndIndex": 11411,
      "Kind": 3
    },
    {
      "EndIndex": 11430,
      "Kind": 3
    },
    {
      "EndIndex": 11457,
      "Kind": 3
    },
    {
      "EndIndex": 11487,
      "Kind": 3
    },
    {
      "EndIndex": 11493,
      "Kind": 3
    },
    {
      "EndIndex": 11512,
      "Kind": 3
    },
    {
      "EndIndex": 11552,
      "Kind": 3
    },
    {
      "EndIndex": 11582,
      "Kind": 3
    },
    {
      "EndIndex": 11612,
      "Kind": 3
    },
    {
      "EndIndex": 11618,
      "Kind": 3
    },
    {
      "EndIndex": 11637,
      "Kind": 3
    },
    {
      "EndIndex": 11662,
      "Kind": 3
    },
    {
      "EndIndex": 11692,
      "Kind": 3
    },
    {
      "EndIndex": 11711,
      "Kind": 3
    },
    {
      "EndIndex": 11717,
      "Kind": 3
    },
    {
      "EndIndex": 11736,
      "Kind": 3
    },
    {
      "EndIndex": 11768,
      "Kind": 3
    },
    {
      "EndIndex": 11798,
      "Kind": 3
    },
    {
      "EndIndex": 11822,
      "Kind": 3
    },
    {
      "EndIndex": 11828,
      "Kind": 3
    },
    {
      "EndIndex": 11847,
      "Kind": 3
    },
    {
      "EndIndex": 11888,
      "Kind": 3
    },
    {
      "EndIndex": 11937,
      "Kind": 3
    },
    {
      "EndIndex": 11958,
      "Kind": 3
    },
    {
      "EndIndex": 11964,
      "Kind": 3
    },
    {
      "EndIndex": 11983,
      "Kind": 3
    },
    {
      "EndIndex": 12010,
      "Kind": 3
    },
    {
      "EndIndex": 12057,
      "Kind": 3
    },
    {
      "EndIndex": 12075,
      "Kind": 3
    },
    {
      "EndIndex": 12081,
      "Kind": 3
    },
    {
      "EndIndex": 12100,
      "Kind": 3
    },
    {
      "EndIndex": 12124,
      "Kind": 3
    },
    {
      "EndIndex": 12153,
      "Kind": 3
    },
    {
      "EndIndex": 12172,
      "Kind": 3
    },
    {
      "EndIndex": 12178,
      "Kind": 3
    },
    {
      "EndIndex": 12197,
      "Kind": 3
    },
    {
      "EndIndex": 12239,
      "Kind": 3
    },
    {
      "EndIndex": 12565,
      "Kind": 3
    },
    {
      "EndIndex": 12587,
      "Kind": 3
    },
    {
      "EndIndex": 12593,
      "Kind": 3
    },
    {
      "EndIndex": 12616,
      "Kind": 3
    },
    {
      "EndIndex": 12635,
      "Kind": 3
    },
    {
      "EndIndex": 12664,
      "Kind": 3
    },
    {
      "EndIndex": 12714,
      "Kind": 3
    },
    {
      "EndIndex": 12728,
      "Kind": 3
    },
    {
      "EndIndex": 12734,
      "Kind": 3
    },
    {
      "EndIndex": 12749,
      "Kind": 3
    },
    {
      "EndIndex": 12771,
      "Kind": 3
    },
    {
      "EndIndex": 12800,
      "Kind": 3
    },
    {
      "EndIndex": 12828,
      "Kind": 3
    },
    {
      "EndIndex": 12856,
      "Kind": 3
    },
    {
      "EndIndex": 12875,
      "Kind": 3
    },
    {
      "EndIndex": 12917,
      "Kind": 3
    },
    {
      "EndIndex": 13007,
      "Kind": 3
    },
    {
      "EndIndex": 13021,
      "Kind": 3
    },
    {
      "EndIndex": 13027,
      "Kind": 3
    },
    {
      "EndIndex": 13044,
      "Kind": 3
    },
    {
      "EndIndex": 13065,
      "Kind": 3
    },
    {
      "EndIndex": 13083,
      "Kind": 3
    },
    {
      "EndIndex": 13102,
      "Kind": 3
    },
    {
      "EndIndex": 13130,
      "Kind": 3
    },
    {
      "EndIndex": 13156,
      "Kind": 3
    },
    {
      "EndIndex": 13173,
      "Kind": 3
    },
    {
      "EndIndex": 13195,
      "Kind": 3
    },
    {
      "EndIndex": 13213,
      "Kind": 3
    },
    {
      "EndIndex": 13228,
      "Kind": 3
    },
    {
      "EndIndex": 13247,
      "Kind": 3
    },
    {
      "EndIndex": 13264,
      "Kind": 3
    },
    {
      "EndIndex": 13266,
      "Kind": 3
    },
    {
      "EndIndex": 13308,
      "Kind": 3
    },
    {
      "EndIndex": 13537,
      "Kind": 3
    },
    {
      "EndIndex": 13568,
      "Kind": 3
    },
    {
      "EndIndex": 13598,
      "Kind": 3
    },
    {
      "EndIndex": 13629,
      "Kind": 3
    },
    {
      "EndIndex": 13635,
      "Kind": 3
    },
    {
      "EndIndex": 13665,
      "Kind": 3
    },
    {
      "EndIndex": 13699,
      "Kind": 3
    },
    {
      "EndIndex": 13730,
      "Kind": 3
    },
    {
      "EndIndex": 13752,
      "Kind": 3
    },
    {
      "EndIndex": 13758,
      "Kind": 3
    },
    {
      "EndIndex": 13792,
      "Kind": 3
    },
    {
      "EndIndex": 13834,
      "Kind": 3
    },
    {
      "EndIndex": 13855,
      "Kind": 3
    },
    {
      "EndIndex": 13861,
      "Kind": 3
    },
    {
      "EndIndex": 13879,
      "Kind": 3
    },
    {
      "EndIndex": 13908,
      "Kind": 3
    },
    {
      "EndIndex": 13949,
      "Kind": 3
    },
    {
      "EndIndex": 13970,
      "Kind": 3
    },
    {
      "EndIndex": 13976,
      "Kind": 3
    },
    {
      "EndIndex": 14006,
      "Kind": 3
    },
    {
      "EndIndex": 14037,
      "Kind": 3
    },
    {
      "EndIndex": 14059,
      "Kind": 3
    },
    {
      "EndIndex": 14065,
      "Kind": 3
    },
    {
      "EndIndex": 14083,
      "Kind": 3
    },
    {
      "EndIndex": 14128,
      "Kind": 3
    },
    {
      "EndIndex": 14165,
      "Kind": 3
    },
    {
      "EndIndex": 14184,
      "Kind": 3
    },
    {
      "EndIndex": 14190,
      "Kind": 3
    },
    {
      "EndIndex": 14220,
      "Kind": 3
    },
    {
      "EndIndex": 14251,
      "Kind": 3
    },
    {
      "EndIndex": 14273,
      "Kind": 3
    },
    {
      "EndIndex": 14279,
      "Kind": 3
    },
    {
      "EndIndex": 14318,
      "Kind": 3
    },
    {
      "EndIndex": 14357,
      "Kind": 3
    },
    {
      "EndIndex": 14371,
      "Kind": 3
    },
    {
      "EndIndex": 14377,
      "Kind": 3
    },
    {
      "EndIndex": 14410,
      "Kind": 3
    },
    {
      "EndIndex": 14439,
      "Kind": 3
    },
    {
      "EndIndex": 14453,
      "Kind": 3
    },
    {
      "EndIndex": 14459,
      "Kind": 3
    },
    {
      "EndIndex": 14477,
      "Kind": 3
    },
    {
      "EndIndex": 14513,
      "Kind": 3
    },
    {
      "EndIndex": 14532,
      "Kind": 3
    },
    {
      "EndIndex": 14538,
      "Kind": 3
    },
    {
      "EndIndex": 14568,
      "Kind": 3
    },
    {
      "EndIndex": 14598,
      "Kind": 3
    },
    {
      "EndIndex": 14620,
      "Kind": 3
    },
    {
      "EndIndex": 14626,
      "Kind": 3
    },
    {
      "EndIndex": 14651,
      "Kind": 3
    },
    {
      "EndIndex": 14681,
      "Kind": 3
    },
    {
      "EndIndex": 14699,
      "Kind": 3
    },
    {
      "EndIndex": 14705,
      "Kind": 3
    },
    {
      "EndIndex": 14747,
      "Kind": 3
    },
    {
      "EndIndex": 14980,
      "Kind": 3
    },
    {
      "EndIndex": 14994,
      "Kind": 3
    },
    {
      "EndIndex": 15000,
      "Kind": 3
    },
    {
      "EndIndex": 15018,
      "Kind": 3
    },
    {
      "EndIndex": 15051,
      "Kind": 3
    },
    {
      "EndIndex": 15202,
      "Kind": 3
    },
    {
      "EndIndex": 15223,
      "Kind": 3
    },
    {
      "EndIndex": 15229,
      "Kind": 3
    },
    {
      "EndIndex": 15254,
      "Kind": 3
    },
    {
      "EndIndex": 15287,
      "Kind": 3
    },
    {
      "EndIndex": 15318,
      "Kind": 3
    },
    {
      "EndIndex": 15324,
      "Kind": 3
    },
    {
      "EndIndex": 15354,
      "Kind": 3
    },
    {
      "EndIndex": 15385,
      "Kind": 3
    },
    {
      "EndIndex": 15407,
      "Kind": 3
    },
    {
      "EndIndex": 15413,
      "Kind": 3
    },
    {
      "EndIndex": 15437,
      "Kind": 3
    },
    {
      "EndIndex": 15466,
      "Kind": 3
    },
    {
      "EndIndex": 15484,
      "Kind": 3
    },
    {
      "EndIndex": 15490,
      "Kind": 3
    },
    {
      "EndIndex": 15520,
      "Kind": 3
    },
    {
      "EndIndex": 15550,
      "Kind": 3
    },
    {
      "EndIndex": 15572,
      "Kind": 3
    },
    {
      "EndIndex": 15578,
      "Kind": 3
    },
    {
      "EndIndex": 15609,
      "Kind": 3
    },
    {
      "EndIndex": 15639,
      "Kind": 3
    },
    {
      "EndIndex": 15670,
      "Kind": 3
    },
    {
      "EndIndex": 15676,
      "Kind": 3
    },
    {
      "EndIndex": 15706,
      "Kind": 3
    },
    {
      "EndIndex": 15737,
      "Kind": 3
    },
    {
      "EndIndex": 15759,
      "Kind": 3
    },
    {
      "EndIndex": 15765,
      "Kind": 3
    },
    {
      "EndIndex": 15783,
      "Kind": 3
    },
    {
      "EndIndex": 15810,
      "Kind": 3
    },
    {
      "EndIndex": 15840,
      "Kind": 3
    },
    {
      "EndIndex": 15846,
      "Kind": 3
    },
    {
      "EndIndex": 15864,
      "Kind": 3
    },
    {
      "EndIndex": 15909,
      "Kind": 3
    },
    {
      "EndIndex": 15939,
      "Kind": 3
    },
    {
      "EndIndex": 15969,
      "Kind": 3
    },
    {
      "EndIndex": 15975,
      "Kind": 3
    },
    {
      "EndIndex": 16000,
      "Kind": 3
    },
    {
      "EndIndex": 16030,
      "Kind": 3
    },
    {
      "EndIndex": 16049,
      "Kind": 3
    },
    {
      "EndIndex": 16055,
      "Kind": 3
    },
    {
      "EndIndex": 16087,
      "Kind": 3
    },
    {
      "EndIndex": 16117,
      "Kind": 3
    },
    {
      "EndIndex": 16148,
      "Kind": 3
    },
    {
      "EndIndex": 16154,
      "Kind": 3
    },
    {
      "EndIndex": 16195,
      "Kind": 3
    },
    {
      "EndIndex": 16244,
      "Kind": 3
    },
    {
      "EndIndex": 16265,
      "Kind": 3
    },
    {
      "EndIndex": 16271,
      "Kind": 3
    },
    {
      "EndIndex": 16289,
      "Kind": 3
    },
    {
      "EndIndex": 16321,
      "Kind": 3
    },
    {
      "EndIndex": 16368,
      "Kind": 3
    },
    {
      "EndIndex": 16386,
      "Kind": 3
    },
    {
      "EndIndex": 16392,
      "Kind": 3
    },
    {
      "EndIndex": 16416,
      "Kind": 3
    },
    {
      "EndIndex": 16445,
      "Kind": 3
    },
    {
      "EndIndex": 16464,
      "Kind": 3
    },
    {
      "EndIndex": 16470,
      "Kind": 3
    },
    {
      "EndIndex": 16488,
      "Kind": 3
    },
    {
      "EndIndex": 16530,
      "Kind": 3
    },
    {
      "EndIndex": 16856,
      "Kind": 3
    },
    {
      "EndIndex": 16878,
      "Kind": 3
    },
    {
      "EndIndex": 16884,
      "Kind": 3
    },
    {
      "EndIndex": 16902,
      "Kind": 3
    },
    {
      "EndIndex": 16936,
      "Kind": 3
    },
    {
      "EndIndex": 16986,
      "Kind": 3
    },
    {
      "EndIndex": 17000,
      "Kind": 3
    },
    {
      "EndIndex": 17006,
      "Kind": 3
    },
    {
      "EndIndex": 17020,
      "Kind": 3
    },
    {
      "EndIndex": 17057,
      "Kind": 3
    },
    {
      "EndIndex": 17075,
      "Kind": 3
    },
    {
      "EndIndex": 17122,
      "Kind": 3
    },
    {
      "EndIndex": 17212,
      "Kind": 3
    },
    {
      "EndIndex": 17226,
      "Kind": 3
    },
    {
      "EndIndex": 17232,
      "Kind": 3
    },
    {
      "EndIndex": 17251,
      "Kind": 3
    },
    {
      "EndIndex": 17286,
      "Kind": 3
    },
    {
      "EndIndex": 17308,
      "Kind": 3
    },
    {
      "EndIndex": 17328,
      "Kind": 3
    },
    {
      "EndIndex": 17363,
      "Kind": 3
    },
    {
      "EndIndex": 17386,
      "Kind": 3
    },
    {
      "EndIndex": 17407,
      "Kind": 3
    },
    {
      "EndIndex": 17426,
      "Kind": 3
    },
    {
      "EndIndex": 17454,
      "Kind": 3
    },
    {
      "EndIndex": 17480,
      "Kind": 3
    },
    {
      "EndIndex": 17495,
      "Kind": 3
    },
    {
      "EndIndex": 17511,
      "Kind": 3
    },
    {
      "EndIndex": 17513,
      "Kind": 3
    },
    {
      "EndIndex": 17541,
      "Kind": 3
    },
    {
      "EndIndex": 17568,
      "Kind": 3
    },
    {
      "EndIndex": 17686,
      "Kind": 3
    },
    {
      "EndIndex": 17696,
      "Kind": 3
    },
    {
      "EndIndex": 17698,
      "Kind": 3
    },
    {
      "EndIndex": 17742,
      "Kind": 3
    },
    {
      "EndIndex": 17819,
      "Kind": 3
    },
    {
      "EndIndex": 17829,
      "Kind": 3
    },
    {
      "EndIndex": 17831,
      "Kind": 3
    },
    {
      "EndIndex": 17861,
      "Kind": 3
    },
    {
      "EndIndex": 17970,
      "Kind": 3
    },
    {
      "EndIndex": 17980,
      "Kind": 3
    },
    {
      "EndIndex": 17982,
      "Kind": 3
    },
    {
      "EndIndex": 18009,
      "Kind": 3
    },
    {
      "EndIndex": 18134,
      "Kind": 3
    },
    {
      "EndIndex": 18148,
      "Kind": 3
    },
    {
      "EndIndex": 18150,
      "Kind": 3
    },
    {
      "EndIndex": 18175,
      "Kind": 3
    },
    {
      "EndIndex": 18252,
      "Kind": 3
    },
    {
      "EndIndex": 18262,
      "Kind": 3
    },
    {
      "EndIndex": 18264,
      "Kind": 3
    },
    {
      "EndIndex": 18291,
      "Kind": 3
    },
    {
      "EndIndex": 18413,
      "Kind": 3
    },
    {
      "EndIndex": 18428,
      "Kind": 3
    },
    {
      "EndIndex": 18430,
      "Kind": 3
    },
    {
      "EndIndex": 18464,
      "Kind": 3
    },
    {
      "EndIndex": 18600,
      "Kind": 3
    },
    {
      "EndIndex": 18615,
      "Kind": 3
    },
    {
      "EndIndex": 18617,
      "Kind": 3
    },
    {
      "EndIndex": 18647,
      "Kind": 3
    },
    {
      "EndIndex": 18777,
      "Kind": 3
    },
    {
      "EndIndex": 18792,
      "Kind": 3
    },
    {
      "EndIndex": 18794,
      "Kind": 3
    },
    {
      "EndIndex": 18813,
      "Kind": 3
    },
    {
      "EndIndex": 18940,
      "Kind": 3
    },
    {
      "EndIndex": 18950,
      "Kind": 3
    },
    {
      "EndIndex": 18952,
      "Kind": 3
    },
    {
      "EndIndex": 18978,
      "Kind": 3
    },
    {
      "EndIndex": 19211,
      "Kind": 3
    },
    {
      "EndIndex": 19221,
      "Kind": 3
    },
    {
      "EndIndex": 19223,
      "Kind": 3
    },
    {
      "EndIndex": 19249,
      "Kind": 3
    },
    {
      "EndIndex": 19476,
      "Kind": 3
    },
    {
      "EndIndex": 19490,
      "Kind": 3
    },
    {
      "EndIndex": 19492,
      "Kind": 3
    },
    {
      "EndIndex": 19525,
      "Kind": 3
    },
    {
      "EndIndex": 19605,
      "Kind": 3
    },
    {
      "EndIndex": 19619,
      "Kind": 3
    },
    {
      "EndIndex": 19621,
      "Kind": 3
    },
    {
      "EndIndex": 19647,
      "Kind": 3
    },
    {
      "EndIndex": 19734,
      "Kind": 3
    },
    {
      "EndIndex": 19744,
      "Kind": 3
    },
    {
      "EndIndex": 19746,
      "Kind": 3
    },
    {
      "EndIndex": 19763,
      "Kind": 3
    },
    {
      "EndIndex": 19897,
      "Kind": 3
    },
    {
      "EndIndex": 19907,
      "Kind": 3
    },
    {
      "EndIndex": 19909,
      "Kind": 3
    },
    {
      "EndIndex": 19935,
      "Kind": 3
    },
    {
      "EndIndex": 20622,
      "Kind": 3
    },
    {
      "EndIndex": 20632,
      "Kind": 3
    },
    {
      "EndIndex": 20634,
      "Kind": 3
    },
    {
      "EndIndex": 20675,
      "Kind": 3
    },
    {
      "EndIndex": 20792,
      "Kind": 3
    },
    {
      "EndIndex": 20823,
      "Kind": 3
    },
    {
      "EndIndex": 20853,
      "Kind": 3
    },
    {
      "EndIndex": 20883,
      "Kind": 3
    },
    {
      "EndIndex": 20889,
      "Kind": 3
    },
    {
      "EndIndex": 20918,
      "Kind": 3
    },
    {
      "EndIndex": 20952,
      "Kind": 3
    },
    {
      "EndIndex": 20983,
      "Kind": 3
    },
    {
      "EndIndex": 21005,
      "Kind": 3
    },
    {
      "EndIndex": 21011,
      "Kind": 3
    },
    {
      "EndIndex": 21045,
      "Kind": 3
    },
    {
      "EndIndex": 21087,
      "Kind": 3
    },
    {
      "EndIndex": 21108,
      "Kind": 3
    },
    {
      "EndIndex": 21114,
      "Kind": 3
    },
    {
      "EndIndex": 21132,
      "Kind": 3
    },
    {
      "EndIndex": 21161,
      "Kind": 3
    },
    {
      "EndIndex": 21202,
      "Kind": 3
    },
    {
      "EndIndex": 21223,
      "Kind": 3
    },
    {
      "EndIndex": 21229,
      "Kind": 3
    },
    {
      "EndIndex": 21259,
      "Kind": 3
    },
    {
      "EndIndex": 21290,
      "Kind": 3
    },
    {
      "EndIndex": 21312,
      "Kind": 3
    },
    {
      "EndIndex": 21318,
      "Kind": 3
    },
    {
      "EndIndex": 21336,
      "Kind": 3
    },
    {
      "EndIndex": 21381,
      "Kind": 3
    },
    {
      "EndIndex": 21418,
      "Kind": 3
    },
    {
      "EndIndex": 21437,
      "Kind": 3
    },
    {
      "EndIndex": 21443,
      "Kind": 3
    },
    {
      "EndIndex": 21473,
      "Kind": 3
    },
    {
      "EndIndex": 21504,
      "Kind": 3
    },
    {
      "EndIndex": 21526,
      "Kind": 3
    },
    {
      "EndIndex": 21532,
      "Kind": 3
    },
    {
      "EndIndex": 21571,
      "Kind": 3
    },
    {
      "EndIndex": 21610,
      "Kind": 3
    },
    {
      "EndIndex": 21624,
      "Kind": 3
    },
    {
      "EndIndex": 21630,
      "Kind": 3
    },
    {
      "EndIndex": 21663,
      "Kind": 3
    },
    {
      "EndIndex": 21692,
      "Kind": 3
    },
    {
      "EndIndex": 21706,
      "Kind": 3
    },
    {
      "EndIndex": 21712,
      "Kind": 3
    },
    {
      "EndIndex": 21730,
      "Kind": 3
    },
    {
      "EndIndex": 21766,
      "Kind": 3
    },
    {
      "EndIndex": 21785,
      "Kind": 3
    },
    {
      "EndIndex": 21791,
      "Kind": 3
    },
    {
      "EndIndex": 21821,
      "Kind": 3
    },
    {
      "EndIndex": 21851,
      "Kind": 3
    },
    {
      "EndIndex": 21873,
      "Kind": 3
    },
    {
      "EndIndex": 21879,
      "Kind": 3
    },
    {
      "EndIndex": 21904,
      "Kind": 3
    },
    {
      "EndIndex": 21934,
      "Kind": 3
    },
    {
      "EndIndex": 21952,
      "Kind": 3
    },
    {
      "EndIndex": 21958,
      "Kind": 3
    },
    {
      "EndIndex": 22000,
      "Kind": 3
    },
    {
      "EndIndex": 22121,
      "Kind": 3
    },
    {
      "EndIndex": 22135,
      "Kind": 3
    },
    {
      "EndIndex": 22141,
      "Kind": 3
    },
    {
      "EndIndex": 22159,
      "Kind": 3
    },
    {
      "EndIndex": 22192,
      "Kind": 3
    },
    {
      "EndIndex": 22343,
      "Kind": 3
    },
    {
      "EndIndex": 22364,
      "Kind": 3
    },
    {
      "EndIndex": 22370,
      "Kind": 3
    },
    {
      "EndIndex": 22395,
      "Kind": 3
    },
    {
      "EndIndex": 22428,
      "Kind": 3
    },
    {
      "EndIndex": 22458,
      "Kind": 3
    },
    {
      "EndIndex": 22464,
      "Kind": 3
    },
    {
      "EndIndex": 22494,
      "Kind": 3
    },
    {
      "EndIndex": 22525,
      "Kind": 3
    },
    {
      "EndIndex": 22547,
      "Kind": 3
    },
    {
      "EndIndex": 22553,
      "Kind": 3
    },
    {
      "EndIndex": 22577,
      "Kind": 3
    },
    {
      "EndIndex": 22606,
      "Kind": 3
    },
    {
      "EndIndex": 22624,
      "Kind": 3
    },
    {
      "EndIndex": 22630,
      "Kind": 3
    },
    {
      "EndIndex": 22660,
      "Kind": 3
    },
    {
      "EndIndex": 22690,
      "Kind": 3
    },
    {
      "EndIndex": 22712,
      "Kind": 3
    },
    {
      "EndIndex": 22718,
      "Kind": 3
    },
    {
      "EndIndex": 22749,
      "Kind": 3
    },
    {
      "EndIndex": 22779,
      "Kind": 3
    },
    {
      "EndIndex": 22809,
      "Kind": 3
    },
    {
      "EndIndex": 22815,
      "Kind": 3
    },
    {
      "EndIndex": 22845,
      "Kind": 3
    },
    {
      "EndIndex": 22876,
      "Kind": 3
    },
    {
      "EndIndex": 22898,
      "Kind": 3
    },
    {
      "EndIndex": 22904,
      "Kind": 3
    },
    {
      "EndIndex": 22922,
      "Kind": 3
    },
    {
      "EndIndex": 22949,
      "Kind": 3
    },
    {
      "EndIndex": 22979,
      "Kind": 3
    },
    {
      "EndIndex": 22985,
      "Kind": 3
    },
    {
      "EndIndex": 23003,
      "Kind": 3
    },
    {
      "EndIndex": 23048,
      "Kind": 3
    },
    {
      "EndIndex": 23078,
      "Kind": 3
    },
    {
      "EndIndex": 23108,
      "Kind": 3
    },
    {
      "EndIndex": 23114,
      "Kind": 3
    },
    {
      "EndIndex": 23139,
      "Kind": 3
    },
    {
      "EndIndex": 23169,
      "Kind": 3
    },
    {
      "EndIndex": 23188,
      "Kind": 3
    },
    {
      "EndIndex": 23194,
      "Kind": 3
    },
    {
      "EndIndex": 23226,
      "Kind": 3
    },
    {
      "EndIndex": 23256,
      "Kind": 3
    },
    {
      "EndIndex": 23286,
      "Kind": 3
    },
    {
      "EndIndex": 23292,
      "Kind": 3
    },
    {
      "EndIndex": 23333,
      "Kind": 3
    },
    {
      "EndIndex": 23382,
      "Kind": 3
    },
    {
      "EndIndex": 23403,
      "Kind": 3
    },
    {
      "EndIndex": 23409,
      "Kind": 3
    },
    {
      "EndIndex": 23427,
      "Kind": 3
    },
    {
      "EndIndex": 23459,
      "Kind": 3
    },
    {
      "EndIndex": 23506,
      "Kind": 3
    },
    {
      "EndIndex": 23524,
      "Kind": 3
    },
    {
      "EndIndex": 23530,
      "Kind": 3
    },
    {
      "EndIndex": 23554,
      "Kind": 3
    },
    {
      "EndIndex": 23583,
      "Kind": 3
    },
    {
      "EndIndex": 23602,
      "Kind": 3
    },
    {
      "EndIndex": 23608,
      "Kind": 3
    },
    {
      "EndIndex": 23626,
      "Kind": 3
    },
    {
      "EndIndex": 23668,
      "Kind": 3
    },
    {
      "EndIndex": 23994,
      "Kind": 3
    },
    {
      "EndIndex": 24016,
      "Kind": 3
    },
    {
      "EndIndex": 24022,
      "Kind": 3
    },
    {
      "EndIndex": 24051,
      "Kind": 3
    },
    {
      "EndIndex": 24069,
      "Kind": 3
    },
    {
      "EndIndex": 24103,
      "Kind": 3
    },
    {
      "EndIndex": 24153,
      "Kind": 3
    },
    {
      "EndIndex": 24167,
      "Kind": 3
    },
    {
      "EndIndex": 24173,
      "Kind": 3
    },
    {
      "EndIndex": 24189,
      "Kind": 3
    },
    {
      "EndIndex": 24209,
      "Kind": 3
    },
    {
      "EndIndex": 24229,
      "Kind": 3
    },
    {
      "EndIndex": 24247,
      "Kind": 3
    },
    {
      "EndIndex": 24294,
      "Kind": 3
    },
    {
      "EndIndex": 24384,
      "Kind": 3
    },
    {
      "EndIndex": 24398,
      "Kind": 3
    },
    {
      "EndIndex": 24404,
      "Kind": 3
    },
    {
      "EndIndex": 24422,
      "Kind": 3
    },
    {
      "EndIndex": 24457,
      "Kind": 3
    },
    {
      "EndIndex": 24475,
      "Kind": 3
    },
    {
      "EndIndex": 24502,
      "Kind": 3
    },
    {
      "EndIndex": 24528,
      "Kind": 3
    },
    {
      "EndIndex": 24541,
      "Kind": 3
    },
    {
      "EndIndex": 24562,
      "Kind": 3
    },
    {
      "EndIndex": 24578,
      "Kind": 3
    },
    {
      "EndIndex": 24580,
      "Kind": 3
    },
    {
      "EndIndex": 24603,
      "Kind": 3
    },
    {
      "EndIndex": 24650,
      "Kind": 3
    },
    {
      "EndIndex": 24690,
      "Kind": 3
    },
    {
      "EndIndex": 24838,
      "Kind": 3
    },
    {
      "EndIndex": 24869,
      "Kind": 3
    },
    {
      "EndIndex": 24899,
      "Kind": 3
    },
    {
      "EndIndex": 24928,
      "Kind": 3
    },
    {
      "EndIndex": 24934,
      "Kind": 3
    },
    {
      "EndIndex": 24962,
      "Kind": 3
    },
    {
      "EndIndex": 24996,
      "Kind": 3
    },
    {
      "EndIndex": 25027,
      "Kind": 3
    },
    {
      "EndIndex": 25049,
      "Kind": 3
    },
    {
      "EndIndex": 25055,
      "Kind": 3
    },
    {
      "EndIndex": 25089,
      "Kind": 3
    },
    {
      "EndIndex": 25131,
      "Kind": 3
    },
    {
      "EndIndex": 25152,
      "Kind": 3
    },
    {
      "EndIndex": 25158,
      "Kind": 3
    },
    {
      "EndIndex": 25176,
      "Kind": 3
    },
    {
      "EndIndex": 25205,
      "Kind": 3
    },
    {
      "EndIndex": 25246,
      "Kind": 3
    },
    {
      "EndIndex": 25267,
      "Kind": 3
    },
    {
      "EndIndex": 25273,
      "Kind": 3
    },
    {
      "EndIndex": 25303,
      "Kind": 3
    },
    {
      "EndIndex": 25334,
      "Kind": 3
    },
    {
      "EndIndex": 25356,
      "Kind": 3
    },
    {
      "EndIndex": 25362,
      "Kind": 3
    },
    {
      "EndIndex": 25380,
      "Kind": 3
    },
    {
      "EndIndex": 25425,
      "Kind": 3
    },
    {
      "EndIndex": 25462,
      "Kind": 3
    },
    {
      "EndIndex": 25481,
      "Kind": 3
    },
    {
      "EndIndex": 25487,
      "Kind": 3
    },
    {
      "EndIndex": 25517,
      "Kind": 3
    },
    {
      "EndIndex": 25548,
      "Kind": 3
    },
    {
      "EndIndex": 25570,
      "Kind": 3
    },
    {
      "EndIndex": 25576,
      "Kind": 3
    },
    {
      "EndIndex": 25615,
      "Kind": 3
    },
    {
      "EndIndex": 25654,
      "Kind": 3
    },
    {
      "EndIndex": 25668,
      "Kind": 3
    },
    {
      "EndIndex": 25674,
      "Kind": 3
    },
    {
      "EndIndex": 25707,
      "Kind": 3
    },
    {
      "EndIndex": 25736,
      "Kind": 3
    },
    {
      "EndIndex": 25750,
      "Kind": 3
    },
    {
      "EndIndex": 25756,
      "Kind": 3
    },
    {
      "EndIndex": 25774,
      "Kind": 3
    },
    {
      "EndIndex": 25810,
      "Kind": 3
    },
    {
      "EndIndex": 25829,
      "Kind": 3
    },
    {
      "EndIndex": 25835,
      "Kind": 3
    },
    {
      "EndIndex": 25865,
      "Kind": 3
    },
    {
      "EndIndex": 25895,
      "Kind": 3
    },
    {
      "EndIndex": 25917,
      "Kind": 3
    },
    {
      "EndIndex": 25923,
      "Kind": 3
    },
    {
      "EndIndex": 25948,
      "Kind": 3
    },
    {
      "EndIndex": 25978,
      "Kind": 3
    },
    {
      "EndIndex": 25996,
      "Kind": 3
    },
    {
      "EndIndex": 26002,
      "Kind": 3
    },
    {
      "EndIndex": 26044,
      "Kind": 3
    },
    {
      "EndIndex": 26196,
      "Kind": 3
    },
    {
      "EndIndex": 26210,
      "Kind": 3
    },
    {
      "EndIndex": 26216,
      "Kind": 3
    },
    {
      "EndIndex": 26234,
      "Kind": 3
    },
    {
      "EndIndex": 26267,
      "Kind": 3
    },
    {
      "EndIndex": 26418,
      "Kind": 3
    },
    {
      "EndIndex": 26439,
      "Kind": 3
    },
    {
      "EndIndex": 26445,
      "Kind": 3
    },
    {
      "EndIndex": 26470,
      "Kind": 3
    },
    {
      "EndIndex": 26503,
      "Kind": 3
    },
    {
      "EndIndex": 26532,
      "Kind": 3
    },
    {
      "EndIndex": 26538,
      "Kind": 3
    },
    {
      "EndIndex": 26568,
      "Kind": 3
    },
    {
      "EndIndex": 26599,
      "Kind": 3
    },
    {
      "EndIndex": 26621,
      "Kind": 3
    },
    {
      "EndIndex": 26627,
      "Kind": 3
    },
    {
      "EndIndex": 26651,
      "Kind": 3
    },
    {
      "EndIndex": 26680,
      "Kind": 3
    },
    {
      "EndIndex": 26698,
      "Kind": 3
    },
    {
      "EndIndex": 26704,
      "Kind": 3
    },
    {
      "EndIndex": 26734,
      "Kind": 3
    },
    {
      "EndIndex": 26764,
      "Kind": 3
    },
    {
      "EndIndex": 26786,
      "Kind": 3
    },
    {
      "EndIndex": 26792,
      "Kind": 3
    },
    {
      "EndIndex": 26823,
      "Kind": 3
    },
    {
      "EndIndex": 26853,
      "Kind": 3
    },
    {
      "EndIndex": 26882,
      "Kind": 3
    },
    {
      "EndIndex": 26888,
      "Kind": 3
    },
    {
      "EndIndex": 26918,
      "Kind": 3
    },
    {
      "EndIndex": 26949,
      "Kind": 3
    },
    {
      "EndIndex": 26971,
      "Kind": 3
    },
    {
      "EndIndex": 26977,
      "Kind": 3
    },
    {
      "EndIndex": 26995,
      "Kind": 3
    },
    {
      "EndIndex": 27022,
      "Kind": 3
    },
    {
      "EndIndex": 27052,
      "Kind": 3
    },
    {
      "EndIndex": 27058,
      "Kind": 3
    },
    {
      "EndIndex": 27076,
      "Kind": 3
    },
    {
      "EndIndex": 27121,
      "Kind": 3
    },
    {
      "EndIndex": 27151,
      "Kind": 3
    },
    {
      "EndIndex": 27181,
      "Kind": 3
    },
    {
      "EndIndex": 27187,
      "Kind": 3
    },
    {
      "EndIndex": 27212,
      "Kind": 3
    },
    {
      "EndIndex": 27242,
      "Kind": 3
    },
    {
      "EndIndex": 27261,
      "Kind": 3
    },
    {
      "EndIndex": 27267,
      "Kind": 3
    },
    {
      "EndIndex": 27299,
      "Kind": 3
    },
    {
      "EndIndex": 27329,
      "Kind": 3
    },
    {
      "EndIndex": 27358,
      "Kind": 3
    },
    {
      "EndIndex": 27364,
      "Kind": 3
    },
    {
      "EndIndex": 27405,
      "Kind": 3
    },
    {
      "EndIndex": 27454,
      "Kind": 3
    },
    {
      "EndIndex": 27475,
      "Kind": 3
    },
    {
      "EndIndex": 27481,
      "Kind": 3
    },
    {
      "EndIndex": 27499,
      "Kind": 3
    },
    {
      "EndIndex": 27531,
      "Kind": 3
    },
    {
      "EndIndex": 27578,
      "Kind": 3
    },
    {
      "EndIndex": 27596,
      "Kind": 3
    },
    {
      "EndIndex": 27602,
      "Kind": 3
    },
    {
      "EndIndex": 27626,
      "Kind": 3
    },
    {
      "EndIndex": 27655,
      "Kind": 3
    },
    {
      "EndIndex": 27674,
      "Kind": 3
    },
    {
      "EndIndex": 27680,
      "Kind": 3
    },
    {
      "EndIndex": 27698,
      "Kind": 3
    },
    {
      "EndIndex": 27740,
      "Kind": 3
    },
    {
      "EndIndex": 28066,
      "Kind": 3
    },
    {
      "EndIndex": 28088,
      "Kind": 3
    },
    {
      "EndIndex": 28094,
      "Kind": 3
    },
    {
      "EndIndex": 28119,
      "Kind": 3
    },
    {
      "EndIndex": 28137,
      "Kind": 3
    },
    {
      "EndIndex": 28171,
      "Kind": 3
    },
    {
      "EndIndex": 28221,
      "Kind": 3
    },
    {
      "EndIndex": 28235,
      "Kind": 3
    },
    {
      "EndIndex": 28241,
      "Kind": 3
    },
    {
      "EndIndex": 28259,
      "Kind": 3
    },
    {
      "EndIndex": 28306,
      "Kind": 3
    },
    {
      "EndIndex": 28396,
      "Kind": 3
    },
    {
      "EndIndex": 28410,
      "Kind": 3
    },
    {
      "EndIndex": 28416,
      "Kind": 3
    },
    {
      "EndIndex": 28434,
      "Kind": 3
    },
    {
      "EndIndex": 28461,
      "Kind": 3
    },
    {
      "EndIndex": 28487,
      "Kind": 3
    },
    {
      "EndIndex": 28509,
      "Kind": 3
    },
    {
      "EndIndex": 28511,
      "Kind": 3
    },
    {
      "EndIndex": 28532,
      "Kind": 3
    },
    {
      "EndIndex": 28801,
      "Kind": 3
    },
    {
      "EndIndex": 28816,
      "Kind": 3
    },
    {
      "EndIndex": 28818,
      "Kind": 3
    },
    {
      "EndIndex": 28840,
      "Kind": 3
    },
    {
      "EndIndex": 28898,
      "Kind": 3
    },
    {
      "EndIndex": 28908,
      "Kind": 3
    },
    {
      "EndIndex": 28910,
      "Kind": 3
    },
    {
      "EndIndex": 28941,
      "Kind": 3
    },
    {
      "EndIndex": 28963,
      "Kind": 3
    },
    {
      "EndIndex": 28997,
      "Kind": 3
    },
    {
      "EndIndex": 29029,
      "Kind": 3
    },
    {
      "EndIndex": 29058,
      "Kind": 3
    },
    {
      "EndIndex": 29093,
      "Kind": 3
    },
    {
      "EndIndex": 29137,
      "Kind": 3
    },
    {
      "EndIndex": 29157,
      "Kind": 3
    },
    {
      "EndIndex": 29233,
      "Kind": 3
    },
    {
      "EndIndex": 29293,
      "Kind": 3
    },
    {
      "EndIndex": 29403,
      "Kind": 3
    },
    {
      "EndIndex": 29413,
      "Kind": 3
    },
    {
      "EndIndex": 29415,
      "Kind": 3
    },
    {
      "EndIndex": 29464,
      "Kind": 3
    },
    {
      "EndIndex": 29712,
      "Kind": 3
    },
    {
      "EndIndex": 29722,
      "Kind": 3
    },
    {
      "EndIndex": 29724,
      "Kind": 3
    },
    {
      "EndIndex": 29761,
      "Kind": 3
    },
    {
      "EndIndex": 29839,
      "Kind": 3
    },
    {
      "EndIndex": 29849,
      "Kind": 3
    },
    {
      "EndIndex": 29851,
      "Kind": 3
    },
    {
      "EndIndex": 29877,
      "Kind": 3
    },
    {
      "EndIndex": 30043,
      "Kind": 3
    },
    {
      "EndIndex": 30053,
      "Kind": 3
    },
    {
      "EndIndex": 30055,
      "Kind": 3
    },
    {
      "EndIndex": 30082,
      "Kind": 3
    },
    {
      "EndIndex": 30244,
      "Kind": 3
    },
    {
      "EndIndex": 30254,
      "Kind": 3
    },
    {
      "EndIndex": 30256,
      "Kind": 3
    },
    {
      "EndIndex": 30283,
      "Kind": 3
    },
    {
      "EndIndex": 30530,
      "Kind": 3
    },
    {
      "EndIndex": 30540,
      "Kind": 3
    },
    {
      "EndIndex": 30542,
      "Kind": 3
    },
    {
      "EndIndex": 30569,
      "Kind": 3
    },
    {
      "EndIndex": 30965,
      "Kind": 3
    },
    {
      "EndIndex": 30975,
      "Kind": 3
    },
    {
      "EndIndex": 30977,
      "Kind": 3
    },
    {
      "EndIndex": 31002,
      "Kind": 3
    },
    {
      "EndIndex": 31162,
      "Kind": 3
    },
    {
      "EndIndex": 31172,
      "Kind": 3
    },
    {
      "EndIndex": 31174,
      "Kind": 3
    },
    {
      "EndIndex": 31209,
      "Kind": 3
    },
    {
      "EndIndex": 31243,
      "Kind": 3
    },
    {
      "EndIndex": 31278,
      "Kind": 3
    },
    {
      "EndIndex": 31321,
      "Kind": 3
    },
    {
      "EndIndex": 31418,
      "Kind": 3
    },
    {
      "EndIndex": 31449,
      "Kind": 3
    },
    {
      "EndIndex": 31479,
      "Kind": 3
    },
    {
      "EndIndex": 31511,
      "Kind": 3
    },
    {
      "EndIndex": 31517,
      "Kind": 3
    },
    {
      "EndIndex": 31548,
      "Kind": 3
    },
    {
      "EndIndex": 31582,
      "Kind": 3
    },
    {
      "EndIndex": 31613,
      "Kind": 3
    },
    {
      "EndIndex": 31635,
      "Kind": 3
    },
    {
      "EndIndex": 31641,
      "Kind": 3
    },
    {
      "EndIndex": 31675,
      "Kind": 3
    },
    {
      "EndIndex": 31717,
      "Kind": 3
    },
    {
      "EndIndex": 31738,
      "Kind": 3
    },
    {
      "EndIndex": 31744,
      "Kind": 3
    },
    {
      "EndIndex": 31762,
      "Kind": 3
    },
    {
      "EndIndex": 31791,
      "Kind": 3
    },
    {
      "EndIndex": 31832,
      "Kind": 3
    },
    {
      "EndIndex": 31853,
      "Kind": 3
    },
    {
      "EndIndex": 31859,
      "Kind": 3
    },
    {
      "EndIndex": 31889,
      "Kind": 3
    },
    {
      "EndIndex": 31920,
      "Kind": 3
    },
    {
      "EndIndex": 31942,
      "Kind": 3
    },
    {
      "EndIndex": 31948,
      "Kind": 3
    },
    {
      "EndIndex": 31966,
      "Kind": 3
    },
    {
      "EndIndex": 32011,
      "Kind": 3
    },
    {
      "EndIndex": 32048,
      "Kind": 3
    },
    {
      "EndIndex": 32067,
      "Kind": 3
    },
    {
      "EndIndex": 32073,
      "Kind": 3
    },
    {
      "EndIndex": 32103,
      "Kind": 3
    },
    {
      "EndIndex": 32134,
      "Kind": 3
    },
    {
      "EndIndex": 32156,
      "Kind": 3
    },
    {
      "EndIndex": 32162,
      "Kind": 3
    },
    {
      "EndIndex": 32201,
      "Kind": 3
    },
    {
      "EndIndex": 32240,
      "Kind": 3
    },
    {
      "EndIndex": 32254,
      "Kind": 3
    },
    {
      "EndIndex": 32260,
      "Kind": 3
    },
    {
      "EndIndex": 32293,
      "Kind": 3
    },
    {
      "EndIndex": 32322,
      "Kind": 3
    },
    {
      "EndIndex": 32336,
      "Kind": 3
    },
    {
      "EndIndex": 32342,
      "Kind": 3
    },
    {
      "EndIndex": 32360,
      "Kind": 3
    },
    {
      "EndIndex": 32396,
      "Kind": 3
    },
    {
      "EndIndex": 32415,
      "Kind": 3
    },
    {
      "EndIndex": 32421,
      "Kind": 3
    },
    {
      "EndIndex": 32451,
      "Kind": 3
    },
    {
      "EndIndex": 32481,
      "Kind": 3
    },
    {
      "EndIndex": 32503,
      "Kind": 3
    },
    {
      "EndIndex": 32509,
      "Kind": 3
    },
    {
      "EndIndex": 32534,
      "Kind": 3
    },
    {
      "EndIndex": 32564,
      "Kind": 3
    },
    {
      "EndIndex": 32582,
      "Kind": 3
    },
    {
      "EndIndex": 32588,
      "Kind": 3
    },
    {
      "EndIndex": 32630,
      "Kind": 3
    },
    {
      "EndIndex": 32731,
      "Kind": 3
    },
    {
      "EndIndex": 32745,
      "Kind": 3
    },
    {
      "EndIndex": 32751,
      "Kind": 3
    },
    {
      "EndIndex": 32769,
      "Kind": 3
    },
    {
      "EndIndex": 32802,
      "Kind": 3
    },
    {
      "EndIndex": 32953,
      "Kind": 3
    },
    {
      "EndIndex": 32974,
      "Kind": 3
    },
    {
      "EndIndex": 32980,
      "Kind": 3
    },
    {
      "EndIndex": 33005,
      "Kind": 3
    },
    {
      "EndIndex": 33038,
      "Kind": 3
    },
    {
      "EndIndex": 33070,
      "Kind": 3
    },
    {
      "EndIndex": 33076,
      "Kind": 3
    },
    {
      "EndIndex": 33106,
      "Kind": 3
    },
    {
      "EndIndex": 33137,
      "Kind": 3
    },
    {
      "EndIndex": 33159,
      "Kind": 3
    },
    {
      "EndIndex": 33165,
      "Kind": 3
    },
    {
      "EndIndex": 33189,
      "Kind": 3
    },
    {
      "EndIndex": 33218,
      "Kind": 3
    },
    {
      "EndIndex": 33236,
      "Kind": 3
    },
    {
      "EndIndex": 33242,
      "Kind": 3
    },
    {
      "EndIndex": 33272,
      "Kind": 3
    },
    {
      "EndIndex": 33302,
      "Kind": 3
    },
    {
      "EndIndex": 33324,
      "Kind": 3
    },
    {
      "EndIndex": 33330,
      "Kind": 3
    },
    {
      "EndIndex": 33361,
      "Kind": 3
    },
    {
      "EndIndex": 33391,
      "Kind": 3
    },
    {
      "EndIndex": 33423,
      "Kind": 3
    },
    {
      "EndIndex": 33429,
      "Kind": 3
    },
    {
      "EndIndex": 33459,
      "Kind": 3
    },
    {
      "EndIndex": 33490,
      "Kind": 3
    },
    {
      "EndIndex": 33512,
      "Kind": 3
    },
    {
      "EndIndex": 33518,
      "Kind": 3
    },
    {
      "EndIndex": 33536,
      "Kind": 3
    },
    {
      "EndIndex": 33563,
      "Kind": 3
    },
    {
      "EndIndex": 33593,
      "Kind": 3
    },
    {
      "EndIndex": 33599,
      "Kind": 3
    },
    {
      "EndIndex": 33617,
      "Kind": 3
    },
    {
      "EndIndex": 33662,
      "Kind": 3
    },
    {
      "EndIndex": 33692,
      "Kind": 3
    },
    {
      "EndIndex": 33722,
      "Kind": 3
    },
    {
      "EndIndex": 33728,
      "Kind": 3
    },
    {
      "EndIndex": 33753,
      "Kind": 3
    },
    {
      "EndIndex": 33783,
      "Kind": 3
    },
    {
      "EndIndex": 33802,
      "Kind": 3
    },
    {
      "EndIndex": 33808,
      "Kind": 3
    },
    {
      "EndIndex": 33840,
      "Kind": 3
    },
    {
      "EndIndex": 33870,
      "Kind": 3
    },
    {
      "EndIndex": 33902,
      "Kind": 3
    },
    {
      "EndIndex": 33908,
      "Kind": 3
    },
    {
      "EndIndex": 33949,
      "Kind": 3
    },
    {
      "EndIndex": 33998,
      "Kind": 3
    },
    {
      "EndIndex": 34019,
      "Kind": 3
    },
    {
      "EndIndex": 34025,
      "Kind": 3
    },
    {
      "EndIndex": 34043,
      "Kind": 3
    },
    {
      "EndIndex": 34075,
      "Kind": 3
    },
    {
      "EndIndex": 34122,
      "Kind": 3
    },
    {
      "EndIndex": 34140,
      "Kind": 3
    },
    {
      "EndIndex": 34146,
      "Kind": 3
    },
    {
      "EndIndex": 34170,
      "Kind": 3
    },
    {
      "EndIndex": 34199,
      "Kind": 3
    },
    {
      "EndIndex": 34218,
      "Kind": 3
    },
    {
      "EndIndex": 34224,
      "Kind": 3
    },
    {
      "EndIndex": 34242,
      "Kind": 3
    },
    {
      "EndIndex": 34284,
      "Kind": 3
    },
    {
      "EndIndex": 34610,
      "Kind": 3
    },
    {
      "EndIndex": 34632,
      "Kind": 3
    },
    {
      "EndIndex": 34638,
      "Kind": 3
    },
    {
      "EndIndex": 34656,
      "Kind": 3
    },
    {
      "EndIndex": 34690,
      "Kind": 3
    },
    {
      "EndIndex": 34740,
      "Kind": 3
    },
    {
      "EndIndex": 34754,
      "Kind": 3
    },
    {
      "EndIndex": 34760,
      "Kind": 3
    },
    {
      "EndIndex": 34778,
      "Kind": 3
    },
    {
      "EndIndex": 34825,
      "Kind": 3
    },
    {
      "EndIndex": 34915,
      "Kind": 3
    },
    {
      "EndIndex": 34929,
      "Kind": 3
    },
    {
      "EndIndex": 34935,
      "Kind": 3
    },
    {
      "EndIndex": 34952,
      "Kind": 3
    },
    {
      "EndIndex": 34970,
      "Kind": 3
    },
    {
      "EndIndex": 34997,
      "Kind": 3
    },
    {
      "EndIndex": 35023,
      "Kind": 3
    },
    {
      "EndIndex": 35040,
      "Kind": 3
    },
    {
      "EndIndex": 35060,
      "Kind": 3
    },
    {
      "EndIndex": 35062,
      "Kind": 3
    },
    {
      "EndIndex": 35152,
      "Kind": 3
    },
    {
      "EndIndex": 35196,
      "Kind": 3
    },
    {
      "EndIndex": 35261,
      "Kind": 3
    },
    {
      "EndIndex": 35292,
      "Kind": 3
    },
    {
      "EndIndex": 35322,
      "Kind": 3
    },
    {
      "EndIndex": 35355,
      "Kind": 3
    },
    {
      "EndIndex": 35361,
      "Kind": 3
    },
    {
      "EndIndex": 35393,
      "Kind": 3
    },
    {
      "EndIndex": 35427,
      "Kind": 3
    },
    {
      "EndIndex": 35458,
      "Kind": 3
    },
    {
      "EndIndex": 35480,
      "Kind": 3
    },
    {
      "EndIndex": 35486,
      "Kind": 3
    },
    {
      "EndIndex": 35520,
      "Kind": 3
    },
    {
      "EndIndex": 35562,
      "Kind": 3
    },
    {
      "EndIndex": 35583,
      "Kind": 3
    },
    {
      "EndIndex": 35589,
      "Kind": 3
    },
    {
      "EndIndex": 35607,
      "Kind": 3
    },
    {
      "EndIndex": 35636,
      "Kind": 3
    },
    {
      "EndIndex": 35677,
      "Kind": 3
    },
    {
      "EndIndex": 35698,
      "Kind": 3
    },
    {
      "EndIndex": 35704,
      "Kind": 3
    },
    {
      "EndIndex": 35734,
      "Kind": 3
    },
    {
      "EndIndex": 35765,
      "Kind": 3
    },
    {
      "EndIndex": 35787,
      "Kind": 3
    },
    {
      "EndIndex": 35793,
      "Kind": 3
    },
    {
      "EndIndex": 35811,
      "Kind": 3
    },
    {
      "EndIndex": 35856,
      "Kind": 3
    },
    {
      "EndIndex": 35893,
      "Kind": 3
    },
    {
      "EndIndex": 35912,
      "Kind": 3
    },
    {
      "EndIndex": 35918,
      "Kind": 3
    },
    {
      "EndIndex": 35948,
      "Kind": 3
    },
    {
      "EndIndex": 35979,
      "Kind": 3
    },
    {
      "EndIndex": 36001,
      "Kind": 3
    },
    {
      "EndIndex": 36007,
      "Kind": 3
    },
    {
      "EndIndex": 36046,
      "Kind": 3
    },
    {
      "EndIndex": 36085,
      "Kind": 3
    },
    {
      "EndIndex": 36099,
      "Kind": 3
    },
    {
      "EndIndex": 36105,
      "Kind": 3
    },
    {
      "EndIndex": 36138,
      "Kind": 3
    },
    {
      "EndIndex": 36167,
      "Kind": 3
    },
    {
      "EndIndex": 36181,
      "Kind": 3
    },
    {
      "EndIndex": 36187,
      "Kind": 3
    },
    {
      "EndIndex": 36205,
      "Kind": 3
    },
    {
      "EndIndex": 36241,
      "Kind": 3
    },
    {
      "EndIndex": 36260,
      "Kind": 3
    },
    {
      "EndIndex": 36266,
      "Kind": 3
    },
    {
      "EndIndex": 36296,
      "Kind": 3
    },
    {
      "EndIndex": 36326,
      "Kind": 3
    },
    {
      "EndIndex": 36348,
      "Kind": 3
    },
    {
      "EndIndex": 36354,
      "Kind": 3
    },
    {
      "EndIndex": 36379,
      "Kind": 3
    },
    {
      "EndIndex": 36409,
      "Kind": 3
    },
    {
      "EndIndex": 36427,
      "Kind": 3
    },
    {
      "EndIndex": 36433,
      "Kind": 3
    },
    {
      "EndIndex": 36475,
      "Kind": 3
    },
    {
      "EndIndex": 36544,
      "Kind": 3
    },
    {
      "EndIndex": 36558,
      "Kind": 3
    },
    {
      "EndIndex": 36564,
      "Kind": 3
    },
    {
      "EndIndex": 36582,
      "Kind": 3
    },
    {
      "EndIndex": 36615,
      "Kind": 3
    },
    {
      "EndIndex": 36766,
      "Kind": 3
    },
    {
      "EndIndex": 36787,
      "Kind": 3
    },
    {
      "EndIndex": 36793,
      "Kind": 3
    },
    {
      "EndIndex": 36818,
      "Kind": 3
    },
    {
      "EndIndex": 36851,
      "Kind": 3
    },
    {
      "EndIndex": 36884,
      "Kind": 3
    },
    {
      "EndIndex": 36890,
      "Kind": 3
    },
    {
      "EndIndex": 36920,
      "Kind": 3
    },
    {
      "EndIndex": 36951,
      "Kind": 3
    },
    {
      "EndIndex": 36973,
      "Kind": 3
    },
    {
      "EndIndex": 36979,
      "Kind": 3
    },
    {
      "EndIndex": 37003,
      "Kind": 3
    },
    {
      "EndIndex": 37032,
      "Kind": 3
    },
    {
      "EndIndex": 37050,
      "Kind": 3
    },
    {
      "EndIndex": 37056,
      "Kind": 3
    },
    {
      "EndIndex": 37086,
      "Kind": 3
    },
    {
      "EndIndex": 37116,
      "Kind": 3
    },
    {
      "EndIndex": 37138,
      "Kind": 3
    },
    {
      "EndIndex": 37144,
      "Kind": 3
    },
    {
      "EndIndex": 37175,
      "Kind": 3
    },
    {
      "EndIndex": 37205,
      "Kind": 3
    },
    {
      "EndIndex": 37238,
      "Kind": 3
    },
    {
      "EndIndex": 37244,
      "Kind": 3
    },
    {
      "EndIndex": 37274,
      "Kind": 3
    },
    {
      "EndIndex": 37305,
      "Kind": 3
    },
    {
      "EndIndex": 37327,
      "Kind": 3
    },
    {
      "EndIndex": 37333,
      "Kind": 3
    },
    {
      "EndIndex": 37351,
      "Kind": 3
    },
    {
      "EndIndex": 37378,
      "Kind": 3
    },
    {
      "EndIndex": 37408,
      "Kind": 3
    },
    {
      "EndIndex": 37414,
      "Kind": 3
    },
    {
      "EndIndex": 37432,
      "Kind": 3
    },
    {
      "EndIndex": 37477,
      "Kind": 3
    },
    {
      "EndIndex": 37507,
      "Kind": 3
    },
    {
      "EndIndex": 37537,
      "Kind": 3
    },
    {
      "EndIndex": 37543,
      "Kind": 3
    },
    {
      "EndIndex": 37568,
      "Kind": 3
    },
    {
      "EndIndex": 37598,
      "Kind": 3
    },
    {
      "EndIndex": 37617,
      "Kind": 3
    },
    {
      "EndIndex": 37623,
      "Kind": 3
    },
    {
      "EndIndex": 37655,
      "Kind": 3
    },
    {
      "EndIndex": 37685,
      "Kind": 3
    },
    {
      "EndIndex": 37718,
      "Kind": 3
    },
    {
      "EndIndex": 37724,
      "Kind": 3
    },
    {
      "EndIndex": 37765,
      "Kind": 3
    },
    {
      "EndIndex": 37814,
      "Kind": 3
    },
    {
      "EndIndex": 37835,
      "Kind": 3
    },
    {
      "EndIndex": 37841,
      "Kind": 3
    },
    {
      "EndIndex": 37859,
      "Kind": 3
    },
    {
      "EndIndex": 37891,
      "Kind": 3
    },
    {
      "EndIndex": 37938,
      "Kind": 3
    },
    {
      "EndIndex": 37956,
      "Kind": 3
    },
    {
      "EndIndex": 37962,
      "Kind": 3
    },
    {
      "EndIndex": 37986,
      "Kind": 3
    },
    {
      "EndIndex": 38015,
      "Kind": 3
    },
    {
      "EndIndex": 38034,
      "Kind": 3
    },
    {
      "EndIndex": 38040,
      "Kind": 3
    },
    {
      "EndIndex": 38058,
      "Kind": 3
    },
    {
      "EndIndex": 38100,
      "Kind": 3
    },
    {
      "EndIndex": 38426,
      "Kind": 3
    },
    {
      "EndIndex": 38448,
      "Kind": 3
    },
    {
      "EndIndex": 38454,
      "Kind": 3
    },
    {
      "EndIndex": 38472,
      "Kind": 3
    },
    {
      "EndIndex": 38506,
      "Kind": 3
    },
    {
      "EndIndex": 38556,
      "Kind": 3
    },
    {
      "EndIndex": 38570,
      "Kind": 3
    },
    {
      "EndIndex": 38576,
      "Kind": 3
    },
    {
      "EndIndex": 38594,
      "Kind": 3
    },
    {
      "EndIndex": 38641,
      "Kind": 3
    },
    {
      "EndIndex": 38731,
      "Kind": 3
    },
    {
      "EndIndex": 38745,
      "Kind": 3
    },
    {
      "EndIndex": 38751,
      "Kind": 3
    },
    {
      "EndIndex": 38766,
      "Kind": 3
    },
    {
      "EndIndex": 38781,
      "Kind": 3
    },
    {
      "EndIndex": 38796,
      "Kind": 3
    },
    {
      "EndIndex": 38814,
      "Kind": 3
    },
    {
      "EndIndex": 38841,
      "Kind": 3
    },
    {
      "EndIndex": 38867,
      "Kind": 3
    },
    {
      "EndIndex": 38895,
      "Kind": 3
    },
    {
      "EndIndex": 38911,
      "Kind": 3
    },
    {
      "EndIndex": 38913,
      "Kind": 3
    },
    {
      "EndIndex": 38949,
      "Kind": 3
    },
    {
      "EndIndex": 38965,
      "Kind": 3
    },
    {
      "EndIndex": 38994,
      "Kind": 3
    },
    {
      "EndIndex": 39021,
      "Kind": 3
    },
    {
      "EndIndex": 39046,
      "Kind": 3
    },
    {
      "EndIndex": 39077,
      "Kind": 3
    },
    {
      "EndIndex": 39110,
      "Kind": 3
    }
  ],
  "FileSize": 39110,
  "Id": -1012399873,
  "Name": "sys",
  "IndexSpan": null
}<|MERGE_RESOLUTION|>--- conflicted
+++ resolved
@@ -2070,10 +2070,6 @@
             "Length": 0
           }
         },
-<<<<<<< HEAD
-        {
-          "Documentation": "Implement iter(self).",
-=======
         {
           "Documentation": "Implement iter(self).",
           "Overloads": [
@@ -2378,15 +2374,11 @@
       "Methods": [
         {
           "Documentation": "Return self+value.",
->>>>>>> 0ce7bad8
           "Overloads": [
             {
               "Parameters": [
                 {
                   "Name": "self",
-<<<<<<< HEAD
-                  "Type": "t:sys:__float_info",
-=======
                   "Type": "t:sys:__hash_info",
                   "DefaultValue": null,
                   "Kind": 0
@@ -2394,7 +2386,6 @@
                 {
                   "Name": "value",
                   "Type": null,
->>>>>>> 0ce7bad8
                   "DefaultValue": null,
                   "Kind": 0
                 }
@@ -2405,32 +2396,20 @@
           "Attributes": 0,
           "Classes": [],
           "Functions": [],
-<<<<<<< HEAD
-          "Id": 971292143,
-          "Name": "__iter__",
-=======
           "Id": -1639102358,
           "Name": "__add__",
->>>>>>> 0ce7bad8
           "IndexSpan": {
             "Start": 0,
             "Length": 0
           }
         },
         {
-<<<<<<< HEAD
-          "Documentation": "Return len(self).",
-=======
           "Documentation": "Return key in self.",
->>>>>>> 0ce7bad8
           "Overloads": [
             {
               "Parameters": [
                 {
                   "Name": "self",
-<<<<<<< HEAD
-                  "Type": "t:sys:__float_info",
-=======
                   "Type": "t:sys:__hash_info",
                   "DefaultValue": null,
                   "Kind": 0
@@ -2438,49 +2417,31 @@
                 {
                   "Name": "key",
                   "Type": null,
->>>>>>> 0ce7bad8
                   "DefaultValue": null,
                   "Kind": 0
                 }
               ],
-<<<<<<< HEAD
-              "ReturnType": "i:int"
-=======
               "ReturnType": "i:bool"
->>>>>>> 0ce7bad8
             }
           ],
           "Attributes": 0,
           "Classes": [],
           "Functions": [],
-<<<<<<< HEAD
-          "Id": -1628904226,
-          "Name": "__len__",
-=======
           "Id": -1841774666,
           "Name": "__contains__",
->>>>>>> 0ce7bad8
           "IndexSpan": {
             "Start": 0,
             "Length": 0
           }
         },
         {
-<<<<<<< HEAD
-          "Documentation": "Return self*value.",
-=======
           "Documentation": "Return self[key].",
->>>>>>> 0ce7bad8
           "Overloads": [
             {
               "Parameters": [
                 {
                   "Name": "self",
-<<<<<<< HEAD
-                  "Type": "t:sys:__float_info",
-=======
                   "Type": "t:sys:__hash_info",
->>>>>>> 0ce7bad8
                   "DefaultValue": null,
                   "Kind": 0
                 },
@@ -2497,441 +2458,21 @@
           "Attributes": 0,
           "Classes": [],
           "Functions": [],
-<<<<<<< HEAD
-          "Id": -1627505971,
-          "Name": "__mul__",
-=======
           "Id": -293179214,
           "Name": "__getitem__",
->>>>>>> 0ce7bad8
           "IndexSpan": {
             "Start": 0,
             "Length": 0
           }
         },
         {
-<<<<<<< HEAD
-          "Documentation": "Return value*self.",
-=======
           "Documentation": null,
->>>>>>> 0ce7bad8
           "Overloads": [
             {
               "Parameters": [
                 {
-<<<<<<< HEAD
-                  "Name": "self",
-                  "Type": "t:sys:__float_info",
-=======
                   "Name": "cls",
                   "Type": "t:sys:__hash_info",
->>>>>>> 0ce7bad8
-                  "DefaultValue": null,
-                  "Kind": 0
-                },
-                {
-<<<<<<< HEAD
-                  "Name": "value",
-=======
-                  "Name": "self",
->>>>>>> 0ce7bad8
-                  "Type": null,
-                  "DefaultValue": null,
-                  "Kind": 0
-                }
-              ],
-              "ReturnType": "i:tuple"
-            }
-          ],
-          "Attributes": 0,
-          "Classes": [],
-          "Functions": [],
-<<<<<<< HEAD
-          "Id": 1222960745,
-          "Name": "__rmul__",
-=======
-          "Id": -488627138,
-          "Name": "__getnewargs__",
->>>>>>> 0ce7bad8
-          "IndexSpan": {
-            "Start": 0,
-            "Length": 0
-          }
-        },
-        {
-<<<<<<< HEAD
-          "Documentation": "Return number of occurrences of value.",
-=======
-          "Documentation": "Implement iter(self).",
->>>>>>> 0ce7bad8
-          "Overloads": [
-            {
-              "Parameters": [
-                {
-                  "Name": "cls",
-                  "Type": "t:sys:__float_info",
-                  "DefaultValue": null,
-                  "Kind": 0
-                },
-                {
-                  "Name": "self",
-<<<<<<< HEAD
-                  "Type": null,
-                  "DefaultValue": null,
-                  "Kind": 0
-                },
-                {
-                  "Name": "value",
-                  "Type": null,
-=======
-                  "Type": "t:sys:__hash_info",
->>>>>>> 0ce7bad8
-                  "DefaultValue": null,
-                  "Kind": 0
-                }
-              ],
-              "ReturnType": null
-            }
-          ],
-          "Attributes": 0,
-          "Classes": [],
-          "Functions": [],
-<<<<<<< HEAD
-          "Id": 753321816,
-          "Name": "count",
-=======
-          "Id": 971292143,
-          "Name": "__iter__",
->>>>>>> 0ce7bad8
-          "IndexSpan": {
-            "Start": 0,
-            "Length": 0
-          }
-        },
-        {
-<<<<<<< HEAD
-          "Documentation": "Return first index of value.\n\nRaises ValueError if the value is not present.",
-=======
-          "Documentation": "Return len(self).",
->>>>>>> 0ce7bad8
-          "Overloads": [
-            {
-              "Parameters": [
-                {
-<<<<<<< HEAD
-                  "Name": "cls",
-                  "Type": "t:sys:__float_info",
-                  "DefaultValue": null,
-                  "Kind": 0
-                },
-                {
-=======
->>>>>>> 0ce7bad8
-                  "Name": "self",
-                  "Type": "t:sys:__hash_info",
-                  "DefaultValue": null,
-                  "Kind": 0
-                },
-                {
-                  "Name": "value",
-                  "Type": null,
-                  "DefaultValue": null,
-                  "Kind": 0
-                },
-                {
-                  "Name": "start",
-                  "Type": null,
-                  "DefaultValue": null,
-                  "Kind": 0
-                },
-                {
-                  "Name": "stop",
-                  "Type": null,
-                  "DefaultValue": null,
-                  "Kind": 0
-                }
-              ],
-<<<<<<< HEAD
-              "ReturnType": null
-=======
-              "ReturnType": "i:int"
->>>>>>> 0ce7bad8
-            }
-          ],
-          "Attributes": 0,
-          "Classes": [],
-          "Functions": [],
-<<<<<<< HEAD
-          "Id": 758816539,
-          "Name": "index",
-=======
-          "Id": -1628904226,
-          "Name": "__len__",
->>>>>>> 0ce7bad8
-          "IndexSpan": {
-            "Start": 0,
-            "Length": 0
-          }
-        }
-      ],
-      "Properties": [],
-      "Fields": [
-        {
-          "Value": "i:int",
-          "Id": 784651,
-          "Name": "dig",
-          "IndexSpan": null
-        },
-        {
-<<<<<<< HEAD
-          "Value": "i:float",
-          "Id": -105571469,
-          "Name": "epsilon",
-          "IndexSpan": null
-        },
-        {
-          "Value": "i:int",
-          "Id": 1518794292,
-          "Name": "mant_dig",
-          "IndexSpan": null
-        },
-        {
-          "Value": "i:float",
-          "Id": 793069,
-          "Name": "max",
-          "IndexSpan": null
-        },
-        {
-          "Value": "i:int",
-          "Id": 992667279,
-          "Name": "max_10_exp",
-          "IndexSpan": null
-        },
-        {
-          "Value": "i:int",
-          "Id": -2020600629,
-          "Name": "max_exp",
-          "IndexSpan": null
-        },
-        {
-          "Value": "i:float",
-          "Id": 793307,
-          "Name": "min",
-          "IndexSpan": null
-        },
-        {
-          "Value": "i:int",
-          "Id": -830300703,
-          "Name": "min_10_exp",
-          "IndexSpan": null
-        },
-        {
-          "Value": "i:int",
-          "Id": -1800802631,
-          "Name": "min_exp",
-          "IndexSpan": null
-        },
-        {
-          "Value": "i:int",
-          "Id": 1247591617,
-          "Name": "n_fields",
-          "IndexSpan": null
-        },
-        {
-          "Value": "i:int",
-          "Id": -1428290577,
-          "Name": "n_sequence_fields",
-          "IndexSpan": null
-        },
-        {
-          "Value": "i:int",
-          "Id": 1605593504,
-          "Name": "n_unnamed_fields",
-          "IndexSpan": null
-        },
-        {
-          "Value": "i:int",
-          "Id": 766741069,
-          "Name": "radix",
-          "IndexSpan": null
-        },
-        {
-          "Value": "i:int",
-          "Id": -1987390596,
-          "Name": "rounds",
-          "IndexSpan": null
-        }
-      ],
-      "GenericParameters": null,
-      "InnerClasses": [],
-      "Id": 1290755624,
-      "Name": "__float_info",
-      "IndexSpan": {
-        "Start": 0,
-        "Length": 0
-      }
-    },
-    {
-      "Documentation": "hash_info\n\nA struct sequence providing parameters used for computing\nhashes. The attributes are read only.",
-      "Bases": [
-        "t:tuple",
-        "t:object"
-      ],
-      "Methods": [
-        {
-          "Documentation": "Return self+value.",
-=======
-          "Documentation": "Return self*value.",
->>>>>>> 0ce7bad8
-          "Overloads": [
-            {
-              "Parameters": [
-                {
-                  "Name": "self",
-                  "Type": "t:sys:__hash_info",
-                  "DefaultValue": null,
-                  "Kind": 0
-                },
-                {
-                  "Name": "value",
-                  "Type": null,
-                  "DefaultValue": null,
-                  "Kind": 0
-                }
-              ],
-              "ReturnType": null
-            }
-          ],
-          "Attributes": 0,
-          "Classes": [],
-          "Functions": [],
-<<<<<<< HEAD
-          "Id": -1639102358,
-          "Name": "__add__",
-=======
-          "Id": -1627505971,
-          "Name": "__mul__",
->>>>>>> 0ce7bad8
-          "IndexSpan": {
-            "Start": 0,
-            "Length": 0
-          }
-        },
-        {
-<<<<<<< HEAD
-          "Documentation": "Return key in self.",
-=======
-          "Documentation": "Return value*self.",
->>>>>>> 0ce7bad8
-          "Overloads": [
-            {
-              "Parameters": [
-                {
-                  "Name": "self",
-                  "Type": "t:sys:__hash_info",
-                  "DefaultValue": null,
-                  "Kind": 0
-                },
-                {
-<<<<<<< HEAD
-                  "Name": "key",
-=======
-                  "Name": "value",
->>>>>>> 0ce7bad8
-                  "Type": null,
-                  "DefaultValue": null,
-                  "Kind": 0
-                }
-              ],
-<<<<<<< HEAD
-              "ReturnType": "i:bool"
-=======
-              "ReturnType": null
->>>>>>> 0ce7bad8
-            }
-          ],
-          "Attributes": 0,
-          "Classes": [],
-          "Functions": [],
-<<<<<<< HEAD
-          "Id": -1841774666,
-          "Name": "__contains__",
-=======
-          "Id": 1222960745,
-          "Name": "__rmul__",
->>>>>>> 0ce7bad8
-          "IndexSpan": {
-            "Start": 0,
-            "Length": 0
-          }
-        },
-        {
-<<<<<<< HEAD
-          "Documentation": "Return self[key].",
-=======
-          "Documentation": "Return number of occurrences of value.",
->>>>>>> 0ce7bad8
-          "Overloads": [
-            {
-              "Parameters": [
-                {
-<<<<<<< HEAD
-                  "Name": "self",
-=======
-                  "Name": "cls",
->>>>>>> 0ce7bad8
-                  "Type": "t:sys:__hash_info",
-                  "DefaultValue": null,
-                  "Kind": 0
-                },
-                {
-<<<<<<< HEAD
-                  "Name": "key",
-=======
-                  "Name": "self",
-                  "Type": null,
-                  "DefaultValue": null,
-                  "Kind": 0
-                },
-                {
-                  "Name": "value",
->>>>>>> 0ce7bad8
-                  "Type": null,
-                  "DefaultValue": null,
-                  "Kind": 0
-                }
-              ],
-              "ReturnType": null
-            }
-          ],
-          "Attributes": 0,
-          "Classes": [],
-          "Functions": [],
-<<<<<<< HEAD
-          "Id": -293179214,
-          "Name": "__getitem__",
-=======
-          "Id": 753321816,
-          "Name": "count",
->>>>>>> 0ce7bad8
-          "IndexSpan": {
-            "Start": 0,
-            "Length": 0
-          }
-        },
-        {
-<<<<<<< HEAD
-          "Documentation": null,
-=======
-          "Documentation": "Return first index of value.\n\nRaises ValueError if the value is not present.",
->>>>>>> 0ce7bad8
-          "Overloads": [
-            {
-              "Parameters": [
-                {
-                  "Name": "cls",
-                  "Type": "t:sys:__hash_info",
-<<<<<<< HEAD
                   "DefaultValue": null,
                   "Kind": 0
                 },
@@ -2988,123 +2529,24 @@
                 {
                   "Name": "self",
                   "Type": "t:sys:__hash_info",
-=======
-                  "DefaultValue": null,
-                  "Kind": 0
-                },
-                {
-                  "Name": "self",
-                  "Type": null,
-                  "DefaultValue": null,
-                  "Kind": 0
-                },
-                {
-                  "Name": "value",
-                  "Type": null,
-                  "DefaultValue": null,
-                  "Kind": 0
-                },
-                {
-                  "Name": "start",
-                  "Type": null,
-                  "DefaultValue": null,
-                  "Kind": 0
-                },
-                {
-                  "Name": "stop",
-                  "Type": null,
->>>>>>> 0ce7bad8
                   "DefaultValue": null,
                   "Kind": 0
                 }
               ],
-<<<<<<< HEAD
               "ReturnType": "i:int"
-=======
-              "ReturnType": null
->>>>>>> 0ce7bad8
             }
           ],
           "Attributes": 0,
           "Classes": [],
           "Functions": [],
-<<<<<<< HEAD
           "Id": -1628904226,
           "Name": "__len__",
-=======
-          "Id": 758816539,
-          "Name": "index",
->>>>>>> 0ce7bad8
           "IndexSpan": {
             "Start": 0,
             "Length": 0
           }
-        }
-      ],
-      "Properties": [],
-      "Fields": [
-        {
-          "Value": "i:str",
-          "Id": 646712,
-          "Name": "algorithm",
-          "IndexSpan": null
-        },
-        {
-          "Value": "i:int",
-          "Id": 1883651780,
-          "Name": "cutoff",
-          "IndexSpan": null
-        },
-        {
-          "Value": "i:int",
-          "Id": 84262752,
-          "Name": "hash_bits",
-          "IndexSpan": null
-        },
-        {
-          "Value": "i:int",
-          "Id": 24476897,
-          "Name": "imag",
-          "IndexSpan": null
-        },
-        {
-          "Value": "i:int",
-          "Id": 789610,
-          "Name": "inf",
-          "IndexSpan": null
-        },
-        {
-          "Value": "i:int",
-          "Id": -1637600896,
-          "Name": "modulus",
-          "IndexSpan": null
-        },
-        {
-          "Value": "i:int",
-          "Id": 1247591617,
-          "Name": "n_fields",
-          "IndexSpan": null
-        },
-        {
-          "Value": "i:int",
-          "Id": -1428290577,
-          "Name": "n_sequence_fields",
-          "IndexSpan": null
-        },
-        {
-          "Value": "i:int",
-          "Id": 1605593504,
-          "Name": "n_unnamed_fields",
-          "IndexSpan": null
-        },
-        {
-          "Value": "i:int",
-          "Id": 794020,
-          "Name": "nan",
-          "IndexSpan": null
-        },
-        {
-<<<<<<< HEAD
+        },
+        {
           "Documentation": "Return self*value.",
           "Overloads": [
             {
@@ -3137,569 +2579,12 @@
         },
         {
           "Documentation": "Return value*self.",
-=======
-          "Value": "i:int",
-          "Id": 403740637,
-          "Name": "seed_bits",
-          "IndexSpan": null
-        },
-        {
-          "Value": "i:int",
-          "Id": 771597327,
-          "Name": "width",
-          "IndexSpan": null
-        }
-      ],
-      "GenericParameters": null,
-      "InnerClasses": [],
-      "Id": -1417346840,
-      "Name": "__hash_info",
-      "IndexSpan": {
-        "Start": 0,
-        "Length": 0
-      }
-    },
-    {
-      "Documentation": "sys.int_info\n\nA struct sequence that holds information about Python's\ninternal representation of integers.  The attributes are read only.",
-      "Bases": [
-        "t:tuple",
-        "t:object"
-      ],
-      "Methods": [
-        {
-          "Documentation": "Return self+value.",
->>>>>>> 0ce7bad8
           "Overloads": [
             {
               "Parameters": [
                 {
                   "Name": "self",
-<<<<<<< HEAD
                   "Type": "t:sys:__hash_info",
-=======
-                  "Type": "t:sys:__int_info",
->>>>>>> 0ce7bad8
-                  "DefaultValue": null,
-                  "Kind": 0
-                },
-                {
-                  "Name": "value",
-                  "Type": null,
-                  "DefaultValue": null,
-                  "Kind": 0
-                }
-              ],
-              "ReturnType": null
-            }
-          ],
-          "Attributes": 0,
-          "Classes": [],
-          "Functions": [],
-<<<<<<< HEAD
-          "Id": 1222960745,
-          "Name": "__rmul__",
-=======
-          "Id": -1639102358,
-          "Name": "__add__",
->>>>>>> 0ce7bad8
-          "IndexSpan": {
-            "Start": 0,
-            "Length": 0
-          }
-        },
-        {
-<<<<<<< HEAD
-          "Documentation": "Return number of occurrences of value.",
-=======
-          "Documentation": "Return key in self.",
->>>>>>> 0ce7bad8
-          "Overloads": [
-            {
-              "Parameters": [
-                {
-                  "Name": "cls",
-                  "Type": "t:sys:__hash_info",
-                  "DefaultValue": null,
-                  "Kind": 0
-                },
-                {
-                  "Name": "self",
-<<<<<<< HEAD
-                  "Type": null,
-=======
-                  "Type": "t:sys:__int_info",
->>>>>>> 0ce7bad8
-                  "DefaultValue": null,
-                  "Kind": 0
-                },
-                {
-                  "Name": "key",
-                  "Type": null,
-                  "DefaultValue": null,
-                  "Kind": 0
-                }
-              ],
-              "ReturnType": "i:bool"
-            }
-          ],
-          "Attributes": 0,
-          "Classes": [],
-          "Functions": [],
-<<<<<<< HEAD
-          "Id": 753321816,
-          "Name": "count",
-=======
-          "Id": -1841774666,
-          "Name": "__contains__",
->>>>>>> 0ce7bad8
-          "IndexSpan": {
-            "Start": 0,
-            "Length": 0
-          }
-        },
-        {
-<<<<<<< HEAD
-          "Documentation": "Return first index of value.\n\nRaises ValueError if the value is not present.",
-=======
-          "Documentation": "Return self[key].",
->>>>>>> 0ce7bad8
-          "Overloads": [
-            {
-              "Parameters": [
-                {
-                  "Name": "cls",
-                  "Type": "t:sys:__hash_info",
-                  "DefaultValue": null,
-                  "Kind": 0
-                },
-                {
-                  "Name": "self",
-<<<<<<< HEAD
-                  "Type": null,
-=======
-                  "Type": "t:sys:__int_info",
->>>>>>> 0ce7bad8
-                  "DefaultValue": null,
-                  "Kind": 0
-                },
-                {
-                  "Name": "key",
-                  "Type": null,
-                  "DefaultValue": null,
-                  "Kind": 0
-                },
-                {
-                  "Name": "start",
-                  "Type": null,
-                  "DefaultValue": null,
-                  "Kind": 0
-                },
-                {
-                  "Name": "stop",
-                  "Type": null,
-                  "DefaultValue": null,
-                  "Kind": 0
-                }
-              ],
-              "ReturnType": null
-            }
-          ],
-          "Attributes": 0,
-          "Classes": [],
-          "Functions": [],
-<<<<<<< HEAD
-          "Id": 758816539,
-          "Name": "index",
-=======
-          "Id": -293179214,
-          "Name": "__getitem__",
->>>>>>> 0ce7bad8
-          "IndexSpan": {
-            "Start": 0,
-            "Length": 0
-          }
-        }
-      ],
-      "Properties": [],
-      "Fields": [
-        {
-          "Value": "i:str",
-          "Id": 646712,
-          "Name": "algorithm",
-          "IndexSpan": null
-        },
-        {
-          "Value": "i:int",
-          "Id": 1883651780,
-          "Name": "cutoff",
-          "IndexSpan": null
-        },
-        {
-          "Value": "i:int",
-          "Id": 84262752,
-          "Name": "hash_bits",
-          "IndexSpan": null
-        },
-        {
-          "Value": "i:int",
-          "Id": 24476897,
-          "Name": "imag",
-          "IndexSpan": null
-        },
-        {
-          "Value": "i:int",
-          "Id": 789610,
-          "Name": "inf",
-          "IndexSpan": null
-        },
-        {
-          "Value": "i:int",
-          "Id": -1637600896,
-          "Name": "modulus",
-          "IndexSpan": null
-        },
-        {
-          "Value": "i:int",
-          "Id": 1247591617,
-          "Name": "n_fields",
-          "IndexSpan": null
-        },
-        {
-          "Value": "i:int",
-          "Id": -1428290577,
-          "Name": "n_sequence_fields",
-          "IndexSpan": null
-        },
-        {
-          "Value": "i:int",
-          "Id": 1605593504,
-          "Name": "n_unnamed_fields",
-          "IndexSpan": null
-        },
-        {
-          "Value": "i:int",
-          "Id": 794020,
-          "Name": "nan",
-          "IndexSpan": null
-        },
-        {
-          "Value": "i:int",
-          "Id": 403740637,
-          "Name": "seed_bits",
-          "IndexSpan": null
-        },
-        {
-          "Value": "i:int",
-          "Id": 771597327,
-          "Name": "width",
-          "IndexSpan": null
-        }
-      ],
-      "GenericParameters": null,
-      "InnerClasses": [],
-      "Id": -1417346840,
-      "Name": "__hash_info",
-      "IndexSpan": {
-        "Start": 0,
-        "Length": 0
-      }
-    },
-    {
-      "Documentation": "sys.int_info\n\nA struct sequence that holds information about Python's\ninternal representation of integers.  The attributes are read only.",
-      "Bases": [
-        "t:tuple",
-        "t:object"
-      ],
-      "Methods": [
-        {
-          "Documentation": "Return self+value.",
-          "Overloads": [
-            {
-              "Parameters": [
-                {
-<<<<<<< HEAD
-                  "Name": "self",
-=======
-                  "Name": "cls",
->>>>>>> 0ce7bad8
-                  "Type": "t:sys:__int_info",
-                  "DefaultValue": null,
-                  "Kind": 0
-                },
-                {
-<<<<<<< HEAD
-                  "Name": "value",
-                  "Type": null,
-                  "DefaultValue": null,
-                  "Kind": 0
-                }
-              ],
-              "ReturnType": null
-            }
-          ],
-          "Attributes": 0,
-          "Classes": [],
-          "Functions": [],
-          "Id": -1639102358,
-          "Name": "__add__",
-          "IndexSpan": {
-            "Start": 0,
-            "Length": 0
-          }
-        },
-        {
-          "Documentation": "Return key in self.",
-          "Overloads": [
-            {
-              "Parameters": [
-                {
-=======
->>>>>>> 0ce7bad8
-                  "Name": "self",
-                  "Type": "t:sys:__int_info",
-                  "DefaultValue": null,
-                  "Kind": 0
-<<<<<<< HEAD
-                },
-                {
-                  "Name": "key",
-                  "Type": null,
-                  "DefaultValue": null,
-                  "Kind": 0
-                }
-              ],
-              "ReturnType": "i:bool"
-=======
-                }
-              ],
-              "ReturnType": "i:tuple"
->>>>>>> 0ce7bad8
-            }
-          ],
-          "Attributes": 0,
-          "Classes": [],
-          "Functions": [],
-<<<<<<< HEAD
-          "Id": -1841774666,
-          "Name": "__contains__",
-=======
-          "Id": -488627138,
-          "Name": "__getnewargs__",
->>>>>>> 0ce7bad8
-          "IndexSpan": {
-            "Start": 0,
-            "Length": 0
-          }
-        },
-        {
-<<<<<<< HEAD
-          "Documentation": "Return self[key].",
-=======
-          "Documentation": "Implement iter(self).",
->>>>>>> 0ce7bad8
-          "Overloads": [
-            {
-              "Parameters": [
-                {
-                  "Name": "self",
-                  "Type": "t:sys:__int_info",
-<<<<<<< HEAD
-                  "DefaultValue": null,
-                  "Kind": 0
-                },
-                {
-                  "Name": "key",
-                  "Type": null,
-=======
->>>>>>> 0ce7bad8
-                  "DefaultValue": null,
-                  "Kind": 0
-                }
-              ],
-              "ReturnType": null
-            }
-          ],
-          "Attributes": 0,
-          "Classes": [],
-          "Functions": [],
-<<<<<<< HEAD
-          "Id": -293179214,
-          "Name": "__getitem__",
-=======
-          "Id": 971292143,
-          "Name": "__iter__",
->>>>>>> 0ce7bad8
-          "IndexSpan": {
-            "Start": 0,
-            "Length": 0
-          }
-        },
-        {
-<<<<<<< HEAD
-          "Documentation": null,
-=======
-          "Documentation": "Return len(self).",
->>>>>>> 0ce7bad8
-          "Overloads": [
-            {
-              "Parameters": [
-                {
-<<<<<<< HEAD
-                  "Name": "cls",
-                  "Type": "t:sys:__int_info",
-                  "DefaultValue": null,
-                  "Kind": 0
-                },
-                {
-                  "Name": "self",
-                  "Type": null,
-=======
-                  "Name": "self",
-                  "Type": "t:sys:__int_info",
->>>>>>> 0ce7bad8
-                  "DefaultValue": null,
-                  "Kind": 0
-                }
-              ],
-<<<<<<< HEAD
-              "ReturnType": "i:tuple"
-=======
-              "ReturnType": "i:int"
->>>>>>> 0ce7bad8
-            }
-          ],
-          "Attributes": 0,
-          "Classes": [],
-          "Functions": [],
-<<<<<<< HEAD
-          "Id": -488627138,
-          "Name": "__getnewargs__",
-=======
-          "Id": -1628904226,
-          "Name": "__len__",
->>>>>>> 0ce7bad8
-          "IndexSpan": {
-            "Start": 0,
-            "Length": 0
-          }
-        },
-        {
-<<<<<<< HEAD
-          "Documentation": "Implement iter(self).",
-=======
-          "Documentation": "Return self*value.",
->>>>>>> 0ce7bad8
-          "Overloads": [
-            {
-              "Parameters": [
-                {
-                  "Name": "self",
-                  "Type": "t:sys:__int_info",
-<<<<<<< HEAD
-=======
-                  "DefaultValue": null,
-                  "Kind": 0
-                },
-                {
-                  "Name": "value",
-                  "Type": null,
->>>>>>> 0ce7bad8
-                  "DefaultValue": null,
-                  "Kind": 0
-                }
-              ],
-              "ReturnType": null
-<<<<<<< HEAD
-            }
-          ],
-          "Attributes": 0,
-          "Classes": [],
-          "Functions": [],
-          "Id": 971292143,
-          "Name": "__iter__",
-          "IndexSpan": {
-            "Start": 0,
-            "Length": 0
-          }
-        },
-        {
-          "Documentation": "Return len(self).",
-          "Overloads": [
-            {
-              "Parameters": [
-                {
-                  "Name": "self",
-                  "Type": "t:sys:__int_info",
-                  "DefaultValue": null,
-                  "Kind": 0
-                }
-              ],
-              "ReturnType": "i:int"
-=======
->>>>>>> 0ce7bad8
-            }
-          ],
-          "Attributes": 0,
-          "Classes": [],
-          "Functions": [],
-<<<<<<< HEAD
-          "Id": -1628904226,
-          "Name": "__len__",
-=======
-          "Id": -1627505971,
-          "Name": "__mul__",
->>>>>>> 0ce7bad8
-          "IndexSpan": {
-            "Start": 0,
-            "Length": 0
-          }
-        },
-        {
-<<<<<<< HEAD
-          "Documentation": "Return self*value.",
-=======
-          "Documentation": "Return value*self.",
->>>>>>> 0ce7bad8
-          "Overloads": [
-            {
-              "Parameters": [
-                {
-                  "Name": "self",
-                  "Type": "t:sys:__int_info",
-<<<<<<< HEAD
-                  "DefaultValue": null,
-                  "Kind": 0
-                },
-                {
-                  "Name": "value",
-                  "Type": null,
-                  "DefaultValue": null,
-                  "Kind": 0
-                }
-              ],
-              "ReturnType": null
-            }
-          ],
-          "Attributes": 0,
-          "Classes": [],
-          "Functions": [],
-          "Id": -1627505971,
-          "Name": "__mul__",
-          "IndexSpan": {
-            "Start": 0,
-            "Length": 0
-          }
-        },
-        {
-          "Documentation": "Return value*self.",
-          "Overloads": [
-            {
-              "Parameters": [
-                {
-                  "Name": "self",
-                  "Type": "t:sys:__int_info",
-=======
->>>>>>> 0ce7bad8
                   "DefaultValue": null,
                   "Kind": 0
                 },
@@ -3730,7 +2615,7 @@
               "Parameters": [
                 {
                   "Name": "cls",
-                  "Type": "t:sys:__int_info",
+                  "Type": "t:sys:__hash_info",
                   "DefaultValue": null,
                   "Kind": 0
                 },
@@ -3767,7 +2652,7 @@
               "Parameters": [
                 {
                   "Name": "cls",
-                  "Type": "t:sys:__int_info",
+                  "Type": "t:sys:__hash_info",
                   "DefaultValue": null,
                   "Kind": 0
                 },
@@ -3813,9 +2698,39 @@
       "Properties": [],
       "Fields": [
         {
-          "Value": "i:int",
-          "Id": 1945378665,
-          "Name": "bits_per_digit",
+          "Value": "i:str",
+          "Id": 646712,
+          "Name": "algorithm",
+          "IndexSpan": null
+        },
+        {
+          "Value": "i:int",
+          "Id": 1883651780,
+          "Name": "cutoff",
+          "IndexSpan": null
+        },
+        {
+          "Value": "i:int",
+          "Id": 84262752,
+          "Name": "hash_bits",
+          "IndexSpan": null
+        },
+        {
+          "Value": "i:int",
+          "Id": 24476897,
+          "Name": "imag",
+          "IndexSpan": null
+        },
+        {
+          "Value": "i:int",
+          "Id": 789610,
+          "Name": "inf",
+          "IndexSpan": null
+        },
+        {
+          "Value": "i:int",
+          "Id": -1637600896,
+          "Name": "modulus",
           "IndexSpan": null
         },
         {
@@ -3838,22 +2753,34 @@
         },
         {
           "Value": "i:int",
-          "Id": -1534275235,
-          "Name": "sizeof_digit",
+          "Id": 794020,
+          "Name": "nan",
+          "IndexSpan": null
+        },
+        {
+          "Value": "i:int",
+          "Id": 403740637,
+          "Name": "seed_bits",
+          "IndexSpan": null
+        },
+        {
+          "Value": "i:int",
+          "Id": 771597327,
+          "Name": "width",
           "IndexSpan": null
         }
       ],
       "GenericParameters": null,
       "InnerClasses": [],
-      "Id": 785997365,
-      "Name": "__int_info",
-      "IndexSpan": {
-        "Start": 0,
-        "Length": 0
-      }
-    },
-    {
-      "Documentation": "sys.thread_info\n\nA struct sequence holding information about the thread implementation.",
+      "Id": -1417346840,
+      "Name": "__hash_info",
+      "IndexSpan": {
+        "Start": 0,
+        "Length": 0
+      }
+    },
+    {
+      "Documentation": "sys.int_info\n\nA struct sequence that holds information about Python's\ninternal representation of integers.  The attributes are read only.",
       "Bases": [
         "t:tuple",
         "t:object"
@@ -3866,7 +2793,7 @@
               "Parameters": [
                 {
                   "Name": "self",
-                  "Type": "t:sys:__thread_info",
+                  "Type": "t:sys:__int_info",
                   "DefaultValue": null,
                   "Kind": 0
                 },
@@ -3897,7 +2824,7 @@
               "Parameters": [
                 {
                   "Name": "self",
-                  "Type": "t:sys:__thread_info",
+                  "Type": "t:sys:__int_info",
                   "DefaultValue": null,
                   "Kind": 0
                 },
@@ -3922,205 +2849,13 @@
           }
         },
         {
-          "Documentation": "Implement delattr(self, name).",
-          "Overloads": [
-            {
-              "Parameters": [
-                {
-                  "Name": "self",
-                  "Type": "t:sys:__thread_info",
-                  "DefaultValue": null,
-                  "Kind": 0
-                },
-                {
-                  "Name": "name",
-                  "Type": null,
-                  "DefaultValue": null,
-                  "Kind": 0
-                }
-              ],
-              "ReturnType": "i:NoneType"
-            }
-          ],
-          "Attributes": 0,
-          "Classes": [],
-          "Functions": [],
-          "Id": 2095540485,
-          "Name": "__delattr__",
-          "IndexSpan": {
-            "Start": 0,
-            "Length": 0
-          }
-        },
-        {
-          "Documentation": "Default dir() implementation.",
-          "Overloads": [
-            {
-              "Parameters": [
-                {
-                  "Name": "cls",
-                  "Type": "t:sys:__thread_info",
-                  "DefaultValue": null,
-                  "Kind": 0
-                },
-                {
-                  "Name": "self",
-                  "Type": null,
-                  "DefaultValue": null,
-                  "Kind": 0
-                }
-              ],
-              "ReturnType": "i:list"
-            }
-          ],
-          "Attributes": 0,
-          "Classes": [],
-          "Functions": [],
-          "Id": -1636169386,
-          "Name": "__dir__",
-          "IndexSpan": {
-            "Start": 0,
-            "Length": 0
-          }
-        },
-        {
-          "Documentation": "Return self==value.",
-          "Overloads": [
-            {
-              "Parameters": [
-                {
-                  "Name": "self",
-                  "Type": "t:sys:__thread_info",
-                  "DefaultValue": null,
-                  "Kind": 0
-                },
-                {
-                  "Name": "value",
-                  "Type": null,
-                  "DefaultValue": null,
-                  "Kind": 0
-                }
-              ],
-              "ReturnType": "i:bool"
-            }
-          ],
-          "Attributes": 0,
-          "Classes": [],
-          "Functions": [],
-          "Id": 1748372547,
-          "Name": "__eq__",
-          "IndexSpan": {
-            "Start": 0,
-            "Length": 0
-          }
-        },
-        {
-          "Documentation": "Default object formatter.",
-          "Overloads": [
-            {
-              "Parameters": [
-                {
-                  "Name": "cls",
-                  "Type": "t:sys:__thread_info",
-                  "DefaultValue": null,
-                  "Kind": 0
-                },
-                {
-                  "Name": "self",
-                  "Type": null,
-                  "DefaultValue": null,
-                  "Kind": 0
-                },
-                {
-                  "Name": "format_spec",
-                  "Type": null,
-                  "DefaultValue": null,
-                  "Kind": 0
-                }
-              ],
-              "ReturnType": "i:str"
-            }
-          ],
-          "Attributes": 0,
-          "Classes": [],
-          "Functions": [],
-          "Id": 695475534,
-          "Name": "__format__",
-          "IndexSpan": {
-            "Start": 0,
-            "Length": 0
-          }
-        },
-        {
-          "Documentation": "Return self>=value.",
-          "Overloads": [
-            {
-              "Parameters": [
-                {
-                  "Name": "self",
-                  "Type": "t:sys:__thread_info",
-                  "DefaultValue": null,
-                  "Kind": 0
-                },
-                {
-                  "Name": "value",
-                  "Type": null,
-                  "DefaultValue": null,
-                  "Kind": 0
-                }
-              ],
-              "ReturnType": "i:bool"
-            }
-          ],
-          "Attributes": 0,
-          "Classes": [],
-          "Functions": [],
-          "Id": 1748420597,
-          "Name": "__ge__",
-          "IndexSpan": {
-            "Start": 0,
-            "Length": 0
-          }
-        },
-        {
-          "Documentation": "Return getattr(self, name).",
-          "Overloads": [
-            {
-              "Parameters": [
-                {
-                  "Name": "self",
-                  "Type": "t:sys:__thread_info",
-                  "DefaultValue": null,
-                  "Kind": 0
-                },
-                {
-                  "Name": "name",
-                  "Type": null,
-                  "DefaultValue": null,
-                  "Kind": 0
-                }
-              ],
-              "ReturnType": null
-            }
-          ],
-          "Attributes": 0,
-          "Classes": [],
-          "Functions": [],
-          "Id": -1329277859,
-          "Name": "__getattribute__",
-          "IndexSpan": {
-            "Start": 0,
-            "Length": 0
-          }
-        },
-        {
           "Documentation": "Return self[key].",
           "Overloads": [
             {
               "Parameters": [
                 {
                   "Name": "self",
-                  "Type": "t:sys:__thread_info",
+                  "Type": "t:sys:__int_info",
                   "DefaultValue": null,
                   "Kind": 0
                 },
@@ -4151,7 +2886,7 @@
               "Parameters": [
                 {
                   "Name": "cls",
-                  "Type": "t:sys:__thread_info",
+                  "Type": "t:sys:__int_info",
                   "DefaultValue": null,
                   "Kind": 0
                 },
@@ -4176,131 +2911,13 @@
           }
         },
         {
-          "Documentation": "Return self>value.",
-          "Overloads": [
-            {
-              "Parameters": [
-                {
-                  "Name": "self",
-                  "Type": "t:sys:__thread_info",
-                  "DefaultValue": null,
-                  "Kind": 0
-                },
-                {
-                  "Name": "value",
-                  "Type": null,
-                  "DefaultValue": null,
-                  "Kind": 0
-                }
-              ],
-              "ReturnType": "i:bool"
-            }
-          ],
-          "Attributes": 0,
-          "Classes": [],
-          "Functions": [],
-          "Id": 1748435012,
-          "Name": "__gt__",
-          "IndexSpan": {
-            "Start": 0,
-            "Length": 0
-          }
-        },
-        {
-          "Documentation": "Return hash(self).",
-          "Overloads": [
-            {
-              "Parameters": [
-                {
-                  "Name": "self",
-                  "Type": "t:sys:__thread_info",
-                  "DefaultValue": null,
-                  "Kind": 0
-                }
-              ],
-              "ReturnType": "i:int"
-            }
-          ],
-          "Attributes": 0,
-          "Classes": [],
-          "Functions": [],
-          "Id": 925523557,
-          "Name": "__hash__",
-          "IndexSpan": {
-            "Start": 0,
-            "Length": 0
-          }
-        },
-        {
-          "Documentation": "sys.thread_info\n\nA struct sequence holding information about the thread implementation.",
-          "Overloads": [
-            {
-              "Parameters": [
-                {
-                  "Name": "self",
-                  "Type": "t:sys:__thread_info",
-                  "DefaultValue": null,
-                  "Kind": 0
-                },
-                {
-                  "Name": "args",
-                  "Type": null,
-                  "DefaultValue": null,
-                  "Kind": 1
-                },
-                {
-                  "Name": "kwargs",
-                  "Type": null,
-                  "DefaultValue": null,
-                  "Kind": 2
-                }
-              ],
-              "ReturnType": null
-            }
-          ],
-          "Attributes": 0,
-          "Classes": [],
-          "Functions": [],
-          "Id": 965872103,
-          "Name": "__init__",
-          "IndexSpan": {
-            "Start": 0,
-            "Length": 0
-          }
-        },
-        {
-          "Documentation": "This method is called when a class is subclassed.\n\nThe default implementation does nothing. It may be\noverridden to extend subclasses.\n",
-          "Overloads": [
-            {
-              "Parameters": [
-                {
-                  "Name": "cls",
-                  "Type": "t:sys:__thread_info",
-                  "DefaultValue": null,
-                  "Kind": 0
-                }
-              ],
-              "ReturnType": "i:NoneType"
-            }
-          ],
-          "Attributes": 0,
-          "Classes": [],
-          "Functions": [],
-          "Id": 1040523408,
-          "Name": "__init_subclass__",
-          "IndexSpan": {
-            "Start": 0,
-            "Length": 0
-          }
-        },
-        {
           "Documentation": "Implement iter(self).",
           "Overloads": [
             {
               "Parameters": [
                 {
                   "Name": "self",
-                  "Type": "t:sys:__thread_info",
+                  "Type": "t:sys:__int_info",
                   "DefaultValue": null,
                   "Kind": 0
                 }
@@ -4319,44 +2936,13 @@
           }
         },
         {
-          "Documentation": "Return self<=value.",
-          "Overloads": [
-            {
-              "Parameters": [
-                {
-                  "Name": "self",
-                  "Type": "t:sys:__thread_info",
-                  "DefaultValue": null,
-                  "Kind": 0
-                },
-                {
-                  "Name": "value",
-                  "Type": null,
-                  "DefaultValue": null,
-                  "Kind": 0
-                }
-              ],
-              "ReturnType": "i:bool"
-            }
-          ],
-          "Attributes": 0,
-          "Classes": [],
-          "Functions": [],
-          "Id": 1748569552,
-          "Name": "__le__",
-          "IndexSpan": {
-            "Start": 0,
-            "Length": 0
-          }
-        },
-        {
           "Documentation": "Return len(self).",
           "Overloads": [
             {
               "Parameters": [
                 {
                   "Name": "self",
-                  "Type": "t:sys:__thread_info",
+                  "Type": "t:sys:__int_info",
                   "DefaultValue": null,
                   "Kind": 0
                 }
@@ -4375,44 +2961,13 @@
           }
         },
         {
-          "Documentation": "Return self<value.",
-          "Overloads": [
-            {
-              "Parameters": [
-                {
-                  "Name": "self",
-                  "Type": "t:sys:__thread_info",
-                  "DefaultValue": null,
-                  "Kind": 0
-                },
-                {
-                  "Name": "value",
-                  "Type": null,
-                  "DefaultValue": null,
-                  "Kind": 0
-                }
-              ],
-              "ReturnType": "i:bool"
-            }
-          ],
-          "Attributes": 0,
-          "Classes": [],
-          "Functions": [],
-          "Id": 1748583967,
-          "Name": "__lt__",
-          "IndexSpan": {
-            "Start": 0,
-            "Length": 0
-          }
-        },
-        {
           "Documentation": "Return self*value.",
           "Overloads": [
             {
               "Parameters": [
                 {
                   "Name": "self",
-                  "Type": "t:sys:__thread_info",
+                  "Type": "t:sys:__int_info",
                   "DefaultValue": null,
                   "Kind": 0
                 },
@@ -4437,131 +2992,13 @@
           }
         },
         {
-          "Documentation": "Return self!=value.",
-          "Overloads": [
-            {
-              "Parameters": [
-                {
-                  "Name": "self",
-                  "Type": "t:sys:__thread_info",
-                  "DefaultValue": null,
-                  "Kind": 0
-                },
-                {
-                  "Name": "value",
-                  "Type": null,
-                  "DefaultValue": null,
-                  "Kind": 0
-                }
-              ],
-              "ReturnType": "i:bool"
-            }
-          ],
-          "Attributes": 0,
-          "Classes": [],
-          "Functions": [],
-          "Id": 1748629134,
-          "Name": "__ne__",
-          "IndexSpan": {
-            "Start": 0,
-            "Length": 0
-          }
-        },
-        {
-          "Documentation": null,
-          "Overloads": [
-            {
-              "Parameters": [
-                {
-                  "Name": "self",
-                  "Type": "t:sys:__thread_info",
-                  "DefaultValue": null,
-                  "Kind": 0
-                }
-              ],
-              "ReturnType": "i:typing:Union[str, tuple]"
-            }
-          ],
-          "Attributes": 0,
-          "Classes": [],
-          "Functions": [],
-          "Id": -544113923,
-          "Name": "__reduce__",
-          "IndexSpan": {
-            "Start": 0,
-            "Length": 0
-          }
-        },
-        {
-          "Documentation": "Helper for pickle.",
-          "Overloads": [
-            {
-              "Parameters": [
-                {
-                  "Name": "cls",
-                  "Type": "t:sys:__thread_info",
-                  "DefaultValue": null,
-                  "Kind": 0
-                },
-                {
-                  "Name": "self",
-                  "Type": null,
-                  "DefaultValue": null,
-                  "Kind": 0
-                },
-                {
-                  "Name": "protocol",
-                  "Type": null,
-                  "DefaultValue": null,
-                  "Kind": 0
-                }
-              ],
-              "ReturnType": "i:typing:Union[str, tuple]"
-            }
-          ],
-          "Attributes": 0,
-          "Classes": [],
-          "Functions": [],
-          "Id": -491007883,
-          "Name": "__reduce_ex__",
-          "IndexSpan": {
-            "Start": 0,
-            "Length": 0
-          }
-        },
-        {
-          "Documentation": "Return repr(self).",
-          "Overloads": [
-            {
-              "Parameters": [
-                {
-                  "Name": "self",
-                  "Type": "t:sys:__thread_info",
-                  "DefaultValue": null,
-                  "Kind": 0
-                }
-              ],
-              "ReturnType": "i:str"
-            }
-          ],
-          "Attributes": 0,
-          "Classes": [],
-          "Functions": [],
-          "Id": 1215429388,
-          "Name": "__repr__",
-          "IndexSpan": {
-            "Start": 0,
-            "Length": 0
-          }
-        },
-        {
           "Documentation": "Return value*self.",
           "Overloads": [
             {
               "Parameters": [
                 {
                   "Name": "self",
-                  "Type": "t:sys:__thread_info",
+                  "Type": "t:sys:__int_info",
                   "DefaultValue": null,
                   "Kind": 0
                 },
@@ -4586,137 +3023,13 @@
           }
         },
         {
-          "Documentation": "Implement setattr(self, name, value).",
-          "Overloads": [
-            {
-              "Parameters": [
-                {
-                  "Name": "self",
-                  "Type": "t:sys:__thread_info",
-                  "DefaultValue": null,
-                  "Kind": 0
-                },
-                {
-                  "Name": "name",
-                  "Type": null,
-                  "DefaultValue": null,
-                  "Kind": 0
-                },
-                {
-                  "Name": "value",
-                  "Type": null,
-                  "DefaultValue": null,
-                  "Kind": 0
-                }
-              ],
-              "ReturnType": "i:NoneType"
-            }
-          ],
-          "Attributes": 0,
-          "Classes": [],
-          "Functions": [],
-          "Id": -736377828,
-          "Name": "__setattr__",
-          "IndexSpan": {
-            "Start": 0,
-            "Length": 0
-          }
-        },
-        {
-          "Documentation": "Size of object in memory, in bytes.",
-          "Overloads": [
-            {
-              "Parameters": [
-                {
-                  "Name": "cls",
-                  "Type": "t:sys:__thread_info",
-                  "DefaultValue": null,
-                  "Kind": 0
-                },
-                {
-                  "Name": "self",
-                  "Type": null,
-                  "DefaultValue": null,
-                  "Kind": 0
-                }
-              ],
-              "ReturnType": "i:int"
-            }
-          ],
-          "Attributes": 0,
-          "Classes": [],
-          "Functions": [],
-          "Id": 1069167279,
-          "Name": "__sizeof__",
-          "IndexSpan": {
-            "Start": 0,
-            "Length": 0
-          }
-        },
-        {
-          "Documentation": "Return str(self).",
-          "Overloads": [
-            {
-              "Parameters": [
-                {
-                  "Name": "self",
-                  "Type": "t:sys:__thread_info",
-                  "DefaultValue": null,
-                  "Kind": 0
-                }
-              ],
-              "ReturnType": "i:str"
-            }
-          ],
-          "Attributes": 0,
-          "Classes": [],
-          "Functions": [],
-          "Id": -1621988870,
-          "Name": "__str__",
-          "IndexSpan": {
-            "Start": 0,
-            "Length": 0
-          }
-        },
-        {
-          "Documentation": "Abstract classes can override this to customize issubclass().\n\nThis is invoked early on by abc.ABCMeta.__subclasscheck__().\nIt should return True, False or NotImplemented.  If it returns\nNotImplemented, the normal algorithm is used.  Otherwise, it\noverrides the normal algorithm (and the outcome is cached).\n",
-          "Overloads": [
-            {
-              "Parameters": [
-                {
-                  "Name": "cls",
-                  "Type": "t:sys:__thread_info",
-                  "DefaultValue": null,
-                  "Kind": 0
-                },
-                {
-                  "Name": "subclass",
-                  "Type": null,
-                  "DefaultValue": null,
-                  "Kind": 0
-                }
-              ],
-              "ReturnType": "i:bool"
-            }
-          ],
-          "Attributes": 0,
-          "Classes": [],
-          "Functions": [],
-          "Id": -1374911630,
-          "Name": "__subclasshook__",
-          "IndexSpan": {
-            "Start": 0,
-            "Length": 0
-          }
-        },
-        {
           "Documentation": "Return number of occurrences of value.",
           "Overloads": [
             {
               "Parameters": [
                 {
                   "Name": "cls",
-                  "Type": "t:sys:__thread_info",
+                  "Type": "t:sys:__int_info",
                   "DefaultValue": null,
                   "Kind": 0
                 },
@@ -4753,7 +3066,7 @@
               "Parameters": [
                 {
                   "Name": "cls",
-                  "Type": "t:sys:__thread_info",
+                  "Type": "t:sys:__int_info",
                   "DefaultValue": null,
                   "Kind": 0
                 },
@@ -4799,6 +3112,992 @@
       "Properties": [],
       "Fields": [
         {
+          "Value": "i:int",
+          "Id": 1945378665,
+          "Name": "bits_per_digit",
+          "IndexSpan": null
+        },
+        {
+          "Value": "i:int",
+          "Id": 1247591617,
+          "Name": "n_fields",
+          "IndexSpan": null
+        },
+        {
+          "Value": "i:int",
+          "Id": -1428290577,
+          "Name": "n_sequence_fields",
+          "IndexSpan": null
+        },
+        {
+          "Value": "i:int",
+          "Id": 1605593504,
+          "Name": "n_unnamed_fields",
+          "IndexSpan": null
+        },
+        {
+          "Value": "i:int",
+          "Id": -1534275235,
+          "Name": "sizeof_digit",
+          "IndexSpan": null
+        }
+      ],
+      "GenericParameters": null,
+      "InnerClasses": [],
+      "Id": 785997365,
+      "Name": "__int_info",
+      "IndexSpan": {
+        "Start": 0,
+        "Length": 0
+      }
+    },
+    {
+      "Documentation": "sys.thread_info\n\nA struct sequence holding information about the thread implementation.",
+      "Bases": [
+        "t:tuple",
+        "t:object"
+      ],
+      "Methods": [
+        {
+          "Documentation": "Return self+value.",
+          "Overloads": [
+            {
+              "Parameters": [
+                {
+                  "Name": "self",
+                  "Type": "t:sys:__thread_info",
+                  "DefaultValue": null,
+                  "Kind": 0
+                },
+                {
+                  "Name": "value",
+                  "Type": null,
+                  "DefaultValue": null,
+                  "Kind": 0
+                }
+              ],
+              "ReturnType": null
+            }
+          ],
+          "Attributes": 0,
+          "Classes": [],
+          "Functions": [],
+          "Id": -1639102358,
+          "Name": "__add__",
+          "IndexSpan": {
+            "Start": 0,
+            "Length": 0
+          }
+        },
+        {
+          "Documentation": "Return key in self.",
+          "Overloads": [
+            {
+              "Parameters": [
+                {
+                  "Name": "self",
+                  "Type": "t:sys:__thread_info",
+                  "DefaultValue": null,
+                  "Kind": 0
+                },
+                {
+                  "Name": "key",
+                  "Type": null,
+                  "DefaultValue": null,
+                  "Kind": 0
+                }
+              ],
+              "ReturnType": "i:bool"
+            }
+          ],
+          "Attributes": 0,
+          "Classes": [],
+          "Functions": [],
+          "Id": -1841774666,
+          "Name": "__contains__",
+          "IndexSpan": {
+            "Start": 0,
+            "Length": 0
+          }
+        },
+        {
+          "Documentation": "Implement delattr(self, name).",
+          "Overloads": [
+            {
+              "Parameters": [
+                {
+                  "Name": "self",
+                  "Type": "t:sys:__thread_info",
+                  "DefaultValue": null,
+                  "Kind": 0
+                },
+                {
+                  "Name": "name",
+                  "Type": null,
+                  "DefaultValue": null,
+                  "Kind": 0
+                }
+              ],
+              "ReturnType": "i:NoneType"
+            }
+          ],
+          "Attributes": 0,
+          "Classes": [],
+          "Functions": [],
+          "Id": 2095540485,
+          "Name": "__delattr__",
+          "IndexSpan": {
+            "Start": 0,
+            "Length": 0
+          }
+        },
+        {
+          "Documentation": "Default dir() implementation.",
+          "Overloads": [
+            {
+              "Parameters": [
+                {
+                  "Name": "cls",
+                  "Type": "t:sys:__thread_info",
+                  "DefaultValue": null,
+                  "Kind": 0
+                },
+                {
+                  "Name": "self",
+                  "Type": null,
+                  "DefaultValue": null,
+                  "Kind": 0
+                }
+              ],
+              "ReturnType": "i:list"
+            }
+          ],
+          "Attributes": 0,
+          "Classes": [],
+          "Functions": [],
+          "Id": -1636169386,
+          "Name": "__dir__",
+          "IndexSpan": {
+            "Start": 0,
+            "Length": 0
+          }
+        },
+        {
+          "Documentation": "Return self==value.",
+          "Overloads": [
+            {
+              "Parameters": [
+                {
+                  "Name": "self",
+                  "Type": "t:sys:__thread_info",
+                  "DefaultValue": null,
+                  "Kind": 0
+                },
+                {
+                  "Name": "value",
+                  "Type": null,
+                  "DefaultValue": null,
+                  "Kind": 0
+                }
+              ],
+              "ReturnType": "i:bool"
+            }
+          ],
+          "Attributes": 0,
+          "Classes": [],
+          "Functions": [],
+          "Id": 1748372547,
+          "Name": "__eq__",
+          "IndexSpan": {
+            "Start": 0,
+            "Length": 0
+          }
+        },
+        {
+          "Documentation": "Default object formatter.",
+          "Overloads": [
+            {
+              "Parameters": [
+                {
+                  "Name": "cls",
+                  "Type": "t:sys:__thread_info",
+                  "DefaultValue": null,
+                  "Kind": 0
+                },
+                {
+                  "Name": "self",
+                  "Type": null,
+                  "DefaultValue": null,
+                  "Kind": 0
+                },
+                {
+                  "Name": "format_spec",
+                  "Type": null,
+                  "DefaultValue": null,
+                  "Kind": 0
+                }
+              ],
+              "ReturnType": "i:str"
+            }
+          ],
+          "Attributes": 0,
+          "Classes": [],
+          "Functions": [],
+          "Id": 695475534,
+          "Name": "__format__",
+          "IndexSpan": {
+            "Start": 0,
+            "Length": 0
+          }
+        },
+        {
+          "Documentation": "Return self>=value.",
+          "Overloads": [
+            {
+              "Parameters": [
+                {
+                  "Name": "self",
+                  "Type": "t:sys:__thread_info",
+                  "DefaultValue": null,
+                  "Kind": 0
+                },
+                {
+                  "Name": "value",
+                  "Type": null,
+                  "DefaultValue": null,
+                  "Kind": 0
+                }
+              ],
+              "ReturnType": "i:bool"
+            }
+          ],
+          "Attributes": 0,
+          "Classes": [],
+          "Functions": [],
+          "Id": 1748420597,
+          "Name": "__ge__",
+          "IndexSpan": {
+            "Start": 0,
+            "Length": 0
+          }
+        },
+        {
+          "Documentation": "Return getattr(self, name).",
+          "Overloads": [
+            {
+              "Parameters": [
+                {
+                  "Name": "self",
+                  "Type": "t:sys:__thread_info",
+                  "DefaultValue": null,
+                  "Kind": 0
+                },
+                {
+                  "Name": "name",
+                  "Type": null,
+                  "DefaultValue": null,
+                  "Kind": 0
+                }
+              ],
+              "ReturnType": null
+            }
+          ],
+          "Attributes": 0,
+          "Classes": [],
+          "Functions": [],
+          "Id": -1329277859,
+          "Name": "__getattribute__",
+          "IndexSpan": {
+            "Start": 0,
+            "Length": 0
+          }
+        },
+        {
+          "Documentation": "Return self[key].",
+          "Overloads": [
+            {
+              "Parameters": [
+                {
+                  "Name": "self",
+                  "Type": "t:sys:__thread_info",
+                  "DefaultValue": null,
+                  "Kind": 0
+                },
+                {
+                  "Name": "key",
+                  "Type": null,
+                  "DefaultValue": null,
+                  "Kind": 0
+                }
+              ],
+              "ReturnType": null
+            }
+          ],
+          "Attributes": 0,
+          "Classes": [],
+          "Functions": [],
+          "Id": -293179214,
+          "Name": "__getitem__",
+          "IndexSpan": {
+            "Start": 0,
+            "Length": 0
+          }
+        },
+        {
+          "Documentation": null,
+          "Overloads": [
+            {
+              "Parameters": [
+                {
+                  "Name": "cls",
+                  "Type": "t:sys:__thread_info",
+                  "DefaultValue": null,
+                  "Kind": 0
+                },
+                {
+                  "Name": "self",
+                  "Type": null,
+                  "DefaultValue": null,
+                  "Kind": 0
+                }
+              ],
+              "ReturnType": "i:tuple"
+            }
+          ],
+          "Attributes": 0,
+          "Classes": [],
+          "Functions": [],
+          "Id": -488627138,
+          "Name": "__getnewargs__",
+          "IndexSpan": {
+            "Start": 0,
+            "Length": 0
+          }
+        },
+        {
+          "Documentation": "Return self>value.",
+          "Overloads": [
+            {
+              "Parameters": [
+                {
+                  "Name": "self",
+                  "Type": "t:sys:__thread_info",
+                  "DefaultValue": null,
+                  "Kind": 0
+                },
+                {
+                  "Name": "value",
+                  "Type": null,
+                  "DefaultValue": null,
+                  "Kind": 0
+                }
+              ],
+              "ReturnType": "i:bool"
+            }
+          ],
+          "Attributes": 0,
+          "Classes": [],
+          "Functions": [],
+          "Id": 1748435012,
+          "Name": "__gt__",
+          "IndexSpan": {
+            "Start": 0,
+            "Length": 0
+          }
+        },
+        {
+          "Documentation": "Return hash(self).",
+          "Overloads": [
+            {
+              "Parameters": [
+                {
+                  "Name": "self",
+                  "Type": "t:sys:__thread_info",
+                  "DefaultValue": null,
+                  "Kind": 0
+                }
+              ],
+              "ReturnType": "i:int"
+            }
+          ],
+          "Attributes": 0,
+          "Classes": [],
+          "Functions": [],
+          "Id": 925523557,
+          "Name": "__hash__",
+          "IndexSpan": {
+            "Start": 0,
+            "Length": 0
+          }
+        },
+        {
+          "Documentation": "sys.thread_info\n\nA struct sequence holding information about the thread implementation.",
+          "Overloads": [
+            {
+              "Parameters": [
+                {
+                  "Name": "self",
+                  "Type": "t:sys:__thread_info",
+                  "DefaultValue": null,
+                  "Kind": 0
+                },
+                {
+                  "Name": "args",
+                  "Type": null,
+                  "DefaultValue": null,
+                  "Kind": 1
+                },
+                {
+                  "Name": "kwargs",
+                  "Type": null,
+                  "DefaultValue": null,
+                  "Kind": 2
+                }
+              ],
+              "ReturnType": null
+            }
+          ],
+          "Attributes": 0,
+          "Classes": [],
+          "Functions": [],
+          "Id": 965872103,
+          "Name": "__init__",
+          "IndexSpan": {
+            "Start": 0,
+            "Length": 0
+          }
+        },
+        {
+          "Documentation": "This method is called when a class is subclassed.\n\nThe default implementation does nothing. It may be\noverridden to extend subclasses.\n",
+          "Overloads": [
+            {
+              "Parameters": [
+                {
+                  "Name": "cls",
+                  "Type": "t:sys:__thread_info",
+                  "DefaultValue": null,
+                  "Kind": 0
+                }
+              ],
+              "ReturnType": "i:NoneType"
+            }
+          ],
+          "Attributes": 0,
+          "Classes": [],
+          "Functions": [],
+          "Id": 1040523408,
+          "Name": "__init_subclass__",
+          "IndexSpan": {
+            "Start": 0,
+            "Length": 0
+          }
+        },
+        {
+          "Documentation": "Implement iter(self).",
+          "Overloads": [
+            {
+              "Parameters": [
+                {
+                  "Name": "self",
+                  "Type": "t:sys:__thread_info",
+                  "DefaultValue": null,
+                  "Kind": 0
+                }
+              ],
+              "ReturnType": null
+            }
+          ],
+          "Attributes": 0,
+          "Classes": [],
+          "Functions": [],
+          "Id": 971292143,
+          "Name": "__iter__",
+          "IndexSpan": {
+            "Start": 0,
+            "Length": 0
+          }
+        },
+        {
+          "Documentation": "Return self<=value.",
+          "Overloads": [
+            {
+              "Parameters": [
+                {
+                  "Name": "self",
+                  "Type": "t:sys:__thread_info",
+                  "DefaultValue": null,
+                  "Kind": 0
+                },
+                {
+                  "Name": "value",
+                  "Type": null,
+                  "DefaultValue": null,
+                  "Kind": 0
+                }
+              ],
+              "ReturnType": "i:bool"
+            }
+          ],
+          "Attributes": 0,
+          "Classes": [],
+          "Functions": [],
+          "Id": 1748569552,
+          "Name": "__le__",
+          "IndexSpan": {
+            "Start": 0,
+            "Length": 0
+          }
+        },
+        {
+          "Documentation": "Return len(self).",
+          "Overloads": [
+            {
+              "Parameters": [
+                {
+                  "Name": "self",
+                  "Type": "t:sys:__thread_info",
+                  "DefaultValue": null,
+                  "Kind": 0
+                }
+              ],
+              "ReturnType": "i:int"
+            }
+          ],
+          "Attributes": 0,
+          "Classes": [],
+          "Functions": [],
+          "Id": -1628904226,
+          "Name": "__len__",
+          "IndexSpan": {
+            "Start": 0,
+            "Length": 0
+          }
+        },
+        {
+          "Documentation": "Return self<value.",
+          "Overloads": [
+            {
+              "Parameters": [
+                {
+                  "Name": "self",
+                  "Type": "t:sys:__thread_info",
+                  "DefaultValue": null,
+                  "Kind": 0
+                },
+                {
+                  "Name": "value",
+                  "Type": null,
+                  "DefaultValue": null,
+                  "Kind": 0
+                }
+              ],
+              "ReturnType": "i:bool"
+            }
+          ],
+          "Attributes": 0,
+          "Classes": [],
+          "Functions": [],
+          "Id": 1748583967,
+          "Name": "__lt__",
+          "IndexSpan": {
+            "Start": 0,
+            "Length": 0
+          }
+        },
+        {
+          "Documentation": "Return self*value.",
+          "Overloads": [
+            {
+              "Parameters": [
+                {
+                  "Name": "self",
+                  "Type": "t:sys:__thread_info",
+                  "DefaultValue": null,
+                  "Kind": 0
+                },
+                {
+                  "Name": "value",
+                  "Type": null,
+                  "DefaultValue": null,
+                  "Kind": 0
+                }
+              ],
+              "ReturnType": null
+            }
+          ],
+          "Attributes": 0,
+          "Classes": [],
+          "Functions": [],
+          "Id": -1627505971,
+          "Name": "__mul__",
+          "IndexSpan": {
+            "Start": 0,
+            "Length": 0
+          }
+        },
+        {
+          "Documentation": "Return self!=value.",
+          "Overloads": [
+            {
+              "Parameters": [
+                {
+                  "Name": "self",
+                  "Type": "t:sys:__thread_info",
+                  "DefaultValue": null,
+                  "Kind": 0
+                },
+                {
+                  "Name": "value",
+                  "Type": null,
+                  "DefaultValue": null,
+                  "Kind": 0
+                }
+              ],
+              "ReturnType": "i:bool"
+            }
+          ],
+          "Attributes": 0,
+          "Classes": [],
+          "Functions": [],
+          "Id": 1748629134,
+          "Name": "__ne__",
+          "IndexSpan": {
+            "Start": 0,
+            "Length": 0
+          }
+        },
+        {
+          "Documentation": null,
+          "Overloads": [
+            {
+              "Parameters": [
+                {
+                  "Name": "self",
+                  "Type": "t:sys:__thread_info",
+                  "DefaultValue": null,
+                  "Kind": 0
+                }
+              ],
+              "ReturnType": "i:typing:Union[str, tuple]"
+            }
+          ],
+          "Attributes": 0,
+          "Classes": [],
+          "Functions": [],
+          "Id": -544113923,
+          "Name": "__reduce__",
+          "IndexSpan": {
+            "Start": 0,
+            "Length": 0
+          }
+        },
+        {
+          "Documentation": "Helper for pickle.",
+          "Overloads": [
+            {
+              "Parameters": [
+                {
+                  "Name": "cls",
+                  "Type": "t:sys:__thread_info",
+                  "DefaultValue": null,
+                  "Kind": 0
+                },
+                {
+                  "Name": "self",
+                  "Type": null,
+                  "DefaultValue": null,
+                  "Kind": 0
+                },
+                {
+                  "Name": "protocol",
+                  "Type": null,
+                  "DefaultValue": null,
+                  "Kind": 0
+                }
+              ],
+              "ReturnType": "i:typing:Union[str, tuple]"
+            }
+          ],
+          "Attributes": 0,
+          "Classes": [],
+          "Functions": [],
+          "Id": -491007883,
+          "Name": "__reduce_ex__",
+          "IndexSpan": {
+            "Start": 0,
+            "Length": 0
+          }
+        },
+        {
+          "Documentation": "Return repr(self).",
+          "Overloads": [
+            {
+              "Parameters": [
+                {
+                  "Name": "self",
+                  "Type": "t:sys:__thread_info",
+                  "DefaultValue": null,
+                  "Kind": 0
+                }
+              ],
+              "ReturnType": "i:str"
+            }
+          ],
+          "Attributes": 0,
+          "Classes": [],
+          "Functions": [],
+          "Id": 1215429388,
+          "Name": "__repr__",
+          "IndexSpan": {
+            "Start": 0,
+            "Length": 0
+          }
+        },
+        {
+          "Documentation": "Return value*self.",
+          "Overloads": [
+            {
+              "Parameters": [
+                {
+                  "Name": "self",
+                  "Type": "t:sys:__thread_info",
+                  "DefaultValue": null,
+                  "Kind": 0
+                },
+                {
+                  "Name": "value",
+                  "Type": null,
+                  "DefaultValue": null,
+                  "Kind": 0
+                }
+              ],
+              "ReturnType": null
+            }
+          ],
+          "Attributes": 0,
+          "Classes": [],
+          "Functions": [],
+          "Id": 1222960745,
+          "Name": "__rmul__",
+          "IndexSpan": {
+            "Start": 0,
+            "Length": 0
+          }
+        },
+        {
+          "Documentation": "Implement setattr(self, name, value).",
+          "Overloads": [
+            {
+              "Parameters": [
+                {
+                  "Name": "self",
+                  "Type": "t:sys:__thread_info",
+                  "DefaultValue": null,
+                  "Kind": 0
+                },
+                {
+                  "Name": "name",
+                  "Type": null,
+                  "DefaultValue": null,
+                  "Kind": 0
+                },
+                {
+                  "Name": "value",
+                  "Type": null,
+                  "DefaultValue": null,
+                  "Kind": 0
+                }
+              ],
+              "ReturnType": "i:NoneType"
+            }
+          ],
+          "Attributes": 0,
+          "Classes": [],
+          "Functions": [],
+          "Id": -736377828,
+          "Name": "__setattr__",
+          "IndexSpan": {
+            "Start": 0,
+            "Length": 0
+          }
+        },
+        {
+          "Documentation": "Size of object in memory, in bytes.",
+          "Overloads": [
+            {
+              "Parameters": [
+                {
+                  "Name": "cls",
+                  "Type": "t:sys:__thread_info",
+                  "DefaultValue": null,
+                  "Kind": 0
+                },
+                {
+                  "Name": "self",
+                  "Type": null,
+                  "DefaultValue": null,
+                  "Kind": 0
+                }
+              ],
+              "ReturnType": "i:int"
+            }
+          ],
+          "Attributes": 0,
+          "Classes": [],
+          "Functions": [],
+          "Id": 1069167279,
+          "Name": "__sizeof__",
+          "IndexSpan": {
+            "Start": 0,
+            "Length": 0
+          }
+        },
+        {
+          "Documentation": "Return str(self).",
+          "Overloads": [
+            {
+              "Parameters": [
+                {
+                  "Name": "self",
+                  "Type": "t:sys:__thread_info",
+                  "DefaultValue": null,
+                  "Kind": 0
+                }
+              ],
+              "ReturnType": "i:str"
+            }
+          ],
+          "Attributes": 0,
+          "Classes": [],
+          "Functions": [],
+          "Id": -1621988870,
+          "Name": "__str__",
+          "IndexSpan": {
+            "Start": 0,
+            "Length": 0
+          }
+        },
+        {
+          "Documentation": "Abstract classes can override this to customize issubclass().\n\nThis is invoked early on by abc.ABCMeta.__subclasscheck__().\nIt should return True, False or NotImplemented.  If it returns\nNotImplemented, the normal algorithm is used.  Otherwise, it\noverrides the normal algorithm (and the outcome is cached).\n",
+          "Overloads": [
+            {
+              "Parameters": [
+                {
+                  "Name": "cls",
+                  "Type": "t:sys:__thread_info",
+                  "DefaultValue": null,
+                  "Kind": 0
+                },
+                {
+                  "Name": "subclass",
+                  "Type": null,
+                  "DefaultValue": null,
+                  "Kind": 0
+                }
+              ],
+              "ReturnType": "i:bool"
+            }
+          ],
+          "Attributes": 0,
+          "Classes": [],
+          "Functions": [],
+          "Id": -1374911630,
+          "Name": "__subclasshook__",
+          "IndexSpan": {
+            "Start": 0,
+            "Length": 0
+          }
+        },
+        {
+          "Documentation": "Return number of occurrences of value.",
+          "Overloads": [
+            {
+              "Parameters": [
+                {
+                  "Name": "cls",
+                  "Type": "t:sys:__thread_info",
+                  "DefaultValue": null,
+                  "Kind": 0
+                },
+                {
+                  "Name": "self",
+                  "Type": null,
+                  "DefaultValue": null,
+                  "Kind": 0
+                },
+                {
+                  "Name": "value",
+                  "Type": null,
+                  "DefaultValue": null,
+                  "Kind": 0
+                }
+              ],
+              "ReturnType": null
+            }
+          ],
+          "Attributes": 0,
+          "Classes": [],
+          "Functions": [],
+          "Id": 753321816,
+          "Name": "count",
+          "IndexSpan": {
+            "Start": 0,
+            "Length": 0
+          }
+        },
+        {
+          "Documentation": "Return first index of value.\n\nRaises ValueError if the value is not present.",
+          "Overloads": [
+            {
+              "Parameters": [
+                {
+                  "Name": "cls",
+                  "Type": "t:sys:__thread_info",
+                  "DefaultValue": null,
+                  "Kind": 0
+                },
+                {
+                  "Name": "self",
+                  "Type": null,
+                  "DefaultValue": null,
+                  "Kind": 0
+                },
+                {
+                  "Name": "value",
+                  "Type": null,
+                  "DefaultValue": null,
+                  "Kind": 0
+                },
+                {
+                  "Name": "start",
+                  "Type": null,
+                  "DefaultValue": null,
+                  "Kind": 0
+                },
+                {
+                  "Name": "stop",
+                  "Type": null,
+                  "DefaultValue": null,
+                  "Kind": 0
+                }
+              ],
+              "ReturnType": null
+            }
+          ],
+          "Attributes": 0,
+          "Classes": [],
+          "Functions": [],
+          "Id": 758816539,
+          "Name": "index",
+          "IndexSpan": {
+            "Start": 0,
+            "Length": 0
+          }
+        }
+      ],
+      "Properties": [],
+      "Fields": [
+        {
           "Value": "i:NoneType",
           "Id": 24568258,
           "Name": "lock",
