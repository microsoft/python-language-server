--- conflicted
+++ resolved
@@ -33,11 +33,8 @@
         public override string ToString() => base.ToString() + ":" + Name;
         internal override string CheckAssign() => null;
         internal override string CheckDelete() => null;
-<<<<<<< HEAD
         internal override string CheckAssignExpr() => null;
-=======
         public override string NodeName => "name";
->>>>>>> 9cb9d0a9
 
         public override IEnumerable<Node> GetChildNodes() => Enumerable.Empty<Node>();
 
