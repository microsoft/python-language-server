--- conflicted
+++ resolved
@@ -176,65 +176,6 @@
             }
         }
 
-<<<<<<< HEAD
-=======
-        #region Name Binding Support
-
-        internal override bool ExposesLocalVariable(PythonVariable variable) => true;
-
-        internal override void FinishBind(PythonNameBinder binder) { }
-
-        internal override PythonVariable BindReference(PythonNameBinder binder, string name) => EnsureVariable(name);
-
-        internal override bool TryBindOuter(ScopeStatement from, string name, bool allowGlobals, out PythonVariable variable) {
-            if (allowGlobals) {
-                // Unbound variable
-                from.AddReferencedGlobal(name);
-
-                if (from.HasLateBoundVariableSets) {
-                    // If the context contains unqualified exec, new locals can be introduced
-                    // Therefore we need to turn this into a fully late-bound lookup which
-                    // happens when we don't have a PythonVariable.
-                    variable = null;
-                    return false;
-                } else {
-                    // Create a global variable to bind to.
-                    variable = EnsureGlobalVariable(name);
-                    return true;
-                }
-            }
-
-            variable = null;
-            return false;
-        }
-
-        public override bool IsGlobal => true;
-
-        /// <summary>
-        /// Creates a variable at the global level.  Called for known globals (e.g. __name__),
-        /// for variables explicitly declared global by the user, and names accessed
-        /// but not defined in the lexical scope.
-        /// </summary>
-        internal PythonVariable /*!*/ EnsureGlobalVariable(string name) {
-            if (!TryGetVariable(name, out var variable)) {
-                variable = CreateVariable(name, VariableKind.Global);
-            }
-
-            return variable;
-        }
-
-
-        internal PythonVariable /*!*/ EnsureNonlocalVariable(string name) {
-            if (!TryGetVariable(name, out var variable)) {
-                variable = CreateVariable(name, VariableKind.Nonlocal);
-            }
-
-            return variable;
-        }
-
-        #endregion
-
->>>>>>> 56b0342a
         internal override void AppendCodeStringStmt(StringBuilder res, PythonAst ast, CodeFormattingOptions format) {
             _body.AppendCodeString(res, ast, format);
             res.Append(this.GetExtraVerbatimText(ast));
