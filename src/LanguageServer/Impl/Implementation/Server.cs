--- conflicted
+++ resolved
@@ -148,12 +148,7 @@
 
             var typeshedPath = initializationOptions?.typeStubSearchPaths.FirstOrDefault();
             userConfiguredPaths = userConfiguredPaths ?? initializationOptions?.searchPaths;
-<<<<<<< HEAD
             _interpreter = await PythonInterpreter.CreateAsync(configuration, _rootDir, _services, typeshedPath, userConfiguredPaths.ToImmutableArray(), cancellationToken);
-=======
-            _interpreter = await PythonInterpreter.CreateAsync(configuration, Root, _services, typeshedPath, userConfiguredPaths.ToImmutableArray(), cancellationToken);
-            _services.AddService(_interpreter);
->>>>>>> 16f0c5fd
 
             _log?.Log(TraceEventType.Information,
                 string.IsNullOrEmpty(_interpreter.Configuration.InterpreterPath)
