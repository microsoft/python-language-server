﻿// Copyright(c) Microsoft Corporation
// All rights reserved.
//
// Licensed under the Apache License, Version 2.0 (the License); you may not use
// this file except in compliance with the License. You may obtain a copy of the
// License at http://www.apache.org/licenses/LICENSE-2.0
//
// THIS CODE IS PROVIDED ON AN  *AS IS* BASIS, WITHOUT WARRANTIES OR CONDITIONS
// OF ANY KIND, EITHER EXPRESS OR IMPLIED, INCLUDING WITHOUT LIMITATION ANY
// IMPLIED WARRANTIES OR CONDITIONS OF TITLE, FITNESS FOR A PARTICULAR PURPOSE,
// MERCHANTABILITY OR NON-INFRINGEMENT.
//
// See the Apache Version 2.0 License for specific language governing
// permissions and limitations under the License.

using System;
using System.Diagnostics;
using System.Linq;
using System.Reflection;
using System.Threading;
using System.Threading.Tasks;
using Microsoft.Python.Analysis;
using Microsoft.Python.Analysis.Analyzer;
using Microsoft.Python.Analysis.Core.Interpreter;
using Microsoft.Python.Analysis.Documents;
using Microsoft.Python.Core;
using Microsoft.Python.Core.Disposables;
using Microsoft.Python.Core.Idle;
using Microsoft.Python.Core.IO;
using Microsoft.Python.Core.Logging;
using Microsoft.Python.Core.Services;
using Microsoft.Python.LanguageServer.Completion;
using Microsoft.Python.LanguageServer.Diagnostics;
using Microsoft.Python.LanguageServer.Indexing;
using Microsoft.Python.LanguageServer.Protocol;
using Microsoft.Python.LanguageServer.Sources;

namespace Microsoft.Python.LanguageServer.Implementation {
    public sealed partial class Server : IDisposable {
        private readonly DisposableBag _disposableBag = DisposableBag.Create<Server>();
        private readonly CancellationTokenSource _shutdownCts = new CancellationTokenSource();
        private readonly IServiceManager _services;

        private IPythonInterpreter _interpreter;
        private IRunningDocumentTable _rdt;
        private ClientCapabilities _clientCaps;
        private ILogger _log;
        private IIndexManager _indexManager;

        public Server(IServiceManager services) {
            _services = services;

            _disposableBag
                .Add(() => {
                    foreach (var ext in _extensions.Values) {
                        ext.Dispose();
                    }
                })
                .Add(() => _shutdownCts.Cancel());
        }

        internal ServerSettings Settings { get; private set; } = new ServerSettings();

        public IServiceContainer Services => _services;
        public void Dispose() => _disposableBag.TryDispose();

        #region Client message handling
        private InitializeResult GetInitializeResult() => new InitializeResult {
            capabilities = new ServerCapabilities {
                textDocumentSync = new TextDocumentSyncOptions {
                    openClose = true,
                    change = TextDocumentSyncKind.Incremental
                },
                completionProvider = new CompletionOptions {
                    triggerCharacters = new[] { "." }
                },
                hoverProvider = true,
                signatureHelpProvider = new SignatureHelpOptions { triggerCharacters = new[] { "(", ",", ")" } },
                definitionProvider = true,
                referencesProvider = true,
                workspaceSymbolProvider = true,
                documentSymbolProvider = true,
                renameProvider = true,
                documentOnTypeFormattingProvider = new DocumentOnTypeFormattingOptions {
                    firstTriggerCharacter = "\n",
                    moreTriggerCharacter = new[] { ";", ":" }
                },
            }
        };

        public async Task<InitializeResult> InitializeAsync(InitializeParams @params, CancellationToken cancellationToken) {
            _disposableBag.ThrowIfDisposed();
            _clientCaps = @params.capabilities;
            _log = _services.GetService<ILogger>();

            _services.AddService(new DiagnosticsService(_services));

            var analyzer = new PythonAnalyzer(_services);
            _services.AddService(analyzer);

            _services.AddService(new RunningDocumentTable(_services));
            _rdt = _services.GetService<IRunningDocumentTable>();

            // TODO: multi-root workspaces.
            var rootDir = @params.rootUri != null ? @params.rootUri.ToAbsolutePath() : PathUtils.NormalizePath(@params.rootPath);
<<<<<<< HEAD

            Version.TryParse(@params.initializationOptions.interpreter.properties?.Version, out var version);

            var configuration = new InterpreterConfiguration(null, null,
                interpreterPath: @params.initializationOptions.interpreter.properties?.InterpreterPath,
                moduleCachePath: @params.initializationOptions.interpreter.properties?.DatabasePath,
                version: version
            ) {
                SearchPaths = @params.initializationOptions.searchPaths,
                TypeshedPath = @params.initializationOptions.typeStubSearchPaths.FirstOrDefault()
            };
=======
            var configuration = InterpreterConfiguration.FromDictionary(@params.initializationOptions.interpreter.properties);
            configuration.SearchPaths = @params.initializationOptions.searchPaths.Select(p => p.Split(';', StringSplitOptions.RemoveEmptyEntries)).SelectMany().ToList();
            configuration.TypeshedPath = @params.initializationOptions.typeStubSearchPaths.FirstOrDefault();
>>>>>>> 770c7cec

            _interpreter = await PythonInterpreter.CreateAsync(configuration, rootDir, _services, cancellationToken);
            _services.AddService(_interpreter);

            var fileSystem = _services.GetService<IFileSystem>();
            _indexManager = new IndexManager(fileSystem, _interpreter.LanguageVersion, rootDir,
                                            @params.initializationOptions.includeFiles,
                                            @params.initializationOptions.excludeFiles,
                                            _services.GetService<IIdleTimeService>());
            _services.AddService(_indexManager);
            _disposableBag.Add(_indexManager);

            DisplayStartupInfo();

            _completionSource = new CompletionSource(
                ChooseDocumentationSource(_clientCaps?.textDocument?.completion?.completionItem?.documentationFormat),
                Settings.completion
            );

            _hoverSource = new HoverSource(
                ChooseDocumentationSource(_clientCaps?.textDocument?.hover?.contentFormat)
            );

            _signatureSource = new SignatureSource(
                ChooseDocumentationSource(_clientCaps?.textDocument?.signatureHelp?.signatureInformation?.documentationFormat)
            );

            return GetInitializeResult();
        }

        public Task Shutdown() {
            _disposableBag.ThrowIfDisposed();
            return Task.CompletedTask;
        }

        public void DidChangeConfiguration(DidChangeConfigurationParams @params, CancellationToken cancellationToken) {
            _disposableBag.ThrowIfDisposed();
            switch (@params.settings) {
                case ServerSettings settings: {
                    if (HandleConfigurationChanges(settings)) {
                        RestartAnalysis();
                    }
                    break;
                }
                default:
                    _log?.Log(TraceEventType.Error, "change configuration notification sent unsupported settings");
                    break;
            }
        }
        #endregion

        #region Private Helpers
        private void DisplayStartupInfo() {
            _log?.Log(TraceEventType.Information, Resources.LanguageServerVersion.FormatInvariant(Assembly.GetExecutingAssembly().GetName().Version));
            _log?.Log(TraceEventType.Information,
                string.IsNullOrEmpty(_interpreter.Configuration.InterpreterPath)
                ? Resources.InitializingForGenericInterpreter
                : Resources.InitializingForPythonInterpreter.FormatInvariant(_interpreter.Configuration.InterpreterPath));
        }

        private bool HandleConfigurationChanges(ServerSettings newSettings) {
            var oldSettings = Settings;
            Settings = newSettings;

            _symbolHierarchyMaxSymbols = Settings.analysis.symbolsHierarchyMaxSymbols;

            if (oldSettings == null) {
                return true;
            }

            if (!newSettings.analysis.errors.SetEquals(oldSettings.analysis.errors) ||
                !newSettings.analysis.warnings.SetEquals(oldSettings.analysis.warnings) ||
                !newSettings.analysis.information.SetEquals(oldSettings.analysis.information) ||
                !newSettings.analysis.disabled.SetEquals(oldSettings.analysis.disabled)) {
                return true;
            }

            return false;
        }

        private IDocumentationSource ChooseDocumentationSource(string[] kinds) {
            if (kinds == null) {
                return new PlainTextDocumentationSource();
            }

            foreach (var k in kinds) {
                switch (k) {
                    case MarkupKind.Markdown:
                        return new MarkdownDocumentationSource();
                    case MarkupKind.PlainText:
                        return new PlainTextDocumentationSource();
                }
            }

            return new PlainTextDocumentationSource();
        }
        #endregion

        public void NotifyPackagesChanged(CancellationToken cancellationToken) {
            var interpreter = _services.GetService<IPythonInterpreter>();
            _log?.Log(TraceEventType.Information, Resources.ReloadingModules);
            // No need to reload typeshed resolution since it is a static storage.
            // User does can add stubs while application is running, but it is
            // by design at this time that the app should be restarted.
            interpreter.ModuleResolution.ReloadAsync(cancellationToken).ContinueWith(t => {
                _log?.Log(TraceEventType.Information, Resources.Done);
                _log?.Log(TraceEventType.Information, Resources.AnalysisRestarted);
                RestartAnalysis();
            }, cancellationToken).DoNotWait();

        }

        private void RestartAnalysis() {
            foreach (var doc in _rdt) {
                doc.Reset(null);
            }
        }
    }
}<|MERGE_RESOLUTION|>--- conflicted
+++ resolved
@@ -103,7 +103,6 @@
 
             // TODO: multi-root workspaces.
             var rootDir = @params.rootUri != null ? @params.rootUri.ToAbsolutePath() : PathUtils.NormalizePath(@params.rootPath);
-<<<<<<< HEAD
 
             Version.TryParse(@params.initializationOptions.interpreter.properties?.Version, out var version);
 
@@ -115,11 +114,6 @@
                 SearchPaths = @params.initializationOptions.searchPaths,
                 TypeshedPath = @params.initializationOptions.typeStubSearchPaths.FirstOrDefault()
             };
-=======
-            var configuration = InterpreterConfiguration.FromDictionary(@params.initializationOptions.interpreter.properties);
-            configuration.SearchPaths = @params.initializationOptions.searchPaths.Select(p => p.Split(';', StringSplitOptions.RemoveEmptyEntries)).SelectMany().ToList();
-            configuration.TypeshedPath = @params.initializationOptions.typeStubSearchPaths.FirstOrDefault();
->>>>>>> 770c7cec
 
             _interpreter = await PythonInterpreter.CreateAsync(configuration, rootDir, _services, cancellationToken);
             _services.AddService(_interpreter);
