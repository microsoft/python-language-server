--- conflicted
+++ resolved
@@ -104,14 +104,7 @@
             _disposableBag
                 .Add(() => {
                     foreach (var ext in _extensions.Values) {
-<<<<<<< HEAD
                         ext.Dispose();
-=======
-                        ext?.Dispose();
-                    }
-                    foreach (var ext in _oldExtensions.Values) {
-                        (ext as IDisposable)?.Dispose();
->>>>>>> 3dfff43a
                     }
                 })
                 .Add(ProjectFiles)
