﻿// Copyright(c) Microsoft Corporation
// All rights reserved.
//
// Licensed under the Apache License, Version 2.0 (the License); you may not use
// this file except in compliance with the License. You may obtain a copy of the
// License at http://www.apache.org/licenses/LICENSE-2.0
//
// THIS CODE IS PROVIDED ON AN  *AS IS* BASIS, WITHOUT WARRANTIES OR CONDITIONS
// OF ANY KIND, EITHER EXPRESS OR IMPLIED, INCLUDING WITHOUT LIMITATION ANY
// IMPLIED WARRANTIES OR CONDITIONS OF TITLE, FITNESS FOR A PARTICULAR PURPOSE,
// MERCHANTABILITY OR NON-INFRINGEMENT.
//
// See the Apache Version 2.0 License for specific language governing
// permissions and limitations under the License.

using System;
using System.Collections.Generic;
using System.Diagnostics;
using System.Linq;
using System.Reflection;
using System.Threading;
using System.Threading.Tasks;
using Microsoft.Python.Analysis;
using Microsoft.Python.Analysis.Analyzer;
using Microsoft.Python.Analysis.Caching;
using Microsoft.Python.Analysis.Core.Interpreter;
using Microsoft.Python.Analysis.Documents;
using Microsoft.Python.Core;
using Microsoft.Python.Core.Collections;
using Microsoft.Python.Core.Disposables;
using Microsoft.Python.Core.Idle;
using Microsoft.Python.Core.IO;
using Microsoft.Python.Core.Logging;
using Microsoft.Python.Core.Services;
using Microsoft.Python.LanguageServer.Completion;
using Microsoft.Python.LanguageServer.Diagnostics;
using Microsoft.Python.LanguageServer.Indexing;
using Microsoft.Python.LanguageServer.Protocol;
using Microsoft.Python.LanguageServer.Sources;

namespace Microsoft.Python.LanguageServer.Implementation {
    public sealed partial class Server : IDisposable {
        private readonly DisposableBag _disposableBag = DisposableBag.Create<Server>();
        private readonly CancellationTokenSource _shutdownCts = new CancellationTokenSource();
        private readonly IServiceManager _services;

        private IPythonInterpreter _interpreter;
        private IRunningDocumentTable _rdt;
        private ILogger _log;
        private IIndexManager _indexManager;
        private string _rootDir;

        private InitializeParams _initParams;

        private bool _watchSearchPaths;
        private PathsWatcher _pathsWatcher;
        private string[] _searchPaths;

        public Server(IServiceManager services) {
            _services = services;

            _disposableBag
                .Add(() => {
                    foreach (var ext in _extensions.Values) {
                        ext.Dispose();
                    }
                })
                .Add(() => _pathsWatcher?.Dispose())
                .Add(() => _shutdownCts.Cancel());
        }

        internal ServerSettings Settings { get; private set; } = new ServerSettings();

        public IServiceContainer Services => _services;
        public void Dispose() => _disposableBag.TryDispose();

        #region Client message handling
        private InitializeResult GetInitializeResult() => new InitializeResult {
            capabilities = new ServerCapabilities {
                textDocumentSync = new TextDocumentSyncOptions {
                    openClose = true,
                    change = TextDocumentSyncKind.Incremental
                },
                completionProvider = new CompletionOptions {
                    triggerCharacters = new[] { "." }
                },
                hoverProvider = true,
                signatureHelpProvider = new SignatureHelpOptions { triggerCharacters = new[] { "(", ",", ")" } },
                definitionProvider = true,
                referencesProvider = true,
                workspaceSymbolProvider = true,
                documentSymbolProvider = true,
                renameProvider = true,
                declarationProvider = true,
                documentOnTypeFormattingProvider = new DocumentOnTypeFormattingOptions {
                    firstTriggerCharacter = "\n",
                    moreTriggerCharacter = new[] { ";", ":" }
                },
            }
        };

        public Task<InitializeResult> InitializeAsync(InitializeParams @params, CancellationToken cancellationToken = default) {
            _disposableBag.ThrowIfDisposed();
            _initParams = @params;
            _log = _services.GetService<ILogger>();

            _log?.Log(TraceEventType.Information, Resources.LanguageServerVersion.FormatInvariant(Assembly.GetExecutingAssembly().GetName().Version));

            return Task.FromResult(GetInitializeResult());
        }

        public async Task InitializedAsync(InitializedParams @params, CancellationToken cancellationToken = default, IReadOnlyList<string> userConfiguredPaths = null) {
            var initializationOptions = _initParams?.initializationOptions;

            _services.AddService(new DiagnosticsService(_services));

            var cacheFolderPath = initializationOptions?.cacheFolderPath;
            var fs = _services.GetService<IFileSystem>();
            if (cacheFolderPath != null && !fs.DirectoryExists(cacheFolderPath)) {
                _log?.Log(TraceEventType.Warning, Resources.Error_InvalidCachePath);
                cacheFolderPath = null;
            }

            var analyzer = new PythonAnalyzer(_services, cacheFolderPath);
            _services.AddService(analyzer);

            analyzer.AnalysisComplete += OnAnalysisComplete;
            _disposableBag.Add(() => analyzer.AnalysisComplete -= OnAnalysisComplete);

            _services.AddService(new RunningDocumentTable(_services));
            _rdt = _services.GetService<IRunningDocumentTable>();

            _rootDir = _initParams?.rootUri != null ? _initParams.rootUri.ToAbsolutePath() : _initParams?.rootPath;
            if (_rootDir != null) {
                _rootDir = PathUtils.NormalizePathAndTrim(_rootDir);
            }

<<<<<<< HEAD
            var interpreterVersionString = @params.initializationOptions.interpreter.properties?.Version;
            if (string.IsNullOrEmpty(interpreterVersionString)) {
                _log?.Log(TraceEventType.Warning, Resources.PythonInterpreterVersionNotSpecified);
                interpreterVersionString = "3.7";
            }
            Version.TryParse(interpreterVersionString, out var version);

            var configuration = new InterpreterConfiguration(
                interpreterPath: @params.initializationOptions.interpreter.properties?.InterpreterPath,
                version: version
            ) {
                // Split on ';' to support older VS Code extension versions which send paths as a single entry separated by ';'. TODO: Eventually remove.
                // Note that the actual classification of these paths as user/library is done later in MainModuleResolution.ReloadAsync.
                SearchPaths = @params.initializationOptions.searchPaths
                    .Select(p => p.Split(';', StringSplitOptions.RemoveEmptyEntries)).SelectMany()
                    .ToList(),
                TypeshedPath = @params.initializationOptions.typeStubSearchPaths.FirstOrDefault()
            };

            if (@params.initializationOptions.enableAnalysisCache != false) {
                _log?.Log(TraceEventType.Information, Resources.AnalysisCacheEnabled);
                _services.AddService(new ModuleDatabase(_services));
            } else {
                _log?.Log(TraceEventType.Information, Resources.AnalysisCacheDisabled);
            }

            _interpreter = await PythonInterpreter.CreateAsync(configuration, _rootDir, _services, cancellationToken);
=======
            Version.TryParse(initializationOptions?.interpreter.properties?.Version, out var version);

            var configuration = new InterpreterConfiguration(null, null,
                interpreterPath: initializationOptions?.interpreter.properties?.InterpreterPath,
                version: version
            );

            var typeshedPath = initializationOptions?.typeStubSearchPaths.FirstOrDefault();
            userConfiguredPaths = userConfiguredPaths ?? initializationOptions?.searchPaths;
            _interpreter = await PythonInterpreter.CreateAsync(configuration, _rootDir, _services, typeshedPath, userConfiguredPaths.ToImmutableArray(), cancellationToken);
>>>>>>> c214d9fb
            _services.AddService(_interpreter);

            _log?.Log(TraceEventType.Information,
                string.IsNullOrEmpty(_interpreter.Configuration.InterpreterPath)
                ? Resources.InitializingForGenericInterpreter
                : Resources.InitializingForPythonInterpreter.FormatInvariant(_interpreter.Configuration.InterpreterPath));

            var fileSystem = _services.GetService<IFileSystem>();
            _indexManager = new IndexManager(fileSystem, _interpreter.LanguageVersion, _rootDir,
                                            initializationOptions?.includeFiles,
                                            initializationOptions?.excludeFiles,
                                            _services.GetService<IIdleTimeService>());
            _indexManager.IndexWorkspace().DoNotWait();
            _services.AddService(_indexManager);
            _disposableBag.Add(_indexManager);

            var textDocCaps = _initParams?.capabilities?.textDocument;

            _completionSource = new CompletionSource(
                ChooseDocumentationSource(textDocCaps?.completion?.completionItem?.documentationFormat),
                Settings.completion
            );

            _hoverSource = new HoverSource(
                ChooseDocumentationSource(textDocCaps?.hover?.contentFormat)
            );

            var sigInfo = textDocCaps?.signatureHelp?.signatureInformation;
            _signatureSource = new SignatureSource(
                ChooseDocumentationSource(sigInfo?.documentationFormat),
                sigInfo?.parameterInformation?.labelOffsetSupport == true
            );
        }

        public Task Shutdown() {
            _disposableBag.ThrowIfDisposed();
            return Task.CompletedTask;
        }

        public void DidChangeConfiguration(DidChangeConfigurationParams @params, CancellationToken cancellationToken) {
            _disposableBag.ThrowIfDisposed();
            switch (@params.settings) {
                case ServerSettings settings: {
                        Settings = settings;
                        _symbolHierarchyMaxSymbols = Settings.analysis.symbolsHierarchyMaxSymbols;
                        _completionSource.Options = Settings.completion;
                        break;
                    }
                default:
                    _log?.Log(TraceEventType.Error, "change configuration notification sent unsupported settings");
                    break;
            }
        }
        #endregion

        public void HandleWatchPathsChange(bool watchSearchPaths) {
            if (watchSearchPaths == _watchSearchPaths) {
                return;
            }

            _watchSearchPaths = watchSearchPaths;

            if (!_watchSearchPaths) {
                _searchPaths = null;
                _pathsWatcher?.Dispose();
                _pathsWatcher = null;
                return;
            }

            ResetPathWatcher();
        }

        public void HandleUserConfiguredPathsChange(ImmutableArray<string> paths) {
            var changed = _interpreter.ModuleResolution.SetUserConfiguredPaths(paths);
            if (changed) {
                ResetAnalyzer();
            }
        }

        #region Private Helpers
        private IDocumentationSource ChooseDocumentationSource(string[] kinds) {
            if (kinds == null) {
                return new PlainTextDocumentationSource();
            }

            foreach (var k in kinds) {
                switch (k) {
                    case MarkupKind.Markdown:
                        return new MarkdownDocumentationSource();
                    case MarkupKind.PlainText:
                        return new PlainTextDocumentationSource();
                }
            }

            return new PlainTextDocumentationSource();
        }

        private void ResetPathWatcher() {
            var paths = _interpreter.ModuleResolution.InterpreterPaths.ToArray();

            if (_searchPaths == null || !_searchPaths.SequenceEqual(paths)) {
                _searchPaths = paths;
                _pathsWatcher?.Dispose();
                _pathsWatcher = new PathsWatcher(_searchPaths, ResetAnalyzer, _log);
            }
        }

        private void ResetAnalyzer() {
            _log?.Log(TraceEventType.Information, Resources.ReloadingModules);
            _services.GetService<PythonAnalyzer>().ResetAnalyzer().ContinueWith(t => {
                if (_watchSearchPaths) {
                    ResetPathWatcher();
                }

                _log?.Log(TraceEventType.Information, Resources.Done);
                _log?.Log(TraceEventType.Information, Resources.AnalysisRestarted);
            }).DoNotWait();
        }
        #endregion
    }
}<|MERGE_RESOLUTION|>--- conflicted
+++ resolved
@@ -135,38 +135,16 @@
                 _rootDir = PathUtils.NormalizePathAndTrim(_rootDir);
             }
 
-<<<<<<< HEAD
-            var interpreterVersionString = @params.initializationOptions.interpreter.properties?.Version;
-            if (string.IsNullOrEmpty(interpreterVersionString)) {
-                _log?.Log(TraceEventType.Warning, Resources.PythonInterpreterVersionNotSpecified);
-                interpreterVersionString = "3.7";
-            }
-            Version.TryParse(interpreterVersionString, out var version);
-
-            var configuration = new InterpreterConfiguration(
-                interpreterPath: @params.initializationOptions.interpreter.properties?.InterpreterPath,
-                version: version
-            ) {
-                // Split on ';' to support older VS Code extension versions which send paths as a single entry separated by ';'. TODO: Eventually remove.
-                // Note that the actual classification of these paths as user/library is done later in MainModuleResolution.ReloadAsync.
-                SearchPaths = @params.initializationOptions.searchPaths
-                    .Select(p => p.Split(';', StringSplitOptions.RemoveEmptyEntries)).SelectMany()
-                    .ToList(),
-                TypeshedPath = @params.initializationOptions.typeStubSearchPaths.FirstOrDefault()
-            };
-
-            if (@params.initializationOptions.enableAnalysisCache != false) {
+            Version.TryParse(initializationOptions?.interpreter.properties?.Version, out var version);
+
+            if (initializationOptions?.enableAnalysisCache != false) {
                 _log?.Log(TraceEventType.Information, Resources.AnalysisCacheEnabled);
                 _services.AddService(new ModuleDatabase(_services));
             } else {
                 _log?.Log(TraceEventType.Information, Resources.AnalysisCacheDisabled);
             }
 
-            _interpreter = await PythonInterpreter.CreateAsync(configuration, _rootDir, _services, cancellationToken);
-=======
-            Version.TryParse(initializationOptions?.interpreter.properties?.Version, out var version);
-
-            var configuration = new InterpreterConfiguration(null, null,
+            var configuration = new InterpreterConfiguration(
                 interpreterPath: initializationOptions?.interpreter.properties?.InterpreterPath,
                 version: version
             );
@@ -174,7 +152,8 @@
             var typeshedPath = initializationOptions?.typeStubSearchPaths.FirstOrDefault();
             userConfiguredPaths = userConfiguredPaths ?? initializationOptions?.searchPaths;
             _interpreter = await PythonInterpreter.CreateAsync(configuration, _rootDir, _services, typeshedPath, userConfiguredPaths.ToImmutableArray(), cancellationToken);
->>>>>>> c214d9fb
+            
+            _interpreter = await PythonInterpreter.CreateAsync(configuration, _rootDir, _services, typeshedPath, userConfiguredPaths.ToImmutableArray(), cancellationToken);
             _services.AddService(_interpreter);
 
             _log?.Log(TraceEventType.Information,
