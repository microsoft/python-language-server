﻿// Copyright(c) Microsoft Corporation
// All rights reserved.
//
// Licensed under the Apache License, Version 2.0 (the License); you may not use
// this file except in compliance with the License. You may obtain a copy of the
// License at http://www.apache.org/licenses/LICENSE-2.0
//
// THIS CODE IS PROVIDED ON AN  *AS IS* BASIS, WITHOUT WARRANTIES OR CONDITIONS
// OF ANY KIND, EITHER EXPRESS OR IMPLIED, INCLUDING WITHOUT LIMITATION ANY
// IMPLIED WARRANTIES OR CONDITIONS OF TITLE, FITNESS FOR A PARTICULAR PURPOSE,
// MERCHANTABILITY OR NON-INFRINGEMENT.
//
// See the Apache Version 2.0 License for specific language governing
// permissions and limitations under the License.

using System;
using System.Diagnostics;
using System.Linq;
using System.Threading;
using System.Threading.Tasks;
using Microsoft.Python.LanguageServer.Completion;
using Microsoft.Python.LanguageServer.Protocol;
using Microsoft.Python.LanguageServer.Sources;

namespace Microsoft.Python.LanguageServer.Implementation {
    public sealed partial class Server {
        private CompletionSource _completionSource;
        private HoverSource _hoverSource;
        private SignatureSource _signatureSource;

        public async Task<CompletionList> Completion(CompletionParams @params, CancellationToken cancellationToken) {
            var uri = @params.textDocument.uri;
            _log?.Log(TraceEventType.Verbose, $"Completions in {uri} at {@params.position}");

            var res = new CompletionList();
            var analysis = await GetAnalysisAsync(uri, cancellationToken);
            if(analysis != null) { 
                var result = await _completionSource.GetCompletionsAsync(analysis, @params.position, cancellationToken);
                res.items = result.Completions.ToArray();
            }

            //await InvokeExtensionsAsync((ext, token)
            //    => (ext as ICompletionExtension)?.HandleCompletionAsync(uri, analysis, tree, @params.position, res, cancellationToken), cancellationToken);
            return res;
        }
<<<<<<< HEAD
        
=======

>>>>>>> 4afc1efb
        public async Task<Hover> Hover(TextDocumentPositionParams @params, CancellationToken cancellationToken) {
            var uri = @params.textDocument.uri;
            _log?.Log(TraceEventType.Verbose, $"Hover in {uri} at {@params.position}");

            var analysis = await GetAnalysisAsync(uri, cancellationToken);
            if (analysis != null) {
                return await _hoverSource.GetHoverAsync(analysis, @params.position, cancellationToken);
            }
            return null;
        }

        public async Task<SignatureHelp> SignatureHelp(TextDocumentPositionParams @params, CancellationToken cancellationToken) {
            var uri = @params.textDocument.uri;
            _log?.Log(TraceEventType.Verbose, $"Signatures in {uri} at {@params.position}");

            var analysis = await GetAnalysisAsync(uri, cancellationToken);
            if (analysis != null) {
                return await _signatureSource.GetSignatureAsync(analysis, @params.position, cancellationToken);
            }
            return null;
        }

        public async Task<Reference[]> GotoDefinition(TextDocumentPositionParams @params, CancellationToken cancellationToken) {
            var uri = @params.textDocument.uri;
            _log?.Log(TraceEventType.Verbose, $"Goto Definition in {uri} at {@params.position}");

            var analysis = await GetAnalysisAsync(uri, cancellationToken);
            var ds = new DefinitionSource();
            var reference = await ds.FindDefinitionAsync(analysis, @params.position, cancellationToken);
            return reference != null ? new[] { reference } : Array.Empty<Reference>();
        }
    }
}<|MERGE_RESOLUTION|>--- conflicted
+++ resolved
@@ -43,11 +43,7 @@
             //    => (ext as ICompletionExtension)?.HandleCompletionAsync(uri, analysis, tree, @params.position, res, cancellationToken), cancellationToken);
             return res;
         }
-<<<<<<< HEAD
-        
-=======
 
->>>>>>> 4afc1efb
         public async Task<Hover> Hover(TextDocumentPositionParams @params, CancellationToken cancellationToken) {
             var uri = @params.textDocument.uri;
             _log?.Log(TraceEventType.Verbose, $"Hover in {uri} at {@params.position}");
