﻿// Copyright(c) Microsoft Corporation
// All rights reserved.
//
// Licensed under the Apache License, Version 2.0 (the License); you may not use
// this file except in compliance with the License. You may obtain a copy of the
// License at http://www.apache.org/licenses/LICENSE-2.0
//
// THIS CODE IS PROVIDED ON AN  *AS IS* BASIS, WITHOUT WARRANTIES OR CONDITIONS
// OF ANY KIND, EITHER EXPRESS OR IMPLIED, INCLUDING WITHOUT LIMITATION ANY
// IMPLIED WARRANTIES OR CONDITIONS OF TITLE, FITNESS FOR A PARTICULAR PURPOSE,
// MERCHANTABILITY OR NON-INFRINGEMENT.
//
// See the Apache Version 2.0 License for specific language governing
// permissions and limitations under the License.

using Microsoft.Python.Analysis;
using Microsoft.Python.Analysis.Analyzer.Expressions;
using Microsoft.Python.Analysis.Documents;
using Microsoft.Python.Analysis.Modules;
using Microsoft.Python.Analysis.Types;
using Microsoft.Python.Analysis.Values;
using Microsoft.Python.Core.Text;
using Microsoft.Python.LanguageServer.Completion;
using Microsoft.Python.LanguageServer.Protocol;
using Microsoft.Python.Parsing.Ast;

namespace Microsoft.Python.LanguageServer.Sources {
    internal sealed class DefinitionSource {
        public Reference FindDefinition(IDocumentAnalysis analysis, SourceLocation location) {
            ExpressionLocator.FindExpression(analysis.Ast, location,
                FindExpressionOptions.Hover, out var exprNode, out var statement, out var exprScope);

            if (exprNode is ConstantExpression) {
                return null; // No hover for literals.
            }
            if (!(exprNode is Expression expr)) {
                return null;
            }

            var eval = analysis.ExpressionEvaluator;
            using (eval.OpenScope(analysis.Document, exprScope)) {
<<<<<<< HEAD
=======

>>>>>>> 939d2265
                // First try variables, except in imports
                if (expr is NameExpression nex && !string.IsNullOrEmpty(nex.Name) &&
                    !(statement is ImportStatement) && !(statement is FromImportStatement)) {
                    var m = eval.LookupNameInScopes(nex.Name, out var scope);
                    if (m != null && scope.Variables[nex.Name] is IVariable v) {
<<<<<<< HEAD
                        return new Reference { range = v.Location.Span, uri = v.Location.DocumentUri };
=======
                        if (CanNavigateToModule(v.Value.GetPythonType()?.DeclaringModule, analysis)) {
                            return new Reference { range = v.Location.Span, uri = v.Location.DocumentUri };
                        }
>>>>>>> 939d2265
                    }
                }

                var value = eval.GetValueFromExpression(expr);
                return FromMember(value, expr, statement, analysis);
            }
        }

        private Reference FromMember(IMember value, Expression expr, Node statement, IDocumentAnalysis analysis) {
            Node node = null;
            IPythonModule module = null;
            LocationInfo location = null;
            var eval = analysis.ExpressionEvaluator;

            switch (value) {
                case IPythonClassType cls:
                    node = cls.ClassDefinition;
                    module = cls.DeclaringModule;
                    location = cls.Location;
                    break;
                case IPythonFunctionType fn:
                    node = fn.FunctionDefinition;
                    module = fn.DeclaringModule;
                    location = fn.Location;
                    break;
                case IPythonPropertyType prop:
                    node = prop.FunctionDefinition;
                    module = prop.DeclaringModule;
                    location = prop.Location;
<<<<<<< HEAD
                    break;
                case IPythonModule mod:
                    return HandleModule(mod, analysis, statement);
                case IPythonInstance instance when instance.Type is IPythonFunctionType ft:
                    node = ft.FunctionDefinition;
                    module = ft.DeclaringModule;
                    location = ft.Location;
                    break;
                case IPythonInstance _ when expr is NameExpression nex: {
                        var member = eval.LookupNameInScopes(nex.Name, out var scope);
                        if (member != null && scope != null) {
                            var v = scope.Variables[nex.Name];
                            if (v != null) {
                                return new Reference { range = v.Location.Span, uri = v.Location.DocumentUri };
                            }
=======
                    break;
                case IPythonModule mod:
                    return HandleModule(mod, analysis, statement);
                case IPythonInstance instance when instance.Type is IPythonFunctionType ft:
                    node = ft.FunctionDefinition;
                    module = ft.DeclaringModule;
                    location = ft.Location;
                    break;
                case IPythonInstance instance when instance.Type is IPythonFunctionType ft:
                    node = ft.FunctionDefinition;
                    module = ft.DeclaringModule;
                    break;
                case IPythonInstance _ when expr is NameExpression nex:
                    var m1 = eval.LookupNameInScopes(nex.Name, out var scope);
                    if (m1 != null && scope != null) {
                        var v = scope.Variables[nex.Name];
                        if (v != null) {
                            return new Reference { range = v.Location.Span, uri = v.Location.DocumentUri };
>>>>>>> 939d2265
                        }
                    }
                    break;
                case IPythonInstance _ when expr is MemberExpression mex: {
                        var target = eval.GetValueFromExpression(mex.Target);
                        var type = target?.GetPythonType();
                        var m2 = type?.GetMember(mex.Name);
                        if (m2 is IPythonInstance v) {
                            return new Reference { range = v.Location.Span, uri = v.Location.DocumentUri };
                        }
<<<<<<< HEAD
                        return FromMember(member, null, statement, analysis);
                    }
            }

            module = module is IPythonStubModule stub ? stub.PrimaryModule : module;
            if (node != null && CanNavigateToModule(module, analysis) && module is IDocument doc) {
=======
                        return FromMember(m2, null, statement, analysis);
                    }
            }

            module = module?.ModuleType == ModuleType.Stub ? module.PrimaryModule : module;
            if (node != null && module is IDocument doc && CanNavigateToModule(module, analysis)) {
>>>>>>> 939d2265
                return new Reference {
                    range = location?.Span ?? node.GetSpan(doc.GetAnyAst()), uri = doc.Uri
                };
            }

            return null;
        }

        private static Reference HandleModule(IPythonModule module, IDocumentAnalysis analysis, Node statement) {
            // If we are in import statement, open the module source if available.
            if (statement is ImportStatement || statement is FromImportStatement) {
                if (module.Uri != null && CanNavigateToModule(module, analysis)) {
                    return new Reference { range = default, uri = module.Uri };
                }
            }
            return null;
        }

        private static bool CanNavigateToModule(IPythonModule m, IDocumentAnalysis analysis) {
<<<<<<< HEAD
=======
            if (m == null) {
                return false;
            }
>>>>>>> 939d2265
            var canNavigate = m.ModuleType == ModuleType.User || m.ModuleType == ModuleType.Package || m.ModuleType == ModuleType.Library;
#if DEBUG
            // Allow navigation anywhere in debug.
            canNavigate |= m.ModuleType == ModuleType.Stub || m.ModuleType == ModuleType.Compiled;
#endif
            return canNavigate;
        }
    }
}<|MERGE_RESOLUTION|>--- conflicted
+++ resolved
@@ -39,22 +39,15 @@
 
             var eval = analysis.ExpressionEvaluator;
             using (eval.OpenScope(analysis.Document, exprScope)) {
-<<<<<<< HEAD
-=======
 
->>>>>>> 939d2265
                 // First try variables, except in imports
                 if (expr is NameExpression nex && !string.IsNullOrEmpty(nex.Name) &&
                     !(statement is ImportStatement) && !(statement is FromImportStatement)) {
                     var m = eval.LookupNameInScopes(nex.Name, out var scope);
                     if (m != null && scope.Variables[nex.Name] is IVariable v) {
-<<<<<<< HEAD
-                        return new Reference { range = v.Location.Span, uri = v.Location.DocumentUri };
-=======
                         if (CanNavigateToModule(v.Value.GetPythonType()?.DeclaringModule, analysis)) {
                             return new Reference { range = v.Location.Span, uri = v.Location.DocumentUri };
                         }
->>>>>>> 939d2265
                     }
                 }
 
@@ -84,23 +77,6 @@
                     node = prop.FunctionDefinition;
                     module = prop.DeclaringModule;
                     location = prop.Location;
-<<<<<<< HEAD
-                    break;
-                case IPythonModule mod:
-                    return HandleModule(mod, analysis, statement);
-                case IPythonInstance instance when instance.Type is IPythonFunctionType ft:
-                    node = ft.FunctionDefinition;
-                    module = ft.DeclaringModule;
-                    location = ft.Location;
-                    break;
-                case IPythonInstance _ when expr is NameExpression nex: {
-                        var member = eval.LookupNameInScopes(nex.Name, out var scope);
-                        if (member != null && scope != null) {
-                            var v = scope.Variables[nex.Name];
-                            if (v != null) {
-                                return new Reference { range = v.Location.Span, uri = v.Location.DocumentUri };
-                            }
-=======
                     break;
                 case IPythonModule mod:
                     return HandleModule(mod, analysis, statement);
@@ -119,7 +95,6 @@
                         var v = scope.Variables[nex.Name];
                         if (v != null) {
                             return new Reference { range = v.Location.Span, uri = v.Location.DocumentUri };
->>>>>>> 939d2265
                         }
                     }
                     break;
@@ -130,21 +105,12 @@
                         if (m2 is IPythonInstance v) {
                             return new Reference { range = v.Location.Span, uri = v.Location.DocumentUri };
                         }
-<<<<<<< HEAD
-                        return FromMember(member, null, statement, analysis);
-                    }
-            }
-
-            module = module is IPythonStubModule stub ? stub.PrimaryModule : module;
-            if (node != null && CanNavigateToModule(module, analysis) && module is IDocument doc) {
-=======
                         return FromMember(m2, null, statement, analysis);
                     }
             }
 
             module = module?.ModuleType == ModuleType.Stub ? module.PrimaryModule : module;
             if (node != null && module is IDocument doc && CanNavigateToModule(module, analysis)) {
->>>>>>> 939d2265
                 return new Reference {
                     range = location?.Span ?? node.GetSpan(doc.GetAnyAst()), uri = doc.Uri
                 };
@@ -164,12 +130,9 @@
         }
 
         private static bool CanNavigateToModule(IPythonModule m, IDocumentAnalysis analysis) {
-<<<<<<< HEAD
-=======
             if (m == null) {
                 return false;
             }
->>>>>>> 939d2265
             var canNavigate = m.ModuleType == ModuleType.User || m.ModuleType == ModuleType.Package || m.ModuleType == ModuleType.Library;
 #if DEBUG
             // Allow navigation anywhere in debug.
