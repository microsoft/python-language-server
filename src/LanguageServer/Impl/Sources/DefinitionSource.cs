--- conflicted
+++ resolved
@@ -132,7 +132,37 @@
         private Reference HandleImport(IDocumentAnalysis analysis, ImportStatement statement, Node expr, out ILocatedMember definingMember) {
             definingMember = null;
 
-<<<<<<< HEAD
+            var name = (expr as NameExpression)?.Name;
+            if (string.IsNullOrEmpty(name)) {
+                return null;
+            }
+
+            var index = statement.Names.IndexOf(x => x?.MakeString() == name);
+            if (index < 0) {
+                return null;
+            }
+
+            var module = analysis.Document.Interpreter.ModuleResolution.GetImportedModule(name);
+            if (module != null) {
+                definingMember = module;
+                return new Reference { range = default, uri = CanNavigateToModule(module) ? module.Uri : null };
+            }
+
+            // Import A as B
+            if (index >= 0 && index < statement.AsNames.Count) {
+                var value = analysis.ExpressionEvaluator.GetValueFromExpression(statement.AsNames[index]);
+                if (!value.IsUnknown()) {
+                    definingMember = value as ILocatedMember;
+                    return FromMember(definingMember);
+                }
+            }
+            return null;
+        }
+
+
+        private Reference TryFromVariable(string name, IDocumentAnalysis analysis, SourceLocation location, Node statement, out ILocatedMember definingMember) {
+            definingMember = null;
+
             var m = analysis.ExpressionEvaluator.LookupNameInScopes(name, out var scope);
             if (m != null && scope.Variables[name] is IVariable v) {
                 member = v;
@@ -149,58 +179,12 @@
                         definition = im.Parent.Definition;
                     }
                 }
-=======
-            var name = (expr as NameExpression)?.Name;
-            if (string.IsNullOrEmpty(name)) {
-                return null;
-            }
->>>>>>> 30ba4d3a
-
-            var index = statement.Names.IndexOf(x => x?.MakeString() == name);
-            if (index < 0) {
-                return null;
-            }
-
-            var module = analysis.Document.Interpreter.ModuleResolution.GetImportedModule(name);
-            if (module != null) {
-                definingMember = module;
-                return new Reference { range = default, uri = CanNavigateToModule(module) ? module.Uri : null };
-            }
-
-            // Import A as B
-            if (index >= 0 && index < statement.AsNames.Count) {
-                var value = analysis.ExpressionEvaluator.GetValueFromExpression(statement.AsNames[index]);
-                if (!value.IsUnknown()) {
-                    definingMember = value as ILocatedMember;
-                    return FromMember(definingMember);
-                }
-            }
-            return null;
-        }
-
-
-        private Reference TryFromVariable(string name, IDocumentAnalysis analysis, SourceLocation location, Node statement, out ILocatedMember definingMember) {
-            definingMember = null;
-
-            var m = analysis.ExpressionEvaluator.LookupNameInScopes(name, out var scope);
-            if (m == null || !(scope.Variables[name] is IVariable v)) {
-                return null;
-            }
-
-            definingMember = v;
-            if (statement is ImportStatement || statement is FromImportStatement) {
-                // If we are on the variable definition in this module,
-                // then goto definition should go to the parent, if any.
-                var indexSpan = v.Definition.Span.ToIndexSpan(analysis.Ast);
-                var index = location.ToIndex(analysis.Ast);
-                if (indexSpan.Start <= index && index < indexSpan.End) {
-                    var definition = v.Parent != null ? v.Parent.Definition : (v.Value as ILocatedMember)?.Definition;
-                    if (definition != null && CanNavigateToModule(definition.DocumentUri)) {
-                        return new Reference { range = definition.Span, uri = definition.DocumentUri };
-                    }
-                }
-            }
-            return FromMember(v);
+
+                if (CanNavigateToModule(definition.DocumentUri)) {
+                    return new Reference { range = definition.Span, uri = definition.DocumentUri };
+                }
+            }
+            return null;
         }
 
         private Reference FromMemberExpression(MemberExpression mex, IDocumentAnalysis analysis, out ILocatedMember definingMember) {
