﻿// Copyright(c) Microsoft Corporation
// All rights reserved.
//
// Licensed under the Apache License, Version 2.0 (the License); you may not use
// this file except in compliance with the License. You may obtain a copy of the
// License at http://www.apache.org/licenses/LICENSE-2.0
//
// THIS CODE IS PROVIDED ON AN  *AS IS* BASIS, WITHOUT WARRANTIES OR CONDITIONS
// OF ANY KIND, EITHER EXPRESS OR IMPLIED, INCLUDING WITHOUT LIMITATION ANY
// IMPLIED WARRANTIES OR CONDITIONS OF TITLE, FITNESS FOR A PARTICULAR PURPOSE,
// MERCHANTABILITY OR NON-INFRINGEMENT.
//
// See the Apache Version 2.0 License for specific language governing
// permissions and limitations under the License.

using System;
using System.Collections.Generic;
using System.Linq;
using Microsoft.Python.Analysis.Diagnostics;
using Microsoft.Python.Analysis.Documents;
using Microsoft.Python.Core;
using Microsoft.Python.Core.Disposables;
using Microsoft.Python.Core.Idle;
using Microsoft.Python.Core.Services;
using Microsoft.Python.LanguageServer.Protocol;
using Microsoft.Python.Parsing;

namespace Microsoft.Python.LanguageServer.Diagnostics {
    internal sealed class DiagnosticsService : IDiagnosticsService, IDisposable {
        private sealed class DocumentDiagnostics {
            private DiagnosticsEntry[] _entries;

            public DiagnosticsEntry[] Entries {
                get => _entries ?? Array.Empty<DiagnosticsEntry>();
                set {
                    _entries = value;
                    Changed = true;
                }
            }
            public bool Changed { get; set; }

            public void Clear() {
                Changed = _entries.Length > 0;
                _entries = Array.Empty<DiagnosticsEntry>();
            }
        }

        private readonly Dictionary<Uri, DocumentDiagnostics> _diagnostics = new Dictionary<Uri, DocumentDiagnostics>();
        private readonly DisposableBag _disposables = DisposableBag.Create<DiagnosticsService>();
        private readonly IServiceContainer _services;
        private readonly IClientApplication _clientApp;
        private readonly object _lock = new object();
        private DiagnosticsSeverityMap _severityMap = new DiagnosticsSeverityMap();
        private IRunningDocumentTable _rdt;
        private DateTime _lastChangeTime;

        private IRunningDocumentTable Rdt => _rdt ?? (_rdt = _services.GetService<IRunningDocumentTable>());

        private IRunningDocumentTable Rdt => _rdt ?? (_rdt = _services.GetService<IRunningDocumentTable>());

        public DiagnosticsService(IServiceContainer services) {
            _services = services;
            _clientApp = services.GetService<IClientApplication>();
<<<<<<< HEAD

            var idleTimeService = services.GetService<IIdleTimeService>();
=======
>>>>>>> 143edbbb

            var idleTimeService = services.GetService<IIdleTimeService>();
            if (idleTimeService != null) {
                idleTimeService.Idle += OnIdle;
                idleTimeService.Closing += OnClosing;

                _disposables
                    .Add(() => idleTimeService.Idle -= OnIdle)
                    .Add(() => idleTimeService.Idle -= OnClosing);
            }
        }

        #region IDiagnosticsService
        public IReadOnlyDictionary<Uri, IReadOnlyList<DiagnosticsEntry>> Diagnostics {
            get {
                lock (_lock) {
                    return _diagnostics.ToDictionary(kvp => kvp.Key,
                        kvp => FilterBySeverityMap(kvp.Value).ToList() as IReadOnlyList<DiagnosticsEntry>);
                }
            }
        }

        public void Replace(Uri documentUri, IEnumerable<DiagnosticsEntry> entries) {
            lock (_lock) {
                if (!_diagnostics.TryGetValue(documentUri, out var documentDiagnostics)) {
                    documentDiagnostics = new DocumentDiagnostics();
                    _diagnostics[documentUri] = documentDiagnostics;
                }
                documentDiagnostics.Entries = entries.ToArray();
                documentDiagnostics.Changed = true;
                _lastChangeTime = DateTime.Now;
            }
        }

        public void Remove(Uri documentUri) {
            lock (_lock) {
                // Before removing the document, make sure we clear its diagnostics.
                if (_diagnostics.TryGetValue(documentUri, out var d)) {
                    d.Clear();
                    PublishDiagnostics();
                    _diagnostics.Remove(documentUri);
                }
            }
        }

        public int PublishingDelay { get; set; } = 1000;

        public DiagnosticsSeverityMap DiagnosticsSeverityMap {
            get => _severityMap;
            set {
                lock (_lock) {
                    _severityMap = value;
                    foreach (var d in _diagnostics) {
                        _diagnostics[d.Key].Changed = true;
                        _lastChangeTime = DateTime.Now;
                    }
                    PublishDiagnostics();
                }
            }
        }
        #endregion

        public void Dispose() {
            _disposables.TryDispose();
            ClearAllDiagnostics();
        }

        private void OnClosing(object sender, EventArgs e) => Dispose();

        private void OnIdle(object sender, EventArgs e) {
            if ((DateTime.Now - _lastChangeTime).TotalMilliseconds > PublishingDelay) {
                ConnectToRdt();
                PublishDiagnostics();
            }
        }

        private void PublishDiagnostics() {
            var diagnostics = new List<KeyValuePair<Uri, DocumentDiagnostics>>();
            lock (_lock) {
                foreach (var d in _diagnostics) {
                    if (d.Value.Changed) {
                        diagnostics.Add(d);
                        _diagnostics[d.Key].Changed = false;
                    }
                }
            }

            foreach (var kvp in diagnostics) {
                var parameters = new PublishDiagnosticsParams {
                    uri = kvp.Key,
<<<<<<< HEAD
                    diagnostics = Rdt.GetDocument(kvp.Key)?.IsOpen == true 
                            ? kvp.Value.Select(ToDiagnostic).ToArray()
=======
                    diagnostics = Rdt.GetDocument(kvp.Key)?.IsOpen == true
                            ? FilterBySeverityMap(kvp.Value).Select(ToDiagnostic).ToArray()
>>>>>>> 143edbbb
                            : Array.Empty<Diagnostic>()
                };
                _clientApp.NotifyWithParameterObjectAsync("textDocument/publishDiagnostics", parameters).DoNotWait();
            }
        }

        private void ClearAllDiagnostics() {
            lock (_lock) {
                _diagnostics.Clear();
            }
        }

        private static Diagnostic ToDiagnostic(DiagnosticsEntry e) {
            DiagnosticSeverity s;
            switch (e.Severity) {
                case Severity.Warning:
                    s = DiagnosticSeverity.Warning;
                    break;
                case Severity.Information:
                    s = DiagnosticSeverity.Information;
                    break;
                case Severity.Hint:
                    s = DiagnosticSeverity.Hint;
                    break;
                default:
                    s = DiagnosticSeverity.Error;
                    break;
            }

            return new Diagnostic {
                range = e.SourceSpan,
                severity = s,
                source = "Python",
                code = e.ErrorCode,
                message = e.Message,
            };
        }

        private IEnumerable<DiagnosticsEntry> FilterBySeverityMap(DocumentDiagnostics d)
           => d.Entries
                .Where(e => DiagnosticsSeverityMap.GetEffectiveSeverity(e.ErrorCode, e.Severity) != Severity.Suppressed)
                .Select(e => new DiagnosticsEntry(
                    e.Message,
                    e.SourceSpan,
                    e.ErrorCode,
                    DiagnosticsSeverityMap.GetEffectiveSeverity(e.ErrorCode, e.Severity))
                );

        private void ConnectToRdt() {
            if (_rdt == null) {
                _rdt = _services.GetService<IRunningDocumentTable>();
                if (_rdt != null) {
                    _rdt.Opened += OnOpenDocument;
                    _rdt.Closed += OnCloseDocument;

                    _disposables
                        .Add(() => _rdt.Opened -= OnOpenDocument)
                        .Add(() => _rdt.Closed -= OnCloseDocument);
                }
            }
        }

        private void OnOpenDocument(object sender, DocumentEventArgs e) {
            lock (_lock) {
                if(_diagnostics.TryGetValue(e.Document.Uri, out var d)) {
                    d.Changed = d.Entries.Length > 0;
                }
            }
        }

        private void OnCloseDocument(object sender, DocumentEventArgs e) {
            lock (_lock) {
                // Before removing the document, make sure we clear its diagnostics.
                if (_diagnostics.TryGetValue(e.Document.Uri, out var d)) {
                    d.Clear();
                    PublishDiagnostics();
                    _diagnostics.Remove(e.Document.Uri);
                }
            }
        }
    }
}<|MERGE_RESOLUTION|>--- conflicted
+++ resolved
@@ -56,16 +56,9 @@
 
         private IRunningDocumentTable Rdt => _rdt ?? (_rdt = _services.GetService<IRunningDocumentTable>());
 
-        private IRunningDocumentTable Rdt => _rdt ?? (_rdt = _services.GetService<IRunningDocumentTable>());
-
         public DiagnosticsService(IServiceContainer services) {
             _services = services;
             _clientApp = services.GetService<IClientApplication>();
-<<<<<<< HEAD
-
-            var idleTimeService = services.GetService<IIdleTimeService>();
-=======
->>>>>>> 143edbbb
 
             var idleTimeService = services.GetService<IIdleTimeService>();
             if (idleTimeService != null) {
@@ -156,13 +149,8 @@
             foreach (var kvp in diagnostics) {
                 var parameters = new PublishDiagnosticsParams {
                     uri = kvp.Key,
-<<<<<<< HEAD
-                    diagnostics = Rdt.GetDocument(kvp.Key)?.IsOpen == true 
-                            ? kvp.Value.Select(ToDiagnostic).ToArray()
-=======
                     diagnostics = Rdt.GetDocument(kvp.Key)?.IsOpen == true
                             ? FilterBySeverityMap(kvp.Value).Select(ToDiagnostic).ToArray()
->>>>>>> 143edbbb
                             : Array.Empty<Diagnostic>()
                 };
                 _clientApp.NotifyWithParameterObjectAsync("textDocument/publishDiagnostics", parameters).DoNotWait();
