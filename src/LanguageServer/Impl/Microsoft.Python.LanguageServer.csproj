﻿<Project>
    <PropertyGroup>
        <TargetFramework>netcoreapp3.0</TargetFramework>
        <RootNamespace>Microsoft.Python.LanguageServer</RootNamespace>
        <AssemblyName>Microsoft.Python.LanguageServer</AssemblyName>
    </PropertyGroup>
    <Import Project="..\..\..\build\NetStandard.settings" />
    <Import Project="Sdk.props" Sdk="Microsoft.NET.Sdk" />
    <PropertyGroup>
        <OutputType>Exe</OutputType>
        <DebugType>portable</DebugType>
        <CopyLocalLockFileAssemblies>true</CopyLocalLockFileAssemblies>
        <NoWarn>1701;1702;$(NoWarn)</NoWarn>
        <LangVersion>7.2</LangVersion>
      </PropertyGroup>
    <PropertyGroup Condition="'$(Configuration)|$(Platform)'=='Release|AnyCPU'">
      <CodeAnalysisRuleSet>..\..\PLS.ruleset</CodeAnalysisRuleSet>
    </PropertyGroup>
    <PropertyGroup Condition="'$(Configuration)|$(Platform)'=='Debug|AnyCPU'">
      <CodeAnalysisRuleSet>..\..\PLS.ruleset</CodeAnalysisRuleSet>
    </PropertyGroup>
    <ItemGroup>
      <Compile Remove="obj\**" />
      <EmbeddedResource Remove="obj\**" />
      <None Remove="obj\**" />
    </ItemGroup>
    <ItemGroup>
        <PackageReference Include="MicroBuild.Core" Version="0.3.0">
          <PrivateAssets>all</PrivateAssets>
          <IncludeAssets>runtime; build; native; contentfiles; analyzers</IncludeAssets>
        </PackageReference>
        <PackageReference Include="Microsoft.Extensions.FileSystemGlobbing" Version="2.2.0" />
<<<<<<< HEAD
        <PackageReference Include="NewtonSoft.Json" Version="12.0.1" />
=======
        <PackageReference Include="NewtonSoft.Json" Version="12.0.2" />
>>>>>>> dea6a233
        <PackageReference Include="StreamJsonRpc" Version="2.1.55" />
    </ItemGroup>
    <ItemGroup Condition="$(AnalysisReference) != ''">
        <Reference Include="Microsoft.Python.Analysis.Engine">
            <HintPath>$(AnalysisReference)/Microsoft.Python.Analysis.Engine.dll</HintPath>
        </Reference>
        <Content Include="$(AnalysisReference)/**/*">
            <CopyToOutputDirectory>PreserveNewest</CopyToOutputDirectory>
        </Content>
    </ItemGroup>
    <ItemGroup>
      <ProjectReference Include="..\..\Analysis\Ast\Impl\Microsoft.Python.Analysis.csproj" />
      <ProjectReference Include="..\..\Caching\Impl\Microsoft.Python.Analysis.Caching.csproj" />
      <ProjectReference Include="..\..\Core\Impl\Microsoft.Python.Core.csproj" />
      <ProjectReference Include="..\..\Parsing\Impl\Microsoft.Python.Parsing.csproj" />
    </ItemGroup>
    <ItemGroup>
      <Compile Update="Resources.Designer.cs">
        <DesignTime>True</DesignTime>
        <AutoGen>True</AutoGen>
        <DependentUpon>Resources.resx</DependentUpon>
      </Compile>
    </ItemGroup>
    <ItemGroup>
      <EmbeddedResource Update="Resources.resx">
        <Generator>ResXFileCodeGenerator</Generator>
        <LastGenOutput>Resources.Designer.cs</LastGenOutput>
      </EmbeddedResource>
    </ItemGroup>
    <Import Project="Sdk.targets" Sdk="Microsoft.NET.Sdk" />
    <Import Project="..\..\..\build\NetStandard.targets" />
</Project><|MERGE_RESOLUTION|>--- conflicted
+++ resolved
@@ -30,11 +30,7 @@
           <IncludeAssets>runtime; build; native; contentfiles; analyzers</IncludeAssets>
         </PackageReference>
         <PackageReference Include="Microsoft.Extensions.FileSystemGlobbing" Version="2.2.0" />
-<<<<<<< HEAD
-        <PackageReference Include="NewtonSoft.Json" Version="12.0.1" />
-=======
         <PackageReference Include="NewtonSoft.Json" Version="12.0.2" />
->>>>>>> dea6a233
         <PackageReference Include="StreamJsonRpc" Version="2.1.55" />
     </ItemGroup>
     <ItemGroup Condition="$(AnalysisReference) != ''">
