// Copyright(c) Microsoft Corporation
// All rights reserved.
//
// Licensed under the Apache License, Version 2.0 (the License); you may not use
// this file except in compliance with the License. You may obtain a copy of the
// License at http://www.apache.org/licenses/LICENSE-2.0
//
// THIS CODE IS PROVIDED ON AN  *AS IS* BASIS, WITHOUT WARRANTIES OR CONDITIONS
// OF ANY KIND, EITHER EXPRESS OR IMPLIED, INCLUDING WITHOUT LIMITATION ANY
// IMPLIED WARRANTIES OR CONDITIONS OF TITLE, FITNESS FOR A PARTICULAR PURPOSE,
// MERCHANTABILITY OR NON-INFRINGEMENT.
//
// See the Apache Version 2.0 License for specific language governing
// permissions and limitations under the License.

using System;
using System.IO;
using System.Linq;
using System.Threading;
using System.Threading.Tasks;
using FluentAssertions;
using Microsoft.Python.Analysis;
using Microsoft.Python.Analysis.Analyzer;
using Microsoft.Python.Analysis.Documents;
using Microsoft.Python.Analysis.Modules;
using Microsoft.Python.Analysis.Types;
using Microsoft.Python.Core;
using Microsoft.Python.Core.Text;
using Microsoft.Python.LanguageServer.Completion;
using Microsoft.Python.LanguageServer.Protocol;
using Microsoft.Python.LanguageServer.Sources;
using Microsoft.Python.LanguageServer.Tests.FluentAssertions;
using Microsoft.Python.Parsing;
using Microsoft.Python.Parsing.Tests;
using Microsoft.VisualStudio.TestTools.UnitTesting;
using TestUtilities;

namespace Microsoft.Python.LanguageServer.Tests {
    [TestClass]
    public class CompletionTests : LanguageServerTestBase {
        public TestContext TestContext { get; set; }

        [TestInitialize]
        public void TestInitialize()
            => TestEnvironmentImpl.TestInitialize($"{TestContext.FullyQualifiedTestClassName}.{TestContext.TestName}");

        [TestCleanup]
        public void Cleanup() => TestEnvironmentImpl.TestCleanup();

        [TestMethod, Priority(0)]
        public async Task TopLevelVariables() {
            const string code = @"
x = 'str'
y = 1

class C:
    def method(self):
        return 1.0

";
            var analysis = await GetAnalysisAsync(code);
            var cs = new CompletionSource(new PlainTextDocumentationSource(), ServerSettings.completion, Services);
            var comps = cs.GetCompletions(analysis, new SourceLocation(8, 1));
            comps.Should().HaveLabels("C", "x", "y", "while", "for");
        }

        [TestMethod, Priority(0)]
        public async Task StringMembers() {
            const string code = @"
x = 'str'
x.
";
            var analysis = await GetAnalysisAsync(code);
            var cs = new CompletionSource(new PlainTextDocumentationSource(), ServerSettings.completion, Services);
            var comps = cs.GetCompletions(analysis, new SourceLocation(3, 3));
            comps.Should().HaveLabels(@"isupper", @"capitalize", @"split");
        }

        [TestMethod, Priority(0)]
        public async Task ModuleMembers() {
            const string code = @"
import datetime
datetime.datetime.
";
            var analysis = await GetAnalysisAsync(code);
            var cs = new CompletionSource(new PlainTextDocumentationSource(), ServerSettings.completion, Services);
            var comps = cs.GetCompletions(analysis, new SourceLocation(3, 19));
            comps.Should().HaveLabels("now", @"tzinfo", @"ctime");
        }

        [TestMethod, Priority(0)]
        public async Task MembersIncomplete() {
            const string code = @"
class ABCDE:
    def method1(self): pass

ABC
ABCDE.me
";
            var analysis = await GetAnalysisAsync(code);
            var cs = new CompletionSource(new PlainTextDocumentationSource(), ServerSettings.completion, Services);
            var comps = cs.GetCompletions(analysis, new SourceLocation(5, 4));
            comps.Should().HaveLabels(@"ABCDE");

            comps = cs.GetCompletions(analysis, new SourceLocation(6, 9));
            comps.Should().HaveLabels("method1");
        }

        [DataRow(PythonLanguageVersion.V36, "value")]
        [DataRow(PythonLanguageVersion.V37, "object")]
        [DataTestMethod]
        public async Task OverrideCompletions3X(PythonLanguageVersion version, string parameterName) {
            const string code = @"
class oar(list):
    def 
    pass
";
<<<<<<< HEAD
            var analysis = await GetAnalysisAsync(code, version, null, null);
            var cs = new CompletionSource(new PlainTextDocumentationSource(), ServerSettings.completion);
=======
            var analysis = await GetAnalysisAsync(code, version);
            var cs = new CompletionSource(new PlainTextDocumentationSource(), ServerSettings.completion, Services);
>>>>>>> 68d8d0d7
            var result = cs.GetCompletions(analysis, new SourceLocation(3, 9));

            result.Should().HaveItem("append")
                .Which.Should().HaveInsertText($"append(self, {parameterName}):{Environment.NewLine}    return super().append({parameterName})")
                .And.HaveInsertTextFormat(InsertTextFormat.PlainText);
        }

        [TestMethod]
        public async Task OverrideInit3X() {
            const string code = @"
class Test():
    def __
";
            var analysis = await GetAnalysisAsync(code, PythonVersions.LatestAvailable3X);
            var cs = new CompletionSource(new PlainTextDocumentationSource(), ServerSettings.completion, Services);
            var result = cs.GetCompletions(analysis, new SourceLocation(3, 10));

            result.Should().HaveItem("__init__")
                .Which.Should().HaveInsertText($"__init__(self, *args, **kwargs):{Environment.NewLine}    super().__init__(*args, **kwargs)")
                .And.HaveInsertTextFormat(InsertTextFormat.PlainText);
        }

        [DataRow(PythonLanguageVersion.V26, "value")]
        [DataRow(PythonLanguageVersion.V27, "value")]
        [DataTestMethod]
        public async Task OverrideCompletions2X(PythonLanguageVersion version, string parameterName) {
            const string code = @"
class oar(list):
    def 
    pass
";
<<<<<<< HEAD
            var analysis = await GetAnalysisAsync(code, version, null, null);
            var cs = new CompletionSource(new PlainTextDocumentationSource(), ServerSettings.completion);
=======
            var analysis = await GetAnalysisAsync(code, version);
            var cs = new CompletionSource(new PlainTextDocumentationSource(), ServerSettings.completion, Services);
>>>>>>> 68d8d0d7
            var result = cs.GetCompletions(analysis, new SourceLocation(3, 9));

            result.Should().HaveItem("append")
                .Which.Should().HaveInsertText($"append(self, {parameterName}):{Environment.NewLine}    return super(oar, self).append({parameterName})")
                .And.HaveInsertTextFormat(InsertTextFormat.PlainText);
        }

        [TestMethod]
        public async Task OverrideInit2X() {
            const string code = @"
class A:
    def __init__(self):
        pass

class Test(A):
    def __
";
            var analysis = await GetAnalysisAsync(code, PythonVersions.LatestAvailable2X);
            var cs = new CompletionSource(new PlainTextDocumentationSource(), ServerSettings.completion, Services);
            var result = cs.GetCompletions(analysis, new SourceLocation(7, 10));

            result.Should().HaveItem("__init__")
                .Which.Should().HaveInsertText($"__init__(self):{Environment.NewLine}    super(Test, self).__init__()")
                .And.HaveInsertTextFormat(InsertTextFormat.PlainText);
        }

        [TestMethod, Priority(0)]
        public async Task TypeAtEndOfMethod() {
            const string code = @"
class Fob(object):
    def oar(self, a):
        pass


    def fob(self):
        pass

x = Fob()
x.oar(100)
";

            var analysis = await GetAnalysisAsync(code);
            var cs = new CompletionSource(new PlainTextDocumentationSource(), ServerSettings.completion, Services);
            var result = cs.GetCompletions(analysis, new SourceLocation(4, 8));
            result.Should().HaveItem("a");
        }

        [TestMethod, Priority(0)]
        public async Task TypeAtEndOfIncompleteMethod() {
            const string code = @"
class Fob(object):
    def oar(self, a):


x = Fob()
x.oar(100)
";

            var analysis = await GetAnalysisAsync(code);
            var cs = new CompletionSource(new PlainTextDocumentationSource(), ServerSettings.completion, Services);
            var result = cs.GetCompletions(analysis, new SourceLocation(4, 8));
            result.Should().HaveItem("a");
        }

        [TestMethod, Priority(0)]
        public async Task TypeIntersectionUserDefinedTypes() {
            const string code = @"
class C1(object):
    def fob(self): pass

class C2(object):
    def oar(self): pass

c = C1()
c.fob()
c = C2()
c.
";


            var analysis = await GetAnalysisAsync(code);
            var cs = new CompletionSource(new PlainTextDocumentationSource(), ServerSettings.completion, Services);
            var result = cs.GetCompletions(analysis, new SourceLocation(11, 3));
            result.Should().NotContainLabels("fob");
            result.Should().HaveLabels("oar");
        }

        [DataRow(false, "B, self")]
        [DataRow(true, "")]
        [DataTestMethod, Priority(0)]
        public async Task ForOverrideArgs(bool is3x, string superArgs) {
            const string code = @"
class A(object):
    def foo(self, a, b=None, *args, **kwargs):
        pass

class B(A):
    def f";

            var analysis = await GetAnalysisAsync(code, is3x ? PythonVersions.LatestAvailable3X : PythonVersions.LatestAvailable2X);
            var cs = new CompletionSource(new PlainTextDocumentationSource(), ServerSettings.completion, Services);

            var result = cs.GetCompletions(analysis, new SourceLocation(7, 10));
            result.Should()
                .HaveInsertTexts($"foo(self, a, b=None, *args, **kwargs):{Environment.NewLine}    return super({superArgs}).foo(a, b=b, *args, **kwargs)")
                .And.NotContainInsertTexts($"foo(self, a, b = None, *args, **kwargs):{Environment.NewLine}    return super({superArgs}).foo(a, b = b, *args, **kwargs)");
        }

        [DataRow(false)]
        [DataRow(true)]
        [DataTestMethod, Priority(0)]
        public async Task InRaise(bool is3X) {
            var version = is3X ? PythonVersions.LatestAvailable3X : PythonVersions.LatestAvailable2X;

            var analysis = await GetAnalysisAsync("raise ", version);
            var cs = new CompletionSource(new PlainTextDocumentationSource(), ServerSettings.completion, Services);
            var result = cs.GetCompletions(analysis, new SourceLocation(1, 7));
            result.Should().HaveInsertTexts("Exception", "ValueError").And.NotContainInsertTexts("def", "abs");

            if (is3X) {
                analysis = await GetAnalysisAsync("raise Exception from ", PythonVersions.LatestAvailable3X);
                cs = new CompletionSource(new PlainTextDocumentationSource(), ServerSettings.completion, Services);

                result = cs.GetCompletions(analysis, new SourceLocation(1, 7));
                result.Should().HaveInsertTexts("Exception", "ValueError").And.NotContainInsertTexts("def", "abs");

                result = cs.GetCompletions(analysis, new SourceLocation(1, 17));
                result.Should().HaveInsertTexts("from").And.NotContainInsertTexts("Exception", "def", "abs");

                result = cs.GetCompletions(analysis, new SourceLocation(1, 22));
                result.Should().HaveAnyCompletions();

                analysis = await GetAnalysisAsync("raise Exception fr ", PythonVersions.LatestAvailable3X);
                result = cs.GetCompletions(analysis, new SourceLocation(1, 19));
                result.Should().HaveInsertTexts("from")
                    .And.NotContainInsertTexts("Exception", "def", "abs")
                    .And.Subject.ApplicableSpan.Should().Be(1, 17, 1, 19);
            }

            analysis = await GetAnalysisAsync("raise Exception, x, y", version);

            result = cs.GetCompletions(analysis, new SourceLocation(1, 17));
            result.Should().HaveAnyCompletions();

            result = cs.GetCompletions(analysis, new SourceLocation(1, 20));
            result.Should().HaveAnyCompletions();
        }

        [TestMethod, Priority(0)]
        public async Task InExcept() {
            var analysis = await GetAnalysisAsync("try:\n    pass\nexcept ");
            var cs = new CompletionSource(new PlainTextDocumentationSource(), ServerSettings.completion, Services);

            var result = cs.GetCompletions(analysis, new SourceLocation(3, 8));
            result.Should().HaveInsertTexts("Exception", "ValueError").And.NotContainInsertTexts("def", "abs");

            analysis = await GetAnalysisAsync("try:\n    pass\nexcept (");
            result = cs.GetCompletions(analysis, new SourceLocation(3, 9));
            result.Should().HaveInsertTexts("Exception", "ValueError").And.NotContainInsertTexts("def", "abs");

            analysis = await GetAnalysisAsync("try:\n    pass\nexcept Exception  as ");
            result = cs.GetCompletions(analysis, new SourceLocation(3, 8));
            result.Should().HaveInsertTexts("Exception", "ValueError").And.NotContainInsertTexts("def", "abs");

            result = cs.GetCompletions(analysis, new SourceLocation(3, 18));
            result.Should().HaveInsertTexts("as").And.NotContainInsertTexts("def", "abs");

            result = cs.GetCompletions(analysis, new SourceLocation(3, 22));
            result.Should().HaveNoCompletion();

            analysis = await GetAnalysisAsync("try:\n    pass\nexc");
            result = cs.GetCompletions(analysis, new SourceLocation(3, 18));
            result.Should().HaveInsertTexts("except", "def", "abs");

            analysis = await GetAnalysisAsync("try:\n    pass\nexcept Exception a");
            result = cs.GetCompletions(analysis, new SourceLocation(3, 19));
            result.Should().HaveInsertTexts("as")
                .And.NotContainInsertTexts("Exception", "def", "abs")
                .And.Subject.ApplicableSpan.Should().Be(3, 18, 3, 19);
        }

        [TestMethod, Priority(0)]
        public async Task AfterDot() {
            const string code = @"
x = 1
x. 
x.(  )
x(x.  )
x.  
x  
";
            var analysis = await GetAnalysisAsync(code);
            var cs = new CompletionSource(new PlainTextDocumentationSource(), ServerSettings.completion, Services);

            var result = cs.GetCompletions(analysis, new SourceLocation(3, 3));
            result.Should().HaveLabels("real", @"imag").And.NotContainLabels("abs");

            result = cs.GetCompletions(analysis, new SourceLocation(3, 4));
            result.Should().HaveLabels("real", @"imag").And.NotContainLabels("abs");

            result = cs.GetCompletions(analysis, new SourceLocation(3, 5));
            result.Should().HaveLabels("real", @"imag").And.NotContainLabels("abs");

            result = cs.GetCompletions(analysis, new SourceLocation(4, 3));
            result.Should().HaveLabels("real", @"imag").And.NotContainLabels("abs");

            result = cs.GetCompletions(analysis, new SourceLocation(5, 5));
            result.Should().HaveLabels("real", @"imag").And.NotContainLabels("abs");

            result = cs.GetCompletions(analysis, new SourceLocation(6, 4));
            result.Should().HaveLabels("real", @"imag").And.NotContainLabels("abs");

            result = cs.GetCompletions(analysis, new SourceLocation(7, 2));
            result.Should().HaveLabels("abs").And.NotContainLabels("real", @"imag");
        }

        [TestMethod, Priority(0)]
        public async Task AfterAssign() {
            var analysis = await GetAnalysisAsync("x = x\ny = ");
            var cs = new CompletionSource(new PlainTextDocumentationSource(), ServerSettings.completion, Services);

            var result = cs.GetCompletions(analysis, new SourceLocation(2, 4));
            result.Should().HaveLabels("x", "abs");

            result = cs.GetCompletions(analysis, new SourceLocation(2, 5));
            result.Should().HaveLabels("x", "abs");
        }

        [DataRow(false)]
        [DataRow(true)]
        [DataTestMethod, Priority(0)]
        public async Task MethodFromBaseClass(bool is3x) {
            const string code = @"
import unittest
class Simple(unittest.TestCase):
    def test_exception(self):
        self.assertRaises(TypeError).
";
            var analysis = await GetAnalysisAsync(code, is3x ? PythonVersions.LatestAvailable3X : PythonVersions.LatestAvailable2X);
            var cs = new CompletionSource(new PlainTextDocumentationSource(), ServerSettings.completion, Services);

            var result = cs.GetCompletions(analysis, new SourceLocation(5, 38));
            result.Should().HaveInsertTexts("exception");
        }

        [TestMethod, Priority(0)]
        public async Task WithWhitespaceAroundDot() {
            const string code = @"import sys
sys  .  version
";
            var analysis = await GetAnalysisAsync(code, PythonVersions.LatestAvailable3X);
            var cs = new CompletionSource(new PlainTextDocumentationSource(), ServerSettings.completion, Services);

            var result = cs.GetCompletions(analysis, new SourceLocation(2, 7));
            result.Should().HaveLabels("argv");
        }

        [TestMethod, Priority(0)]
        public async Task MarkupKindValid() {
            var analysis = await GetAnalysisAsync("import sys\nsys.\n");
            var cs = new CompletionSource(new PlainTextDocumentationSource(), ServerSettings.completion, Services);

            var result = cs.GetCompletions(analysis, new SourceLocation(2, 5));
            result.Completions?.Select(i => i.documentation?.kind).ExcludeDefault()
                .Should().NotBeEmpty().And.BeSubsetOf(new[] { MarkupKind.PlainText, MarkupKind.Markdown });
        }

        [TestMethod, Priority(0)]
        public async Task NewType() {
            const string code = @"
from typing import NewType

Foo = NewType('Foo', dict)
foo: Foo = Foo({ })
foo.
";
            var analysis = await GetAnalysisAsync(code, PythonVersions.LatestAvailable3X);
            var cs = new CompletionSource(new PlainTextDocumentationSource(), ServerSettings.completion, Services);

            var result = cs.GetCompletions(analysis, new SourceLocation(6, 5));
            result.Should().HaveLabels("clear", "copy", "items", "keys", "update", "values");
        }

        [TestMethod, Priority(0)]
        public async Task GenericListBase() {
            const string code = @"
from typing import List

def func(a: List[str]):
    a.
    a[0].
    pass
";
            var analysis = await GetAnalysisAsync(code, PythonVersions.LatestAvailable3X);
            var cs = new CompletionSource(new PlainTextDocumentationSource(), ServerSettings.completion, Services);

            var result = cs.GetCompletions(analysis, new SourceLocation(5, 7));
            result.Should().HaveLabels("clear", "copy", "count", "index", "remove", "reverse");

            result = cs.GetCompletions(analysis, new SourceLocation(6, 10));
            result.Should().HaveLabels("capitalize");
        }

        [TestMethod, Priority(0)]
        public async Task GenericDictBase() {
            const string code = @"
from typing import Dict

def func(a: Dict[int, str]):
    a.
    a[0].
    pass
";
            var analysis = await GetAnalysisAsync(code, PythonVersions.LatestAvailable3X);
            var cs = new CompletionSource(new PlainTextDocumentationSource(), ServerSettings.completion, Services);

            var result = cs.GetCompletions(analysis, new SourceLocation(5, 7));
            result.Should().HaveLabels("keys", "values");

            result = cs.GetCompletions(analysis, new SourceLocation(6, 10));
            result.Should().HaveLabels("capitalize");
        }

        [TestMethod, Priority(0)]
        public async Task GenericClassMethod() {
            const string code = @"
from typing import TypeVar, Generic

_T = TypeVar('_T')

class Box(Generic[_T]):
    def __init__(self, v: _T):
        self.v = v

    def get(self) -> _T:
        return self.v

boxedint = Box(1234)
x = boxedint.

boxedstr = Box('str')
y = boxedstr.
";
            var analysis = await GetAnalysisAsync(code, PythonVersions.LatestAvailable3X);
            var cs = new CompletionSource(new PlainTextDocumentationSource(), ServerSettings.completion, Services);

            var result = cs.GetCompletions(analysis, new SourceLocation(14, 14));
            result.Should().HaveItem("get").Which.Should().HaveDocumentation("Box.get() -> int");
            result.Should().NotContainLabels("bit_length");

            result = cs.GetCompletions(analysis, new SourceLocation(17, 14));
            result.Should().HaveItem("get").Which.Should().HaveDocumentation("Box.get() -> str");
            result.Should().NotContainLabels("capitalize");
        }

        [TestMethod, Priority(0)]
        public async Task GenericAndRegularBases() {
            const string code = @"
from typing import TypeVar, Generic

_T = TypeVar('_T')

class Box(Generic[_T], list):
    def __init__(self, v: _T):
        self.v = v

    def get(self) -> _T:
        return self.v

boxedint = Box(1234)
x = boxedint.

boxedstr = Box('str')
y = boxedstr.
";
            var analysis = await GetAnalysisAsync(code, PythonVersions.LatestAvailable3X);
            var cs = new CompletionSource(new PlainTextDocumentationSource(), ServerSettings.completion, Services);

            var result = cs.GetCompletions(analysis, new SourceLocation(14, 14));
            result.Should().HaveLabels("append", "index");
            result.Should().NotContainLabels("bit_length");

            result = cs.GetCompletions(analysis, new SourceLocation(17, 14));
            result.Should().HaveLabels("append", "index");
            result.Should().NotContainLabels("capitalize");
        }

        [TestMethod, Priority(0)]
        public async Task ForwardRef() {
            const string code = @"
class D(object):
    def oar(self, x):
        abc = C()
        abc.fob(2)
        a = abc.fob(2.0)
        a.oar(('a', 'b', 'c', 'd'))

class C(object):
    def fob(self, x):
        D().oar('abc')
        D().oar(['a', 'b', 'c'])
        return D()
    def baz(self): pass
";
            var analysis = await GetAnalysisAsync(code);
            var cs = new CompletionSource(new PlainTextDocumentationSource(), ServerSettings.completion, Services);

            var completionInD = cs.GetCompletions(analysis, new SourceLocation(3, 5));
            var completionInOar = cs.GetCompletions(analysis, new SourceLocation(5, 9));
            var completionForAbc = cs.GetCompletions(analysis, new SourceLocation(5, 13));

            completionInD.Should().HaveLabels("C", "D")
                .And.NotContainLabels("a", "abc", "self", "x", "fob", "baz");

            completionInOar.Should().HaveLabels("C", "D", "a", "abc", "self", "x")
                .And.NotContainLabels("fob", "baz");

            completionForAbc.Should().HaveLabels("baz", "fob");
        }

        [TestMethod, Priority(0)]
        public async Task SimpleGlobals() {
            const string code = @"
class x(object):
    def abc(self):
        pass
        
a = x()
x.abc()
";
            var analysis = await GetAnalysisAsync(code);
            var cs = new CompletionSource(new PlainTextDocumentationSource(), ServerSettings.completion, Services);
            var objectMemberNames = analysis.Document.Interpreter.GetBuiltinType(BuiltinTypeId.Object).GetMemberNames();

            var completion = cs.GetCompletions(analysis, new SourceLocation(7, 1));
            var completionX = cs.GetCompletions(analysis, new SourceLocation(7, 3));

            completion.Should().HaveLabels("a", "x").And.NotContainLabels("abc", "self");
            completionX.Should().HaveLabels(objectMemberNames).And.HaveLabels("abc");
        }

        [DataRow(true)]
        [DataRow(false)]
        [DataTestMethod, Priority(0)]
        public async Task InFunctionDefinition(bool is3X) {
            var version = is3X ? PythonVersions.LatestAvailable3X : PythonVersions.LatestAvailable2X;

            var analysis = await GetAnalysisAsync("def f(a, b:int, c=2, d:float=None): pass", version);
            var cs = new CompletionSource(new PlainTextDocumentationSource(), ServerSettings.completion, Services);

            var result = cs.GetCompletions(analysis, new SourceLocation(1, 5));
            result.Should().HaveNoCompletion();

            result = cs.GetCompletions(analysis, new SourceLocation(1, 7));
            result.Should().HaveNoCompletion();
            result = cs.GetCompletions(analysis, new SourceLocation(1, 8));
            result.Should().HaveNoCompletion();
            result = cs.GetCompletions(analysis, new SourceLocation(1, 10));
            result.Should().HaveNoCompletion();

            result = cs.GetCompletions(analysis, new SourceLocation(1, 14));
            result.Should().HaveLabels("int");

            result = cs.GetCompletions(analysis, new SourceLocation(1, 17));
            result.Should().HaveNoCompletion();

            result = cs.GetCompletions(analysis, new SourceLocation(1, 29));
            result.Should().HaveLabels("float");

            result = cs.GetCompletions(analysis, new SourceLocation(1, 34));
            result.Should().HaveLabels("NotImplemented");

            result = cs.GetCompletions(analysis, new SourceLocation(1, 35));
            result.Should().HaveNoCompletion();

            result = cs.GetCompletions(analysis, new SourceLocation(1, 36));
            result.Should().HaveLabels("any");
        }

        [TestMethod, Priority(0)]
        public async Task InFunctionDefinition_2X() {
            var analysis = await GetAnalysisAsync("@dec" + Environment.NewLine + "def  f(): pass", PythonVersions.LatestAvailable2X);
            var cs = new CompletionSource(new PlainTextDocumentationSource(), ServerSettings.completion, Services);

            var result = cs.GetCompletions(analysis, new SourceLocation(1, 1));
            result.Should().HaveLabels("any");

            result = cs.GetCompletions(analysis, new SourceLocation(1, 2));
            result.Should().HaveLabels("abs").And.NotContainLabels("def");

            result = cs.GetCompletions(analysis, new SourceLocation(2, 1));
            result.Should().HaveLabels("def");

            result = cs.GetCompletions(analysis, new SourceLocation(2, 2));
            result.Should().HaveLabels("def");

            result = cs.GetCompletions(analysis, new SourceLocation(2, 5));
            result.Should().HaveNoCompletion();

            result = cs.GetCompletions(analysis, new SourceLocation(2, 6));
            result.Should().HaveNoCompletion();
        }

        [TestMethod, Priority(0)]
        public async Task InFunctionDefinition_3X() {
            var analysis = await GetAnalysisAsync("@dec" + Environment.NewLine + "async   def  f(): pass", PythonVersions.LatestAvailable3X);
            var cs = new CompletionSource(new PlainTextDocumentationSource(), ServerSettings.completion, Services);

            var result = cs.GetCompletions(analysis, new SourceLocation(1, 1));
            result.Should().HaveLabels("any");

            result = cs.GetCompletions(analysis, new SourceLocation(1, 2));
            result.Should().HaveLabels("abs").And.NotContainLabels("def");

            result = cs.GetCompletions(analysis, new SourceLocation(2, 1));
            result.Should().HaveLabels("def");

            result = cs.GetCompletions(analysis, new SourceLocation(2, 12));
            result.Should().HaveLabels("def");

            result = cs.GetCompletions(analysis, new SourceLocation(2, 13));
            result.Should().HaveNoCompletion();

            result = cs.GetCompletions(analysis, new SourceLocation(2, 14));
            result.Should().HaveNoCompletion();
        }

        [DataRow(false)]
        [DataRow(true)]
        [TestMethod, Priority(0)]
        public async Task InClassDefinition(bool is3x) {
            var version = is3x ? PythonVersions.LatestAvailable3X : PythonVersions.LatestAvailable2X;

            var analysis = await GetAnalysisAsync("class C(object, parameter=MC): pass", version);
            var cs = new CompletionSource(new PlainTextDocumentationSource(), ServerSettings.completion, Services);

            var result = cs.GetCompletions(analysis, new SourceLocation(1, 8));
            result.Should().HaveNoCompletion();

            result = cs.GetCompletions(analysis, new SourceLocation(1, 9));
            if (is3x) {
                result.Should().HaveLabels(@"metaclass=", "object");
            } else {
                result.Should().HaveLabels("object").And.NotContainLabels(@"metaclass=");
            }

            result = cs.GetCompletions(analysis, new SourceLocation(1, 15));
            result.Should().HaveLabels("any");

            result = cs.GetCompletions(analysis, new SourceLocation(1, 17));
            result.Should().HaveLabels("any");

            result = cs.GetCompletions(analysis, new SourceLocation(1, 29));
            result.Should().HaveLabels("object");

            result = cs.GetCompletions(analysis, new SourceLocation(1, 30));
            result.Should().HaveNoCompletion();

            result = cs.GetCompletions(analysis, new SourceLocation(1, 31));
            result.Should().HaveLabels("any");

            analysis = await GetAnalysisAsync("class D(o", version);
            result = cs.GetCompletions(analysis, new SourceLocation(1, 8));
            result.Should().HaveNoCompletion();

            result = cs.GetCompletions(analysis, new SourceLocation(1, 9));
            result.Should().HaveLabels("any");

            analysis = await GetAnalysisAsync(@"class E(metaclass=MC,o): pass", version);
            result = cs.GetCompletions(analysis, new SourceLocation(1, 22));
            result.Should().HaveLabels("object").And.NotContainLabels(@"metaclass=");
        }

        [TestMethod, Priority(0)]
        public async Task InWithStatement() {
            var analysis = await GetAnalysisAsync("with x as y, z as w: pass");
            var cs = new CompletionSource(new PlainTextDocumentationSource(), ServerSettings.completion, Services);

            var result = cs.GetCompletions(analysis, new SourceLocation(1, 6));
            result.Should().HaveAnyCompletions();

            result = cs.GetCompletions(analysis, new SourceLocation(1, 8));
            result.Should().HaveInsertTexts("as").And.NotContainInsertTexts("abs", "dir");
            result = cs.GetCompletions(analysis, new SourceLocation(1, 11));
            result.Should().HaveNoCompletion();
            result = cs.GetCompletions(analysis, new SourceLocation(1, 14));
            result.Should().HaveAnyCompletions();
            result = cs.GetCompletions(analysis, new SourceLocation(1, 17));
            result.Should().HaveInsertTexts("as").And.NotContainInsertTexts("abs", "dir");
            result = cs.GetCompletions(analysis, new SourceLocation(1, 21));
            result.Should().HaveAnyCompletions();


            analysis = await GetAnalysisAsync("with ");
            result = cs.GetCompletions(analysis, new SourceLocation(1, 6));
            result.Should().HaveAnyCompletions();

            analysis = await GetAnalysisAsync("with x ");
            result = cs.GetCompletions(analysis, new SourceLocation(1, 6));
            result.Should().HaveAnyCompletions();
            result = cs.GetCompletions(analysis, new SourceLocation(1, 8));
            result.Should().HaveInsertTexts("as").And.NotContainInsertTexts("abs", "dir");

            analysis = await GetAnalysisAsync("with x as ");
            result = cs.GetCompletions(analysis, new SourceLocation(1, 6));
            result.Should().HaveAnyCompletions();
            result = cs.GetCompletions(analysis, new SourceLocation(1, 8));
            result.Should().HaveInsertTexts("as").And.NotContainInsertTexts("abs", "dir");
            result = cs.GetCompletions(analysis, new SourceLocation(1, 11));
            result.Should().HaveNoCompletion();
        }


        [TestMethod, Priority(0)]
        public async Task ImportInPackage() {
            var module1Path = TestData.GetTestSpecificUri("package", "module1.py");
            var module2Path = TestData.GetTestSpecificUri("package", "module2.py");
            var module3Path = TestData.GetTestSpecificUri("package", "sub_package", "module3.py");

            await CreateServicesAsync(PythonVersions.LatestAvailable3X);
            var rdt = Services.GetService<IRunningDocumentTable>();

            var module1 = rdt.OpenDocument(module1Path, "import package.");
            var module2 = rdt.OpenDocument(module2Path, "import package.sub_package.");
            var module3 = rdt.OpenDocument(module3Path, "import package.");

            var analysis1 = await module1.GetAnalysisAsync(-1);
            var analysis2 = await module2.GetAnalysisAsync(-1);
            var analysis3 = await module3.GetAnalysisAsync(-1);

            var cs = new CompletionSource(new PlainTextDocumentationSource(), ServerSettings.completion, Services);

            var result = cs.GetCompletions(analysis1, new SourceLocation(1, 16));
            result.Should().OnlyHaveLabels("module2", "sub_package");
            result = cs.GetCompletions(analysis2, new SourceLocation(1, 16));
            result.Should().OnlyHaveLabels("module1", "sub_package");
            result = cs.GetCompletions(analysis2, new SourceLocation(1, 28));
            result.Should().OnlyHaveLabels("module3");
            result = cs.GetCompletions(analysis3, new SourceLocation(1, 16));
            result.Should().OnlyHaveLabels("module1", "module2", "sub_package");
        }


        [TestMethod, Priority(0)]
        public async Task InImport() {
            var code = @"
import unittest.case as C, unittest
from unittest.case import TestCase as TC, TestCase
";

            var analysis = await GetAnalysisAsync(code, PythonVersions.LatestAvailable3X);
            var cs = new CompletionSource(new PlainTextDocumentationSource(), ServerSettings.completion, Services);

            var result = cs.GetCompletions(analysis, new SourceLocation(2, 7));
            result.Should().HaveLabels("from", "import", "abs", "dir").And.NotContainLabels("abc");
            result = cs.GetCompletions(analysis, new SourceLocation(2, 8));
            result.Should().HaveLabels("abc", @"unittest").And.NotContainLabels("abs", "dir");

            result = cs.GetCompletions(analysis, new SourceLocation(2, 17));
            result.Should().HaveLabels("case").And.NotContainLabels("abc", @"unittest", "abs", "dir");

            result = cs.GetCompletions(analysis, new SourceLocation(2, 23));
            result.Should().HaveLabels("as").And.NotContainLabels("abc", @"unittest", "abs", "dir");

            result = cs.GetCompletions(analysis, new SourceLocation(2, 25));
            result.Should().HaveNoCompletion();

            result = cs.GetCompletions(analysis, new SourceLocation(2, 28));
            result.Should().HaveLabels("abc", @"unittest").And.NotContainLabels("abs", "dir");

            result = cs.GetCompletions(analysis, new SourceLocation(3, 5));
            result.Should().HaveLabels("from", "import", "abs", "dir").And.NotContainLabels("abc");

            result = cs.GetCompletions(analysis, new SourceLocation(3, 6));
            result.Should().HaveLabels("abc", @"unittest").And.NotContainLabels("abs", "dir");

            result = cs.GetCompletions(analysis, new SourceLocation(3, 15));
            result.Should().HaveLabels("case").And.NotContainLabels("abc", @"unittest", "abs", "dir");

            result = cs.GetCompletions(analysis, new SourceLocation(3, 20));
            result.Should().HaveLabels("import").And.NotContainLabels("abc", @"unittest", "abs", "dir");

            result = cs.GetCompletions(analysis, new SourceLocation(3, 22));
            result.Should().HaveLabels("import")
                .And.NotContainLabels("abc", @"unittest", "abs", "dir")
                .And.Subject.ApplicableSpan.Should().Be(3, 20, 3, 26);

            result = cs.GetCompletions(analysis, new SourceLocation(3, 27));
            result.Should().HaveLabels("TestCase").And.NotContainLabels("abs", "dir", "case");

            result = cs.GetCompletions(analysis, new SourceLocation(3, 36));
            result.Should().HaveLabels("as").And.NotContainLabels("abc", @"unittest", "abs", "dir");

            result = cs.GetCompletions(analysis, new SourceLocation(3, 39));
            result.Should().HaveNoCompletion();

            result = cs.GetCompletions(analysis, new SourceLocation(3, 44));
            result.Should().HaveLabels("TestCase").And.NotContainLabels("abs", "dir", "case");

            code = @"
from unittest.case imp
pass
";
            analysis = await GetAnalysisAsync(code, PythonVersions.LatestAvailable3X);

            result = cs.GetCompletions(analysis, new SourceLocation(2, 22));
            result.Should().HaveLabels("import")
                .And.NotContainLabels("abc", @"unittest", "abs", "dir")
                .And.Subject.ApplicableSpan.Should().Be(2, 20, 2, 23);

            code = @"
import unittest.case a
pass";
            analysis = await GetAnalysisAsync(code);
            result = cs.GetCompletions(analysis, new SourceLocation(2, 23));
            result.Should().HaveLabels("as")
                .And.NotContainLabels("abc", @"unittest", "abs", "dir")
                .And.Subject.ApplicableSpan.Should().Be(2, 22, 2, 23);

            code = @"
from unittest.case import TestCase a
pass";
            analysis = await GetAnalysisAsync(code);
            result = cs.GetCompletions(analysis, new SourceLocation(2, 37));
            result.Should().HaveLabels("as")
                .And.NotContainLabels("abc", @"unittest", "abs", "dir")
                .And.Subject.ApplicableSpan.Should().Be(2, 36, 2, 37);
        }

        [TestMethod, Priority(0)]
        public async Task ForOverride() {
            const string code = @"
class A(object):
    def i(): pass
    def 
pass";
            var analysis = await GetAnalysisAsync(code);
            var cs = new CompletionSource(new PlainTextDocumentationSource(), ServerSettings.completion, Services);

            var result = cs.GetCompletions(analysis, new SourceLocation(3, 9));
            result.Should().HaveNoCompletion();

            result = cs.GetCompletions(analysis, new SourceLocation(4, 8));
            result.Should().HaveInsertTexts("def").And.NotContainInsertTexts("__init__");

            result = cs.GetCompletions(analysis, new SourceLocation(4, 9));
            result.Should().HaveLabels("__init__").And.NotContainLabels("def");
        }

        [DataRow(true)]
        [DataRow(false)]
        [DataTestMethod, Priority(0)]
        public async Task NoCompletionInEllipsis(bool is2x) {
            const string code = "...";
            var analysis = await GetAnalysisAsync(code, is2x ? PythonVersions.LatestAvailable2X : PythonVersions.LatestAvailable3X);
            var cs = new CompletionSource(new PlainTextDocumentationSource(), ServerSettings.completion, Services);

            var result = cs.GetCompletions(analysis, new SourceLocation(1, 4));
            result.Should().HaveNoCompletion();
        }


        [DataRow(true)]
        [DataRow(false)]
        [DataTestMethod, Priority(0)]
        public async Task NoCompletionInString(bool is2x) {
            var analysis = await GetAnalysisAsync("\"str.\"", is2x ? PythonVersions.LatestAvailable2X : PythonVersions.LatestAvailable3X);
            var cs = new CompletionSource(new PlainTextDocumentationSource(), ServerSettings.completion, Services);
            var result = cs.GetCompletions(analysis, new SourceLocation(1, 6));
            result.Should().HaveNoCompletion();
        }

        [TestMethod, Priority(0)]
        public async Task NoCompletionInOpenString() {
            var analysis = await GetAnalysisAsync("'''.");
            var cs = new CompletionSource(new PlainTextDocumentationSource(), ServerSettings.completion, Services);
            var result = cs.GetCompletions(analysis, new SourceLocation(1, 5));
            result.Should().HaveNoCompletion();
        }

        [DataRow("f'.")]
        [DataRow("f'a.")]
        [DataRow("f'a.'")]
        [DataTestMethod, Priority(0)]
        public async Task NoCompletionInFStringConstant(string openFString) {
            var analysis = await GetAnalysisAsync(openFString);
            var cs = new CompletionSource(new PlainTextDocumentationSource(), ServerSettings.completion, Services);
            var result = cs.GetCompletions(analysis, new SourceLocation(1, 5));
            result.Should().HaveNoCompletion();
        }

        [TestMethod, Priority(0)]
        public async Task NoCompletionBadImportExpression() {
            var analysis = await GetAnalysisAsync("import os,.");
            var cs = new CompletionSource(new PlainTextDocumentationSource(), ServerSettings.completion, Services);
            cs.GetCompletions(analysis, new SourceLocation(1, 12)); // Should not crash.
        }

        [TestMethod, Priority(0)]
        public async Task NoCompletionInComment() {

            var analysis = await GetAnalysisAsync("x = 1 #str. more text");
            var cs = new CompletionSource(new PlainTextDocumentationSource(), ServerSettings.completion, Services);
            var result = cs.GetCompletions(analysis, new SourceLocation(1, 12));
            result.Should().HaveNoCompletion();
        }

        [DataRow(false)]
        [DataRow(true)]
        [DataTestMethod, Priority(0)]
        public async Task OsMembers(bool is3x) {
            const string code = @"
import os
os.
";
            var analysis = await GetAnalysisAsync(code, is3x ? PythonVersions.LatestAvailable3X : PythonVersions.LatestAvailable2X);
            var cs = new CompletionSource(new PlainTextDocumentationSource(), ServerSettings.completion, Services);

            var result = cs.GetCompletions(analysis, new SourceLocation(3, 4));
            result.Should().HaveLabels("path", @"devnull", "SEEK_SET", @"curdir");
        }

        [DataRow(false)]
        [DataRow(true)]
        [DataTestMethod, Priority(0)]
        public async Task OsPathMembers(bool is3x) {
            const string code = @"
import os
os.path.
";
            var analysis = await GetAnalysisAsync(code, is3x ? PythonVersions.LatestAvailable3X : PythonVersions.LatestAvailable2X);
            var cs = new CompletionSource(new PlainTextDocumentationSource(), ServerSettings.completion, Services);

            var result = cs.GetCompletions(analysis, new SourceLocation(3, 9));
            result.Should().HaveLabels("split", @"getsize", @"islink", @"abspath");
        }

        [TestMethod, Priority(0)]
        public async Task FromDotInRoot() {
            const string code = "from .";
            var analysis = await GetAnalysisAsync(code, PythonVersions.LatestAvailable3X);
            var cs = new CompletionSource(new PlainTextDocumentationSource(), ServerSettings.completion, Services);

            var result = cs.GetCompletions(analysis, new SourceLocation(1, 7));
            result.Should().HaveNoCompletion();
        }

        [TestMethod, Priority(0)]
        public async Task FromDotInRootWithInitPy() {
            var initPyPath = TestData.GetTestSpecificUri("__init__.py");
            var module1Path = TestData.GetTestSpecificUri("module1.py");

            await CreateServicesAsync(PythonVersions.LatestAvailable3X);
            var rdt = Services.GetService<IRunningDocumentTable>();

            rdt.OpenDocument(initPyPath, string.Empty);
            var module1 = rdt.OpenDocument(module1Path, "from .");
            module1.Interpreter.ModuleResolution.GetOrLoadModule("__init__");

            var analysis = await module1.GetAnalysisAsync(-1);

            var cs = new CompletionSource(new PlainTextDocumentationSource(), ServerSettings.completion, Services);
            var result = cs.GetCompletions(analysis, new SourceLocation(1, 7));
            result.Should().OnlyHaveLabels("__dict__", "__file__", "__doc__", "__package__", "__debug__", "__name__", "__path__", "__spec__");
        }

        [TestMethod, Priority(0)]
        public async Task FromDotInExplicitPackage() {
            var initPyPath = TestData.GetTestSpecificUri("package", "__init__.py");
            var module1Path = TestData.GetTestSpecificUri("package", "module1.py");
            var module2Path = TestData.GetTestSpecificUri("package", "module2.py");
            var module3Path = TestData.GetTestSpecificUri("package", "sub_package", "module3.py");

            await CreateServicesAsync(PythonVersions.LatestAvailable3X);
            var rdt = Services.GetService<IRunningDocumentTable>();
            var analyzer = Services.GetService<IPythonAnalyzer>();

            rdt.OpenDocument(initPyPath, "answer = 42");
            var module = rdt.OpenDocument(module1Path, "from .");
            rdt.OpenDocument(module2Path, string.Empty);
            rdt.OpenDocument(module3Path, string.Empty);

            await analyzer.WaitForCompleteAnalysisAsync();
            var analysis = await module.GetAnalysisAsync(-1);
            var cs = new CompletionSource(new PlainTextDocumentationSource(), ServerSettings.completion, Services);

            var result = cs.GetCompletions(analysis, new SourceLocation(1, 7));
            result.Should().HaveLabels("module2", "sub_package", "answer");
        }

        [TestMethod, Priority(0)]
        public async Task FromPartialName() {
            var initPyPath = TestData.GetTestSpecificUri("package", "__init__.py");
            var module1Path = TestData.GetTestSpecificUri("package", "module1.py");
            var module2Path = TestData.GetTestSpecificUri("package", "sub_package", "module2.py");

            await CreateServicesAsync(PythonVersions.LatestAvailable3X);
            var rdt = Services.GetService<IRunningDocumentTable>();

            var module = rdt.OpenDocument(initPyPath, "answer = 42");
            var module1 = rdt.OpenDocument(module1Path, "from pa");
            var module2 = rdt.OpenDocument(module2Path, "from package.su");
            module1.Interpreter.ModuleResolution.GetOrLoadModule("package");

            await module.GetAnalysisAsync(-1);
            var analysis1 = await module1.GetAnalysisAsync(-1);
            var analysis2 = await module2.GetAnalysisAsync(-1);
            var cs = new CompletionSource(new PlainTextDocumentationSource(), ServerSettings.completion, Services);

            var result = cs.GetCompletions(analysis1, new SourceLocation(1, 8));
            result.Should().HaveLabels("package").And.NotContainLabels("module2", "sub_package", "answer");
            result = cs.GetCompletions(analysis2, new SourceLocation(1, 16));
            result.Should().HaveLabels("module1", "sub_package", "answer");
        }

        [TestMethod, Priority(0)]
        public async Task FromDotInImplicitPackage() {
            var module1 = TestData.GetTestSpecificUri("package", "module1.py");
            var module2 = TestData.GetTestSpecificUri("package", "module2.py");
            var module3 = TestData.GetTestSpecificUri("package", "sub_package", "module3.py");

            await CreateServicesAsync(PythonVersions.LatestAvailable3X);
            var rdt = Services.GetService<IRunningDocumentTable>();

            var module = rdt.OpenDocument(module1, "from .");
            rdt.OpenDocument(module2, string.Empty);
            rdt.OpenDocument(module3, string.Empty);

            var analysis = await module.GetAnalysisAsync(-1);
            var cs = new CompletionSource(new PlainTextDocumentationSource(), ServerSettings.completion, Services);

            var result = cs.GetCompletions(analysis, new SourceLocation(1, 7));
            result.Should().OnlyHaveLabels("module2", "sub_package");
        }

        [TestMethod, Priority(0)]
        public async Task SubmoduleMember() {
            var appUri = TestData.GetTestSpecificUri("app.py");
            await TestData.CreateTestSpecificFileAsync(Path.Combine("package", "__init__.py"), "from . import m1\nfrom . import m2\nx = 1");
            await TestData.CreateTestSpecificFileAsync(Path.Combine("package", "m1", "__init__.py"), string.Empty);
            await TestData.CreateTestSpecificFileAsync(Path.Combine("package", "m2", "__init__.py"), string.Empty);

            await CreateServicesAsync(PythonVersions.LatestAvailable3X);
            var rdt = Services.GetService<IRunningDocumentTable>();
            var doc = rdt.OpenDocument(appUri, "import package\npackage.");

            await Services.GetService<IPythonAnalyzer>().WaitForCompleteAnalysisAsync();
            var analysis = await doc.GetAnalysisAsync(Timeout.Infinite);
            var cs = new CompletionSource(new PlainTextDocumentationSource(), ServerSettings.completion, Services);
            
            var result = cs.GetCompletions(analysis, new SourceLocation(2, 9));
            result.Should().HaveLabels("m1", "m2", "x");
        }

        [DataRow(false)]
        [DataRow(true)]
        [DataTestMethod, Priority(0)]
        public async Task FromOsPathAs(bool is3x) {
            const string code = @"
from os.path import exists as EX
E
";
            var analysis = await GetAnalysisAsync(code, is3x ? PythonVersions.LatestAvailable3X : PythonVersions.LatestAvailable2X);
            var cs = new CompletionSource(new PlainTextDocumentationSource(), ServerSettings.completion, Services);

            var result = cs.GetCompletions(analysis, new SourceLocation(3, 2));
            result.Should().HaveLabels("EX");

            var doc = is3x ? "exists(path: str) -> bool*" : "exists(path: unicode) -> bool*";
            result.Completions.FirstOrDefault(c => c.label == "EX").Should().HaveDocumentation(doc);
        }

        [TestMethod, Priority(0)]
        public async Task NoDuplicateMembers() {
            const string code = @"import sy";
            var analysis = await GetAnalysisAsync(code);
            var cs = new CompletionSource(new PlainTextDocumentationSource(), ServerSettings.completion, Services);

            var result = cs.GetCompletions(analysis, new SourceLocation(1, 10));
            result.Completions.Count(c => c.label.EqualsOrdinal(@"sys")).Should().Be(1);
            result.Completions.Count(c => c.label.EqualsOrdinal(@"sysconfig")).Should().Be(1);
        }

        [DataRow(false)]
        [DataRow(true)]
        [DataTestMethod, Priority(0)]
        public async Task ExtraClassMembers(bool is3x) {
            const string code = @"
class A: ...
a = A()
a.
";
            var analysis = await GetAnalysisAsync(code, is3x ? PythonVersions.LatestAvailable3X : PythonVersions.LatestAvailable2X);
            var cs = new CompletionSource(new PlainTextDocumentationSource(), ServerSettings.completion, Services);
            var extraMembers = new[] { "mro", "__dict__", @"__weakref__" };
            var result = cs.GetCompletions(analysis, new SourceLocation(4, 3));
            if (is3x) {
                result.Should().HaveLabels(extraMembers);
            } else {
                result.Should().NotContainLabels(extraMembers);
            }
        }

        [TestMethod, Priority(0)]
        public async Task AzureFunctions() {
            const string code = @"
import azure.functions as func

def main(req: func.HttpRequest) -> func.HttpResponse:
    name = req.params.
";
            var analysis = await GetAnalysisAsync(code, PythonVersions.LatestAvailable3X);
            var v = analysis.GlobalScope.Variables["func"];
            v.Should().NotBeNull();
            if (v.Value.GetPythonType<IPythonModule>().ModuleType == ModuleType.Unresolved) {
                var ver = analysis.Document.Interpreter.Configuration.Version;
                Assert.Inconclusive(
                    $"'azure.functions' package is not installed for Python {ver}, see https://github.com/Microsoft/python-language-server/issues/462");
            }

            var cs = new CompletionSource(new PlainTextDocumentationSource(), ServerSettings.completion, Services);
            var result = cs.GetCompletions(analysis, new SourceLocation(5, 23));
            result.Should().HaveLabels("get");
            result.Completions.First(x => x.label == "get").Should().HaveDocumentation("dict.get*");
        }

        [TestMethod, Priority(0)]
        public async Task InForEnumeration() {
            var analysis = await GetAnalysisAsync(@"
for a, b in x:
    
");
            var cs = new CompletionSource(new PlainTextDocumentationSource(), ServerSettings.completion, Services);
            var result = cs.GetCompletions(analysis, new SourceLocation(3, 4));
            result.Should().HaveLabels("a", "b");
        }

        [DataRow(true)]
        [DataRow(false)]
        [DataTestMethod, Priority(0)]
        public async Task NoCompletionForCurrentModuleName(bool empty) {
            var modulePath = TestData.GetNextModulePath();
            var code = empty ? string.Empty : $"{Path.GetFileNameWithoutExtension(modulePath)}.";
            var analysis = await GetAnalysisAsync(code, PythonVersions.LatestAvailable3X, null, modulePath);

            var cs = new CompletionSource(new PlainTextDocumentationSource(), ServerSettings.completion, Services);
            var result = cs.GetCompletions(analysis, new SourceLocation(1, code.Length + 1));
            result.Should().NotContainLabels(analysis.Document.Name);
        }

        [TestMethod, Priority(0)]
        public async Task OddNamedFile() {
            const string code = @"
import sys
sys.
";
            var uri = await TestData.CreateTestSpecificFileAsync("a.b.py", code);
            await CreateServicesAsync(PythonVersions.LatestAvailable3X, uri.AbsolutePath);
            var rdt = Services.GetService<IRunningDocumentTable>();
            var doc = rdt.OpenDocument(uri, null, uri.AbsolutePath);

            var analysis = await GetDocumentAnalysisAsync(doc);

            var cs = new CompletionSource(new PlainTextDocumentationSource(), ServerSettings.completion, Services);
            var completions = cs.GetCompletions(analysis, new SourceLocation(3, 5));
            completions.Should().HaveLabels("argv", "path", "exit");
        }

        [TestMethod, Priority(0)]
        public async Task FunctionScope() {
            const string code = @"
def func():
    aaa = 1
a";
            var analysis = await GetAnalysisAsync(code);
            var cs = new CompletionSource(new PlainTextDocumentationSource(), ServerSettings.completion, Services);

            var result = cs.GetCompletions(analysis, new SourceLocation(4, 2));
            result.Completions.Select(c => c.label).Should().NotContain("aaa");
        }

        [TestMethod, Priority(0)]
        public async Task PrivateMembers() {
            const string code = @"
class A:
    def __init__(self):
        self.__x = 123

    def func(self):
        self.

A().
";
            var analysis = await GetAnalysisAsync(code);
            var cs = new CompletionSource(new PlainTextDocumentationSource(), ServerSettings.completion, Services);

            var result = cs.GetCompletions(analysis, new SourceLocation(7, 14));
            result.Completions.Select(c => c.label).Should().Contain("__x").And.NotContain("_A__x");

            result = cs.GetCompletions(analysis, new SourceLocation(9, 5));
            result.Completions.Select(c => c.label).Should().NotContain("_A__x").And.NotContain("__x");
        }

        [TestMethod, Priority(0)]
        public async Task ParameterAnnotatedDefault() {
            const string code = @"
from typing import Any

class Foo:
    z: int
    def __init__(self, name: str):
        self.name = name

def func() -> Any:
    return 123

def test(x: Foo = func()):
    x.
";
            var analysis = await GetAnalysisAsync(code, PythonVersions.LatestAvailable3X);
            var cs = new CompletionSource(new PlainTextDocumentationSource(), ServerSettings.completion, Services);
            var comps = cs.GetCompletions(analysis, new SourceLocation(13, 7));
            comps.Should().HaveLabels("name", "z");
        }

        [TestMethod, Priority(0)]
        public async Task AddBrackets() {
            const string code = @"prin";
            var analysis = await GetAnalysisAsync(code, PythonVersions.LatestAvailable3X);

            ServerSettings.completion.addBrackets = true;
            var cs = new CompletionSource(new PlainTextDocumentationSource(), ServerSettings.completion, Services);

            var comps = cs.GetCompletions(analysis, new SourceLocation(1, 5));
            var print = comps.Completions.FirstOrDefault(x => x.label == "print");
            print.Should().NotBeNull();
            print.insertText.Should().Be("print($0)");

            cs.Options.addBrackets = false;
            comps = cs.GetCompletions(analysis, new SourceLocation(1, 5));
            print = comps.Completions.FirstOrDefault(x => x.label == "print");
            print.Should().NotBeNull();
            print.insertText.Should().Be("print");
        }

        [TestMethod, Priority(0)]
        public async Task ClassMemberAccess() {
            const string code = @"
class A:
    class B: ...

    x1 = 1

    def __init__(self):
        self.x2 = 1

    def method1(self):
        return self.

    def method2(self):
        
";
            var analysis = await GetAnalysisAsync(code, PythonVersions.LatestAvailable3X);
            var cs = new CompletionSource(new PlainTextDocumentationSource(), ServerSettings.completion, Services);

            var comps = cs.GetCompletions(analysis, new SourceLocation(11, 21));
            var names = comps.Completions.Select(c => c.label);
            names.Should().Contain(new[] { "x1", "x2", "method1", "method2", "B" });

            comps = cs.GetCompletions(analysis, new SourceLocation(14, 8));
            names = comps.Completions.Select(c => c.label);
            names.Should().NotContain(new[] { "x1", "x2", "method1", "method2", "B" });
        }

        [TestMethod, Priority(0)]
        public async Task FromImportPackageNoInitPy() {
            var appUri = TestData.GetTestSpecificUri("app.py");
            await TestData.CreateTestSpecificFileAsync(Path.Combine("top", "sub1", "__init__.py"), string.Empty);

            await CreateServicesAsync(PythonVersions.LatestAvailable3X);
            var rdt = Services.GetService<IRunningDocumentTable>();
            var doc = rdt.OpenDocument(appUri, "from top import s");

            await Services.GetService<IPythonAnalyzer>().WaitForCompleteAnalysisAsync();
            var analysis = await doc.GetAnalysisAsync(Timeout.Infinite);

            var cs = new CompletionSource(new PlainTextDocumentationSource(), ServerSettings.completion, Services);
            var comps = cs.GetCompletions(analysis, new SourceLocation(1, 18));
            var names = comps.Completions.Select(c => c.label);
            names.Should().Contain(new[] { "sub1" });
        }

        [TestMethod, Priority(0)]
        public async Task InFunctionParameters() {
            const string code = @"
class A:
    def method(self, content=1):
        return content

class B:
    def __init__(self, ctorParam = 2):
        pass

    def method(self):
        a = A()
        a.method()

a = A()
a.method()

b = B()
";
            var analysis = await GetAnalysisAsync(code);
            var cs = new CompletionSource(new PlainTextDocumentationSource(), ServerSettings.completion, Services);

            var comps = cs.GetCompletions(analysis, new SourceLocation(12, 18));
            comps.Should().HaveLabels("content=");

            comps = cs.GetCompletions(analysis, new SourceLocation(15, 10));
            comps.Should().HaveLabels("content=");

            comps = cs.GetCompletions(analysis, new SourceLocation(17, 7));
            comps.Should().HaveLabels("ctorParam=");
        }

        [TestMethod]
        public async Task PositionalOnly() {
            const string code = @"
def func(a, b, /, c, d, *, e, f):
    pass

";
            var analysis = await GetAnalysisAsync(code, PythonVersions.Required_Python38X);
            var cs = new CompletionSource(new PlainTextDocumentationSource(), ServerSettings.completion, Services);
            var result = cs.GetCompletions(analysis, new SourceLocation(4, 1));

            result.Should().HaveItem("func")
                .Which.Should().HaveDocumentation("func(a, b, /, c, d, *, e, f)");
        }

        [TestMethod]
        public async Task PositionalOnlyOverride() {
            const string code = @"
class A:
    def foo(self, x, y, /, *args):
        pass

class B(A):
    def 
";
            var analysis = await GetAnalysisAsync(code, PythonVersions.Required_Python38X);
            var cs = new CompletionSource(new PlainTextDocumentationSource(), ServerSettings.completion, Services);
            var result = cs.GetCompletions(analysis, new SourceLocation(7, 9));

            result.Should().HaveItem("foo")
                .Which.Should().HaveInsertText($"foo(self, x, y, /, *args):{Environment.NewLine}    return super().foo(x, y, *args)")
                .And.HaveInsertTextFormat(InsertTextFormat.PlainText);
        }

        [TestMethod]
        public async Task OnlyOneNone() {
            var analysis = await GetAnalysisAsync("", PythonVersions.Required_Python38X);
            var cs = new CompletionSource(new PlainTextDocumentationSource(), ServerSettings.completion, Services);
            var result = cs.GetCompletions(analysis, new SourceLocation(1, 1));

            result.Completions.Where(item => item.insertText == "None").Should().HaveCount(1);
        }
    }
}<|MERGE_RESOLUTION|>--- conflicted
+++ resolved
@@ -115,13 +115,8 @@
     def 
     pass
 ";
-<<<<<<< HEAD
             var analysis = await GetAnalysisAsync(code, version, null, null);
-            var cs = new CompletionSource(new PlainTextDocumentationSource(), ServerSettings.completion);
-=======
-            var analysis = await GetAnalysisAsync(code, version);
-            var cs = new CompletionSource(new PlainTextDocumentationSource(), ServerSettings.completion, Services);
->>>>>>> 68d8d0d7
+            var cs = new CompletionSource(new PlainTextDocumentationSource(), ServerSettings.completion, Services);
             var result = cs.GetCompletions(analysis, new SourceLocation(3, 9));
 
             result.Should().HaveItem("append")
@@ -153,13 +148,8 @@
     def 
     pass
 ";
-<<<<<<< HEAD
             var analysis = await GetAnalysisAsync(code, version, null, null);
-            var cs = new CompletionSource(new PlainTextDocumentationSource(), ServerSettings.completion);
-=======
-            var analysis = await GetAnalysisAsync(code, version);
-            var cs = new CompletionSource(new PlainTextDocumentationSource(), ServerSettings.completion, Services);
->>>>>>> 68d8d0d7
+            var cs = new CompletionSource(new PlainTextDocumentationSource(), ServerSettings.completion, Services);
             var result = cs.GetCompletions(analysis, new SourceLocation(3, 9));
 
             result.Should().HaveItem("append")
