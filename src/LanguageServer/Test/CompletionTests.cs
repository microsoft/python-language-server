--- conflicted
+++ resolved
@@ -1152,7 +1152,28 @@
         }
 
         [TestMethod, Priority(0)]
-<<<<<<< HEAD
+        public async Task PrivateMembers() {
+            const string code = @"
+class A:
+    def __init__(self):
+        self.__x = 123
+
+    def func(self):
+        self.
+
+A().
+";
+            var analysis = await GetAnalysisAsync(code);
+            var cs = new CompletionSource(new PlainTextDocumentationSource(), ServerSettings.completion);
+
+            var result = cs.GetCompletions(analysis, new SourceLocation(7, 14));
+            result.Completions.Select(c => c.label).Should().Contain("__x").And.NotContain("_A__x");
+
+            result = cs.GetCompletions(analysis, new SourceLocation(9, 5));
+            result.Completions.Select(c => c.label).Should().NotContain("_A__x").And.NotContain("__x");
+        }
+
+        [TestMethod, Priority(0)]
         public async Task ParameterAnnotatedDefault() {
             const string code = @"
 from typing import Any
@@ -1172,27 +1193,6 @@
             var cs = new CompletionSource(new PlainTextDocumentationSource(), ServerSettings.completion);
             var comps = cs.GetCompletions(analysis, new SourceLocation(13, 7));
             comps.Should().HaveLabels("name", "z");
-=======
-        public async Task PrivateMembers() {
-            const string code = @"
-class A:
-    def __init__(self):
-        self.__x = 123
-
-    def func(self):
-        self.
-
-A().
-";
-            var analysis = await GetAnalysisAsync(code);
-            var cs = new CompletionSource(new PlainTextDocumentationSource(), ServerSettings.completion);
-
-            var result = cs.GetCompletions(analysis, new SourceLocation(7, 14));
-            result.Completions.Select(c => c.label).Should().Contain("__x").And.NotContain("_A__x");
-
-            result = cs.GetCompletions(analysis, new SourceLocation(9, 5));
-            result.Completions.Select(c => c.label).Should().NotContain("_A__x").And.NotContain("__x");
->>>>>>> 12d7f56c
         }
     }
 }