﻿// Copyright(c) Microsoft Corporation
// All rights reserved.
//
// Licensed under the Apache License, Version 2.0 (the License); you may not use
// this file except in compliance with the License. You may obtain a copy of the
// License at http://www.apache.org/licenses/LICENSE-2.0
//
// THIS CODE IS PROVIDED ON AN  *AS IS* BASIS, WITHOUT WARRANTIES OR CONDITIONS
// OF ANY KIND, EITHER EXPRESS OR IMPLIED, INCLUDING WITHOUT LIMITATION ANY
// IMPLIED WARRANTIES OR CONDITIONS OF TITLE, FITNESS FOR A PARTICULAR PURPOSE,
// MERCHANTABILITY OR NON-INFRINGEMENT.
//
// See the Apache Version 2.0 License for specific language governing
// permissions and limitations under the License.

using System.Runtime.InteropServices;
using System.Threading.Tasks;
using FluentAssertions;
using Microsoft.Python.Analysis;
using Microsoft.Python.Core.Text;
using Microsoft.Python.LanguageServer.Sources;
using Microsoft.Python.Parsing.Tests;
using Microsoft.VisualStudio.TestTools.UnitTesting;
using TestUtilities;

namespace Microsoft.Python.LanguageServer.Tests {
    [TestClass]
    public class HoverTests : LanguageServerTestBase {
        public TestContext TestContext { get; set; }

        [TestInitialize]
        public void TestInitialize()
            => TestEnvironmentImpl.TestInitialize($"{TestContext.FullyQualifiedTestClassName}.{TestContext.TestName}");

        [TestCleanup]
        public void Cleanup() => TestEnvironmentImpl.TestCleanup();

        [TestMethod, Priority(0)]
        public async Task BasicTypes() {
            const string code = @"
x = 'str'

class C:
    '''Class C is awesome'''
    def method(self, a:int, b) -> float:
        '''Returns a float!!!'''
        return 1.0

def func(a, b):
    '''Does nothing useful'''
    return 1

y = func(1, 2)
string = str
";
            var analysis = await GetAnalysisAsync(code);
            var hs = new HoverSource(new PlainTextDocumentationSource());

            var hover = hs.GetHover(analysis, new SourceLocation(2, 2));
            hover.contents.value.Should().Be("x: str");

            hover = hs.GetHover(analysis, new SourceLocation(2, 7));
            hover.Should().BeNull();

            hover = hs.GetHover(analysis, new SourceLocation(4, 7));
            hover.contents.value.Should().Be("class C\n\nClass C is awesome");

            hover = hs.GetHover(analysis, new SourceLocation(6, 9));
            hover.contents.value.Should().Be("C.method(a: int, b) -> float\n\nReturns a float!!!");

            hover = hs.GetHover(analysis, new SourceLocation(6, 22));
            hover.contents.value.Should().Be("a: int");

            hover = hs.GetHover(analysis, new SourceLocation(10, 7));
            hover.contents.value.Should().Be("func(a, b)\n\nDoes nothing useful");

            hover = hs.GetHover(analysis, new SourceLocation(14, 2));
            hover.contents.value.Should().Be("y: int");

            hover = hs.GetHover(analysis, new SourceLocation(15, 2));
            hover.contents.value.Should().StartWith("class str\n\nstr(object='') -> str");
        }

        [DataRow(false)]
        [DataRow(true)]
        [DataTestMethod]
        public async Task HoverSpanCheck(bool is3x) {
            const string code = @"
import datetime
datetime.datetime.now().day
";
            var analysis = await GetAnalysisAsync(code, PythonVersions.LatestAvailable3X);
            var hs = new HoverSource(new PlainTextDocumentationSource());

<<<<<<< HEAD
            await AssertHover(hs, analysis, new SourceLocation(3, 2), "module datetime*", new SourceSpan(3, 1, 3, 9));
            await AssertHover(hs, analysis, new SourceLocation(3, 11), "class datetime*", new SourceSpan(3, 9, 3, 18));
            await AssertHover(hs, analysis, new SourceLocation(3, 20), @"datetime.now(tz: tzinfo) -> datetime*", new SourceSpan(3, 18, 3, 22));
=======
            AssertHover(hs, analysis, new SourceLocation(3, 2), "module datetime*", new SourceSpan(3, 1, 3, 9));
            AssertHover(hs, analysis, new SourceLocation(3, 11), "class datetime*", new SourceSpan(3, 9, 3, 18));
            AssertHover(hs, analysis, new SourceLocation(3, 20), "datetime.now(tz: Optional[tzinfo]) -> datetime*", new SourceSpan(3, 18, 3, 22));
>>>>>>> c18c01e0
        }

        [TestMethod, Priority(0)]
        public async Task FromImportHover() {
            const string code = @"
from os import path as p
";
            var analysis = await GetAnalysisAsync(code, PythonVersions.LatestAvailable3X);
            var hs = new HoverSource(new PlainTextDocumentationSource());

            AssertHover(hs, analysis, new SourceLocation(2, 6), "module os*", new SourceSpan(2, 6, 2, 8));
            AssertHover(hs, analysis, new SourceLocation(2, 16), "module*", new SourceSpan(2, 16, 2, 20));
            AssertHover(hs, analysis, new SourceLocation(2, 24), "module*", new SourceSpan(2, 24, 2, 25));
        }

        [TestMethod, Priority(0)]
        public async Task ImportAsNameHover() {
            const string code = @"
import datetime as d123
";
            var analysis = await GetAnalysisAsync(code, PythonVersions.LatestAvailable3X);
            var hs = new HoverSource(new PlainTextDocumentationSource());

            AssertHover(hs, analysis, new SourceLocation(2, 11), "module datetime*", new SourceSpan(2, 8, 2, 16));
            AssertHover(hs, analysis, new SourceLocation(2, 21), "module datetime*", new SourceSpan(2, 20, 2, 24));
        }

        [TestMethod, Priority(0)]
        public async Task SelfHover() {
            const string code = @"
class Base(object):
    def fob_base(self):
       pass

class Derived(Base):
    def fob_derived(self):
       self.fob_base()
       pass
";
            var analysis = await GetAnalysisAsync(code, PythonVersions.LatestAvailable3X);
            var hs = new HoverSource(new PlainTextDocumentationSource());
            AssertHover(hs, analysis, new SourceLocation(3, 19), "class Base*", new SourceSpan(3, 18, 3, 22));
            AssertHover(hs, analysis, new SourceLocation(8, 8), "class Derived*", new SourceSpan(8, 8, 8, 12));
        }

        [TestMethod, Priority(0)]
        public async Task HoverGenericClass() {
            const string code = @"
from typing import TypeVar, Generic

_T = TypeVar('_T')

class Box(Generic[_T]):
    def __init__(self, v: _T):
        self.v = v

    def get(self) -> _T:
        return self.v

boxedint = Box(1234)
x = boxedint.get()

boxedstr = Box('str')
y = boxedstr.get()
";
            var analysis = await GetAnalysisAsync(code, PythonVersions.LatestAvailable3X);
            var hs = new HoverSource(new PlainTextDocumentationSource());
            AssertHover(hs, analysis, new SourceLocation(14, 15), "Box.get() -> int", new SourceSpan(14, 13, 14, 17));
            AssertHover(hs, analysis, new SourceLocation(17, 15), "Box.get() -> str", new SourceSpan(17, 13, 17, 17));
        }

        [TestMethod, Priority(0)]
        public async Task FromImportParts() {
            const string code = @"
from time import time
";
            var analysis = await GetAnalysisAsync(code);
            var hs = new HoverSource(new PlainTextDocumentationSource());
            AssertHover(hs, analysis, new SourceLocation(2, 7), @"module time*", new SourceSpan(2, 6, 2, 10));
            AssertHover(hs, analysis, new SourceLocation(2, 22), @"time() -> float*", new SourceSpan(2, 18, 2, 22));
        }

        [TestMethod, Priority(0)]
        public async Task FromOsPath() {
            const string code = @"
from os.path import join as JOIN
";
            var analysis = await GetAnalysisAsync(code);
            var hs = new HoverSource(new PlainTextDocumentationSource());
            AssertHover(hs, analysis, new SourceLocation(2, 7), @"module os*", new SourceSpan(2, 6, 2, 8));

            var name = RuntimeInformation.IsOSPlatform(OSPlatform.Windows) ? @"ntpath" : @"posixpath";
            AssertHover(hs, analysis, new SourceLocation(2, 10), $"module {name}*", new SourceSpan(2, 9, 2, 13));

            AssertHover(hs, analysis, new SourceLocation(2, 22), @"join(path: str, paths: str) -> str", new SourceSpan(2, 21, 2, 25));
            AssertHover(hs, analysis, new SourceLocation(2, 30), @"join(path: str, paths: str) -> str", new SourceSpan(2, 29, 2, 33));
        }

        [TestMethod, Priority(0)]
        public async Task OsPath() {
            const string code = @"
import os.path as PATH
";
            var analysis = await GetAnalysisAsync(code);
            var hs = new HoverSource(new PlainTextDocumentationSource());
            AssertHover(hs, analysis, new SourceLocation(2, 9), @"module os*", new SourceSpan(2, 8, 2, 10));
            var name = RuntimeInformation.IsOSPlatform(OSPlatform.Windows) ? @"ntpath" : @"posixpath";
            AssertHover(hs, analysis, new SourceLocation(2, 12), $"module {name}*", new SourceSpan(2, 11, 2, 15));
            AssertHover(hs, analysis, new SourceLocation(2, 20), $"module {name}*", new SourceSpan(2, 19, 2, 23));
        }

        private static void AssertHover(HoverSource hs, IDocumentAnalysis analysis, SourceLocation position, string hoverText, SourceSpan? span = null) {
            var hover = hs.GetHover(analysis, position);

            if (hoverText.EndsWith("*")) {
                // Check prefix first, but then show usual message for mismatched value
                if (!hover.contents.value.StartsWith(hoverText.Remove(hoverText.Length - 1))) {
                    Assert.AreEqual(hoverText, hover.contents.value);
                }
            } else {
                Assert.AreEqual(hoverText, hover.contents.value);
            }
            if (span.HasValue) {
                hover.range.Should().Be((Range)span.Value);
            }
        }
    }
}<|MERGE_RESOLUTION|>--- conflicted
+++ resolved
@@ -92,15 +92,9 @@
             var analysis = await GetAnalysisAsync(code, PythonVersions.LatestAvailable3X);
             var hs = new HoverSource(new PlainTextDocumentationSource());
 
-<<<<<<< HEAD
             await AssertHover(hs, analysis, new SourceLocation(3, 2), "module datetime*", new SourceSpan(3, 1, 3, 9));
             await AssertHover(hs, analysis, new SourceLocation(3, 11), "class datetime*", new SourceSpan(3, 9, 3, 18));
             await AssertHover(hs, analysis, new SourceLocation(3, 20), @"datetime.now(tz: tzinfo) -> datetime*", new SourceSpan(3, 18, 3, 22));
-=======
-            AssertHover(hs, analysis, new SourceLocation(3, 2), "module datetime*", new SourceSpan(3, 1, 3, 9));
-            AssertHover(hs, analysis, new SourceLocation(3, 11), "class datetime*", new SourceSpan(3, 9, 3, 18));
-            AssertHover(hs, analysis, new SourceLocation(3, 20), "datetime.now(tz: Optional[tzinfo]) -> datetime*", new SourceSpan(3, 18, 3, 22));
->>>>>>> c18c01e0
         }
 
         [TestMethod, Priority(0)]
