--- conflicted
+++ resolved
@@ -131,8 +131,6 @@
             reference.uri.AbsolutePath.Should().Contain("logging");
             reference.uri.AbsolutePath.Should().NotContain("pyi");
         }
-<<<<<<< HEAD
-=======
 
         [TestMethod, Priority(0)]
         public async Task GotoBuiltinObject() {
@@ -146,6 +144,5 @@
             var reference = ds.FindDefinition(analysis, new SourceLocation(2, 12));
             reference.Should().BeNull();
         }
->>>>>>> 939d2265
     }
 }