﻿// Copyright(c) Microsoft Corporation
// All rights reserved.
//
// Licensed under the Apache License, Version 2.0 (the License); you may not use
// this file except in compliance with the License. You may obtain a copy of the
// License at http://www.apache.org/licenses/LICENSE-2.0
//
// THIS CODE IS PROVIDED ON AN  *AS IS* BASIS, WITHOUT WARRANTIES OR CONDITIONS
// OF ANY KIND, EITHER EXPRESS OR IMPLIED, INCLUDING WITHOUT LIMITATION ANY
// IMPLIED WARRANTIES OR CONDITIONS OF TITLE, FITNESS FOR A PARTICULAR PURPOSE,
// MERCHANTABILITY OR NON-INFRINGEMENT.
//
// See the Apache Version 2.0 License for specific language governing
// permissions and limitations under the License.

using System;
using System.IO;
using System.Linq;
using System.Text;
using System.Threading;

namespace Microsoft.Python.Core.IO {
    public static class IOExtensions {
        /// <summary>
        /// Deletes a file, making multiple attempts and suppressing any
        /// IO-related errors.
        /// </summary>
        /// <param name="fs">File system object.</param>
        /// <param name="path">The full path of the file to delete.</param>
        /// <returns>True if the file was successfully deleted.</returns>
        public static bool DeleteFileWithRetries(this IFileSystem fs, string path, int maxRetries = 5) {
            for (var retries = maxRetries; retries > 0; --retries) {
                try {
                    if (fs.FileExists(path)) {
                        fs.SetFileAttributes(path, FileAttributes.Normal);
                        fs.DeleteFile(path);
                        return true;
                    }
                } catch (UnauthorizedAccessException) {
                } catch (IOException) {
                }
                Thread.Sleep(10);
            }
            return !fs.FileExists(path);
        }

        /// <summary>
        /// Recursively deletes a directory, making multiple attempts
        /// and suppressing any IO-related errors.
        /// </summary>
        /// <param name="path">The full path of the directory to delete.</param>
        /// <returns>True if the directory was successfully deleted.</returns>
        public static bool DeleteDirectoryWithRetries(this IFileSystem fs, string path, int maxRetries = 2) {
            for (var retries = maxRetries; retries > 0; --retries) {
                try {
                    fs.DeleteDirectory(path, true);
                    return true;
                } catch (UnauthorizedAccessException) {
                } catch (IOException) {
                }
            }

            // Regular delete failed, so let's start removing the contents ourselves
            var directories = fs.GetDirectories(path).OrderByDescending(p => p.Length).ToArray();
            foreach (var dir in directories) {
                foreach (var f in fs.GetFiles(dir, "*.*", SearchOption.TopDirectoryOnly)) {
                    fs.DeleteFile(f);
                }

                try {
                    fs.DeleteDirectory(dir, true);
                } catch (UnauthorizedAccessException) {
                } catch (IOException) {
                }
            }

            // If we get to this point and the directory still exists, there's
            // likely nothing we can do.
            return !fs.DirectoryExists(path);
        }

        public static FileStream OpenWithRetry(this IFileSystem fs, string file, FileMode mode, FileAccess access, FileShare share) {
            // Retry for up to one second
            var create = mode != FileMode.Open;
            for (var retries = 100; retries > 0; --retries) {
                try {
                    return new FileStream(file, mode, access, share);
                } catch (FileNotFoundException) when (!create) {
                    return null;
                } catch (DirectoryNotFoundException) when (!create) {
                    return null;
                } catch (UnauthorizedAccessException) {
                    Thread.Sleep(10);
                } catch (IOException) {
                    if (create) {
                        var dir = Path.GetDirectoryName(file);
                        try {
                            fs.CreateDirectory(dir);
                        } catch (IOException) {
                            // Cannot create directory for DB, so just bail out
                            return null;
                        }
                    }
                    Thread.Sleep(10);
                } catch (NotSupportedException) {
                    return null;
                }
            }
            return null;
        }

        public static void WriteTextWithRetry(this IFileSystem fs, string filePath, string text) {
            try {
                using (var stream = fs.OpenWithRetry(filePath, FileMode.Create, FileAccess.Write, FileShare.Read)) {
                    if (stream != null) {
                        var bytes = Encoding.UTF8.GetBytes(text);
                        stream.Write(bytes, 0, bytes.Length);
                        return;
                    }
                }
            } catch (IOException) { } catch (UnauthorizedAccessException) { }

            try {
                fs.DeleteFile(filePath);
            } catch (IOException) { } catch (UnauthorizedAccessException) { }
        }

        public static bool IsUnderRoot(this string path, string root, StringComparison comparison) {
<<<<<<< HEAD
            var normalized = PathUtils.NormalizePath(path);
            return normalized.StartsWith(root, comparison);
=======
            if (!string.IsNullOrEmpty(root)) {
                var normalized = PathUtils.NormalizePath(path);
                return normalized.StartsWith(root, comparison);
            }
            return false;
>>>>>>> 143edbbb
        }
    }
}<|MERGE_RESOLUTION|>--- conflicted
+++ resolved
@@ -126,16 +126,11 @@
         }
 
         public static bool IsUnderRoot(this string path, string root, StringComparison comparison) {
-<<<<<<< HEAD
-            var normalized = PathUtils.NormalizePath(path);
-            return normalized.StartsWith(root, comparison);
-=======
             if (!string.IsNullOrEmpty(root)) {
                 var normalized = PathUtils.NormalizePath(path);
                 return normalized.StartsWith(root, comparison);
             }
             return false;
->>>>>>> 143edbbb
         }
     }
 }