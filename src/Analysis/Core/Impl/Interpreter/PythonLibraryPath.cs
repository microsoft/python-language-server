// Copyright(c) Microsoft Corporation
// All rights reserved.
//
// Licensed under the Apache License, Version 2.0 (the License); you may not use
// this file except in compliance with the License. You may obtain a copy of the
// License at http://www.apache.org/licenses/LICENSE-2.0
//
// THIS CODE IS PROVIDED ON AN  *AS IS* BASIS, WITHOUT WARRANTIES OR CONDITIONS
// OF ANY KIND, EITHER EXPRESS OR IMPLIED, INCLUDING WITHOUT LIMITATION ANY
// IMPLIED WARRANTIES OR CONDITIONS OF TITLE, FITNESS FOR A PARTICULAR PURPOSE,
// MERCHANTABILITY OR NON-INFRINGEMENT.
//
// See the Apache Version 2.0 License for specific language governing
// permissions and limitations under the License.

using System;
using System.Collections.Generic;
using System.Diagnostics;
using System.IO;
using System.Linq;
using System.Threading;
using System.Threading.Tasks;
using Microsoft.Python.Core;
using Microsoft.Python.Core.IO;
using Microsoft.Python.Core.OS;
using IOPath = System.IO.Path;

namespace Microsoft.Python.Analysis.Core.Interpreter {
    public enum PythonLibraryPathType {
        Unspecified,
        StdLib,
        Site,
        Pth,
    }

    public sealed class PythonLibraryPath : IEquatable<PythonLibraryPath> {
        public PythonLibraryPath(string path, PythonLibraryPathType type = PythonLibraryPathType.Unspecified, string modulePrefix = null) {
            Path = PathUtils.NormalizePathAndTrim(path);
            Type = type;
            ModulePrefix = modulePrefix ?? string.Empty;
        }

        public PythonLibraryPath(string path, bool isStandardLibrary, string modulePrefix) :
            this(path, isStandardLibrary ? PythonLibraryPathType.StdLib : PythonLibraryPathType.Unspecified, modulePrefix) { }

        public string Path { get; }

        public PythonLibraryPathType Type { get; }

        public string ModulePrefix { get; } = string.Empty;

        public bool IsStandardLibrary => Type == PythonLibraryPathType.StdLib;

        public override string ToString() {
            var type = string.Empty;

            switch (Type) {
                case PythonLibraryPathType.StdLib:
                    type = "stdlib";
                    break;
                case PythonLibraryPathType.Site:
                    type = "site";
                    break;
                case PythonLibraryPathType.Pth:
                    type = "pth";
                    break;
            }

            return "{0}|{1}|{2}".FormatInvariant(Path, type, ModulePrefix);
        }

        public static PythonLibraryPath Parse(string s) {
            if (string.IsNullOrEmpty(s)) {
                throw new ArgumentNullException("source");
            }

            var parts = s.Split(new[] { '|' }, 3);
            if (parts.Length < 3) {
                throw new FormatException();
            }

            var path = parts[0];
            var ty = parts[1];
            var prefix = parts[2];

            PythonLibraryPathType type = PythonLibraryPathType.Unspecified;

            switch (ty) {
                case "stdlib":
                    type = PythonLibraryPathType.StdLib;
                    break;
                case "site":
                    type = PythonLibraryPathType.Site;
                    break;
                case "pth":
                    type = PythonLibraryPathType.Pth;
                    break;
            }

            return new PythonLibraryPath(path, type, prefix);
        }

        /// <summary>
        /// Gets the default set of search paths based on the path to the root
        /// of the standard library.
        /// </summary>
        /// <param name="library">Root of the standard library.</param>
        /// <returns>A list of search paths for the interpreter.</returns>
        /// <remarks>New in 2.2, moved in 3.3</remarks>
        public static List<PythonLibraryPath> GetDefaultSearchPaths(string library) {
            var result = new List<PythonLibraryPath>();
            if (!Directory.Exists(library)) {
                return result;
            }

            result.Add(new PythonLibraryPath(library, PythonLibraryPathType.StdLib));

            var sitePackages = IOPath.Combine(library, "site-packages");
            if (!Directory.Exists(sitePackages)) {
                return result;
            }

            result.Add(new PythonLibraryPath(sitePackages));
            result.AddRange(ModulePath.ExpandPathFiles(sitePackages)
                .Select(p => new PythonLibraryPath(p))
            );

            return result;
        }

        /// <summary>
        /// Gets the set of search paths for the specified factory.
        /// </summary>
        public static async Task<IList<PythonLibraryPath>> GetSearchPathsAsync(InterpreterConfiguration config, IFileSystem fs, IProcessServices ps, CancellationToken cancellationToken = default) {
            for (int retries = 5; retries > 0; --retries) {
                try {
                    return await GetSearchPathsFromInterpreterAsync(config.InterpreterPath, fs, ps, cancellationToken);
                } catch (InvalidOperationException) {
                    // Failed to get paths
                    break;
                } catch (Exception e) when (e is IOException || e is UnauthorizedAccessException) {
                    // Failed to get paths due to IO exception - sleep and then loop
                    Thread.Sleep(50);
                }
            }

            var standardLibraryPath = GetStandardLibraryPath(config);
            if (!string.IsNullOrEmpty(standardLibraryPath)) {
                return GetDefaultSearchPaths(standardLibraryPath);
            }

            return Array.Empty<PythonLibraryPath>();
        }

        public static string GetStandardLibraryPath(InterpreterConfiguration config) {
            var ospy = PathUtils.FindFile(config.LibraryPath, "os.py");
            return !string.IsNullOrEmpty(ospy) ? IOPath.GetDirectoryName(ospy) : string.Empty;
        }

        public static string GetSitePackagesPath(InterpreterConfiguration config)
            => GetSitePackagesPath(GetStandardLibraryPath(config));

        public static string GetSitePackagesPath(string standardLibraryPath)
            => !string.IsNullOrEmpty(standardLibraryPath) ? IOPath.Combine(standardLibraryPath, "site-packages") : string.Empty;

        /// <summary>
        /// Gets the set of search paths by running the interpreter.
        /// </summary>
        /// <param name="interpreter">Path to the interpreter.</param>
        /// <param name="fs">File system services.</param>
        /// <param name="ps">Process services.</param>
        /// <param name="cancellationToken">Cancellation token.</param>
        /// <returns>A list of search paths for the interpreter.</returns>
        public static async Task<List<PythonLibraryPath>> GetSearchPathsFromInterpreterAsync(string interpreter, IFileSystem fs, IProcessServices ps, CancellationToken cancellationToken = default) {
            // sys.path will include the working directory, so we make an empty
            // path that we can filter out later
            var tempWorkingDir = IOPath.Combine(IOPath.GetTempPath(), IOPath.GetRandomFileName());
            fs.CreateDirectory(tempWorkingDir);
            if (!InstallPath.TryGetFile("get_search_paths.py", out var srcGetSearchPaths)) {
                return new List<PythonLibraryPath>();
            }
            var getSearchPaths = IOPath.Combine(tempWorkingDir, PathUtils.GetFileName(srcGetSearchPaths));
            File.Copy(srcGetSearchPaths, getSearchPaths);

            var startInfo = new ProcessStartInfo(
                interpreter,
                new[] { "-S", "-E", getSearchPaths }.AsQuotedArguments()
            ) {
                WorkingDirectory = tempWorkingDir,
                UseShellExecute = false,
                ErrorDialog = false,
                CreateNoWindow = true,
                RedirectStandardInput = true,
                RedirectStandardOutput = true
            };

            try {
                var output = await ps.ExecuteAndCaptureOutputAsync(startInfo, cancellationToken);
                return output.Split(new[] { Environment.NewLine }, StringSplitOptions.RemoveEmptyEntries).Select(s => {
<<<<<<< HEAD
                    if (s.PathStartsWith(tempWorkingDir)) {
                        return null;
                    }
=======
>>>>>>> 3d5e6f9c
                    try {
                        var p = Parse(s);

                        if (PathUtils.PathStartsWith(p.Path, tempWorkingDir)) {
                            return null;
                        }

                        return p;
                    } catch (ArgumentException) {
                        Debug.Fail("Invalid search path: " + (s ?? "<null>"));
                        return null;
                    } catch (FormatException) {
                        Debug.Fail("Invalid format for search path: " + s);
                        return null;
                    }
                }).Where(p => p != null).ToList();
            } finally {
                fs.DeleteDirectory(tempWorkingDir, true);
            }
        }

        public static (IReadOnlyList<PythonLibraryPath> interpreterPaths, IReadOnlyList<PythonLibraryPath> userPaths) ClassifyPaths(
            string root,
            IFileSystem fs,
            IEnumerable<PythonLibraryPath> fromInterpreter,
            IEnumerable<string> fromUser
        ) {
#if DEBUG
            Debug.Assert(root == null || root.PathEquals(PathUtils.NormalizePathAndTrim(root)));
            Debug.Assert(!fromInterpreter.Any(p => !p.Path.PathEquals(PathUtils.NormalizePathAndTrim(p.Path))));
#endif

            // Clean up user configured paths.
            // 1) Normalize paths.
            // 2) If a path isn't rooted, then root it relative to the workspace root. If there is no root, just continue.
            // 3) Trim off any ending separators for consistency.
            // 4) Remove any empty paths, FS root paths (bad idea), or paths equal to the root.
            // 5) Deduplicate, preserving the order specified by the user.
            var fromUserList = fromUser
                .Select(PathUtils.NormalizePath)
                .Select(p => root == null || IOPath.IsPathRooted(p) ? p : IOPath.GetFullPath(IOPath.Combine(root, p))) // TODO: Replace with GetFullPath(p, root) when .NET Standard 2.1 is out.
                .Select(PathUtils.TrimEndSeparator)
                .Where(p => !string.IsNullOrWhiteSpace(p) && p != "/" && !p.PathEquals(root))
                .Distinct(PathEqualityComparer.Instance)
                .ToList();

            // Remove any interpreter paths specified in the user config so they can be reclassified.
            // The user list is usually small; List.Contains should not be too slow.
            fromInterpreter.Where(p => !fromUserList.Contains(p.Path, PathEqualityComparer.Instance))
                .Split(p => p.Type == PythonLibraryPathType.StdLib, out var stdlib, out var withoutStdlib);

            // Pull out stdlib paths, and make them always be interpreter paths.
            var interpreterPaths = new List<PythonLibraryPath>(stdlib);

            var userPaths = new List<PythonLibraryPath>();

            var allPaths = fromUserList.Select(p => new PythonLibraryPath(p))
                .Concat(withoutStdlib.Where(p => !p.Path.PathEquals(root)));

            foreach (var p in allPaths) {
                // If path is within a stdlib path, then treat it as interpreter.
                if (stdlib.Any(s => fs.IsPathUnderRoot(s.Path, p.Path))) {
                    interpreterPaths.Add(p);
                    continue;
                }

<<<<<<< HEAD
=======
                // If Python says it's site, then treat is as interpreter.
                if (p.Type == PythonLibraryPathType.Site) {
                    interpreterPaths.Add(p);
                    continue;
                }

>>>>>>> 3d5e6f9c
                // If path is outside the workspace, then treat it as interpreter.
                if (root == null || !fs.IsPathUnderRoot(root, p.Path)) {
                    interpreterPaths.Add(p);
                    continue;
                }

                userPaths.Add(p);
            }

            return (interpreterPaths, userPaths.ToList());
        }

        public override bool Equals(object obj) => obj is PythonLibraryPath other && Equals(other);

        public override int GetHashCode() {
            // TODO: Replace with HashCode.Combine when .NET Standard 2.1 is out.
            unchecked {
                var hashCode = Path.GetHashCode();
                hashCode = (hashCode * 397) ^ Type.GetHashCode();
                hashCode = (hashCode * 397) ^ ModulePrefix.GetHashCode();
                return hashCode;
            }
        }

        public bool Equals(PythonLibraryPath other) {
            if (other is null) {
                return false;
            }

            return Path.PathEquals(other.Path)
                && Type == other.Type
                && ModulePrefix == other.ModulePrefix;
        }

        public static bool operator ==(PythonLibraryPath left, PythonLibraryPath right) => left?.Equals(right) ?? right is null;

        public static bool operator !=(PythonLibraryPath left, PythonLibraryPath right) => !(left?.Equals(right) ?? right is null);
    }
}<|MERGE_RESOLUTION|>--- conflicted
+++ resolved
@@ -197,12 +197,6 @@
             try {
                 var output = await ps.ExecuteAndCaptureOutputAsync(startInfo, cancellationToken);
                 return output.Split(new[] { Environment.NewLine }, StringSplitOptions.RemoveEmptyEntries).Select(s => {
-<<<<<<< HEAD
-                    if (s.PathStartsWith(tempWorkingDir)) {
-                        return null;
-                    }
-=======
->>>>>>> 3d5e6f9c
                     try {
                         var p = Parse(s);
 
@@ -269,15 +263,12 @@
                     continue;
                 }
 
-<<<<<<< HEAD
-=======
                 // If Python says it's site, then treat is as interpreter.
                 if (p.Type == PythonLibraryPathType.Site) {
                     interpreterPaths.Add(p);
                     continue;
                 }
 
->>>>>>> 3d5e6f9c
                 // If path is outside the workspace, then treat it as interpreter.
                 if (root == null || !fs.IsPathUnderRoot(root, p.Path)) {
                     interpreterPaths.Add(p);
