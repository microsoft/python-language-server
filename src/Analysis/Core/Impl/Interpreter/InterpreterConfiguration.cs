// Copyright(c) Microsoft Corporation
// All rights reserved.
//
// Licensed under the Apache License, Version 2.0 (the License); you may not use
// this file except in compliance with the License. You may obtain a copy of the
// License at http://www.apache.org/licenses/LICENSE-2.0
//
// THIS CODE IS PROVIDED ON AN  *AS IS* BASIS, WITHOUT WARRANTIES OR CONDITIONS
// OF ANY KIND, EITHER EXPRESS OR IMPLIED, INCLUDING WITHOUT LIMITATION ANY
// IMPLIED WARRANTIES OR CONDITIONS OF TITLE, FITNESS FOR A PARTICULAR PURPOSE,
// MERCHANTABILITY OR NON-INFRINGEMENT.
//
// See the Apache Version 2.0 License for specific language governing
// permissions and limitations under the License.

using System;
using System.Collections.Generic;

namespace Microsoft.Python.Analysis.Core.Interpreter {
    public sealed class InterpreterConfiguration : IEquatable<InterpreterConfiguration> {
        /// <summary>
        /// Constructs a new interpreter configuration based on the provided values.
        /// </summary>
        public InterpreterConfiguration(string interpreterPath = null, Version version = null) :
            this(interpreterPath, string.Empty, null, null, default, version) { }

        // Tests only
        internal InterpreterConfiguration(
            string interpreterPath = null,
            string pathVar = "",
            string libPath = null,
            string sitePackagesPath = null,
            InterpreterArchitecture architecture = default,
            Version version = null
        ) {
            InterpreterPath = interpreterPath;
            PathEnvironmentVariable = pathVar;
            Architecture = architecture ?? InterpreterArchitecture.Unknown;
            Version = version ?? new Version();
            LibraryPath = libPath ?? string.Empty;
            SitePackagesPath = sitePackagesPath ?? string.Empty;
        }

        private static string Read(IReadOnlyDictionary<string, object> d, string k)
            => d.TryGetValue(k, out var o) ? o as string : null;

        private InterpreterConfiguration(IReadOnlyDictionary<string, object> properties) {
            InterpreterPath = Read(properties, nameof(InterpreterPath));
            PathEnvironmentVariable = Read(properties, nameof(PathEnvironmentVariable));
            LibraryPath = Read(properties, nameof(LibraryPath));
            Architecture = InterpreterArchitecture.TryParse(Read(properties, nameof(Architecture)));
            try {
                Version = Version.Parse(Read(properties, nameof(Version)));
            } catch (Exception ex) when (ex is ArgumentException || ex is FormatException) {
                Version = new Version();
            }
        }

<<<<<<< HEAD
=======
        public void WriteToDictionary(IDictionary<string, object> properties) {
            properties[nameof(Id)] = Id;
            properties[nameof(Description)] = _description;
            properties[nameof(InterpreterPath)] = InterpreterPath;
            properties[nameof(PathEnvironmentVariable)] = PathEnvironmentVariable;
            properties[nameof(LibraryPath)] = LibraryPath;
            properties[nameof(Architecture)] = Architecture.ToString();
            if (Version != null) {
                properties[nameof(Version)] = Version.ToString();
            }
        }

        /// <summary>
        /// Reconstructs an interpreter configuration from a dictionary.
        /// </summary>
        public static InterpreterConfiguration FromDictionary(IReadOnlyDictionary<string, object> properties)
            => new InterpreterConfiguration(properties);

        /// <summary>
        /// Serializes an interpreter configuration to a dictionary.
        /// </summary>
        public IReadOnlyDictionary<string, object> ToDictionary() {
            var d = new Dictionary<string, object>();
            WriteToDictionary(d);
            return d;
        }

        /// <summary>
        /// Gets a unique and stable identifier for this interpreter.
        /// </summary>
        public string Id { get; }

        /// <summary>
        /// Gets a friendly description of the interpreter
        /// </summary>
        public string Description => _fullDescription ?? _description;

        /// <summary>
        /// Changes the description to be less likely to be
        /// ambiguous with other interpreters.
        /// </summary>
        public void SwitchToFullDescription() {
            var hasVersion = _description.Contains(Version.ToString());
            var hasArch = _description.IndexOf(Architecture.ToString(null, CultureInfo.CurrentCulture), StringComparison.CurrentCultureIgnoreCase) >= 0 ||
                _description.IndexOf(Architecture.ToString("x", CultureInfo.CurrentCulture), StringComparison.CurrentCultureIgnoreCase) >= 0;

            if (hasVersion && hasArch) {
                // Regular description is sufficient
                _fullDescription = null;
            } else if (hasVersion) {
                _fullDescription = "{0} ({1})".FormatUI(_description, Architecture);
            } else if (hasArch) {
                _fullDescription = "{0} ({1})".FormatUI(_description, Version);
            } else {
                _fullDescription = "{0} ({1}, {2})".FormatUI(_description, Version, Architecture);
            }
        }

>>>>>>> c214d9fb
        /// <summary>
        /// Returns the path to the interpreter executable for launching Python
        /// applications.
        /// </summary>
        public string InterpreterPath { get; }

        /// <summary>
        /// Gets the environment variable which should be used to set sys.path.
        /// </summary>
        public string PathEnvironmentVariable { get; }

        /// <summary>
        /// The architecture of the interpreter executable.
        /// </summary>
        public InterpreterArchitecture Architecture { get; }

        /// <summary>
        /// The language version of the interpreter (e.g. 2.7).
        /// </summary>
        public Version Version { get; }

        /// <summary>
        /// Returns path to Python standard libraries.
        /// </summary>
        public string LibraryPath { get; }

        /// <summary>
        /// Returns path to Python site packages from 'import site; print(site.getsitepackages())'
        /// </summary>
        public string SitePackagesPath { get; }

        public static bool operator ==(InterpreterConfiguration x, InterpreterConfiguration y)
            => x?.Equals(y) ?? ReferenceEquals(y, null);
        public static bool operator !=(InterpreterConfiguration x, InterpreterConfiguration y)
            => !(x?.Equals(y) ?? ReferenceEquals(y, null));

        public override bool Equals(object obj) => Equals(obj as InterpreterConfiguration);

        public bool Equals(InterpreterConfiguration other) {
            if (other == null) {
                return false;
            }

            var cmp = StringComparer.OrdinalIgnoreCase;
            return
                cmp.Equals(InterpreterPath, other.InterpreterPath) &&
                cmp.Equals(PathEnvironmentVariable, other.PathEnvironmentVariable) &&
                Architecture == other.Architecture &&
                Version == other.Version;
        }

        public override int GetHashCode() {
            var cmp = StringComparer.OrdinalIgnoreCase;
            return
                cmp.GetHashCode(InterpreterPath ?? "") ^
                cmp.GetHashCode(PathEnvironmentVariable ?? "") ^
                Architecture.GetHashCode() ^
                Version.GetHashCode();
        }

        public override string ToString() => InterpreterPath;
    }
}<|MERGE_RESOLUTION|>--- conflicted
+++ resolved
@@ -56,11 +56,7 @@
             }
         }
 
-<<<<<<< HEAD
-=======
         public void WriteToDictionary(IDictionary<string, object> properties) {
-            properties[nameof(Id)] = Id;
-            properties[nameof(Description)] = _description;
             properties[nameof(InterpreterPath)] = InterpreterPath;
             properties[nameof(PathEnvironmentVariable)] = PathEnvironmentVariable;
             properties[nameof(LibraryPath)] = LibraryPath;
@@ -70,53 +66,6 @@
             }
         }
 
-        /// <summary>
-        /// Reconstructs an interpreter configuration from a dictionary.
-        /// </summary>
-        public static InterpreterConfiguration FromDictionary(IReadOnlyDictionary<string, object> properties)
-            => new InterpreterConfiguration(properties);
-
-        /// <summary>
-        /// Serializes an interpreter configuration to a dictionary.
-        /// </summary>
-        public IReadOnlyDictionary<string, object> ToDictionary() {
-            var d = new Dictionary<string, object>();
-            WriteToDictionary(d);
-            return d;
-        }
-
-        /// <summary>
-        /// Gets a unique and stable identifier for this interpreter.
-        /// </summary>
-        public string Id { get; }
-
-        /// <summary>
-        /// Gets a friendly description of the interpreter
-        /// </summary>
-        public string Description => _fullDescription ?? _description;
-
-        /// <summary>
-        /// Changes the description to be less likely to be
-        /// ambiguous with other interpreters.
-        /// </summary>
-        public void SwitchToFullDescription() {
-            var hasVersion = _description.Contains(Version.ToString());
-            var hasArch = _description.IndexOf(Architecture.ToString(null, CultureInfo.CurrentCulture), StringComparison.CurrentCultureIgnoreCase) >= 0 ||
-                _description.IndexOf(Architecture.ToString("x", CultureInfo.CurrentCulture), StringComparison.CurrentCultureIgnoreCase) >= 0;
-
-            if (hasVersion && hasArch) {
-                // Regular description is sufficient
-                _fullDescription = null;
-            } else if (hasVersion) {
-                _fullDescription = "{0} ({1})".FormatUI(_description, Architecture);
-            } else if (hasArch) {
-                _fullDescription = "{0} ({1})".FormatUI(_description, Version);
-            } else {
-                _fullDescription = "{0} ({1}, {2})".FormatUI(_description, Version, Architecture);
-            }
-        }
-
->>>>>>> c214d9fb
         /// <summary>
         /// Returns the path to the interpreter executable for launching Python
         /// applications.
