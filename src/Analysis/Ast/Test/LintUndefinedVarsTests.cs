--- conflicted
+++ resolved
@@ -755,32 +755,6 @@
             var d = await LintAsync(code);
             d.Should().BeEmpty();
         }
-<<<<<<< HEAD
-=======
-
-        [TestMethod, Priority(0)]
-        public async Task NamedExpr() {
-            const string code = @"
-x = 123
-if (y := x):
-    print(y)
-";
-            var d = await LintAsync(code, PythonVersions.Required_Python38X);
-            d.Should().BeEmpty();
-        }
-
-        [TestMethod, Priority(0)]
-        public async Task NamedExprInComprehension() {
-            // This code is syntactically incorrect due to the intruction of a name in the iterable expression,
-            // but since we still recover, ensure that no warnings are reported in addition to the sytnax errors.
-            const string code = @"
-stuff = []
-[i+1 for i in range(2) for j in (k := stuff)]
-[i+1 for i in [j for j in (k := stuff)]]
-";
-            var d = await LintAsync(code, PythonVersions.Required_Python38X);
-            d.Should().BeEmpty();
-        }
 
         private async Task<IReadOnlyList<DiagnosticsEntry>> LintAsync(string code, InterpreterConfiguration configuration = null) {
             var analysis = await GetAnalysisAsync(code, configuration ?? PythonVersions.LatestAvailable3X);
@@ -791,6 +765,5 @@
         private class AnalysisOptionsProvider : IAnalysisOptionsProvider {
             public AnalysisOptions Options { get; } = new AnalysisOptions();
         }
->>>>>>> 11819ba7
     }
 }