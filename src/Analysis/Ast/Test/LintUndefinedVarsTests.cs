﻿// Copyright(c) Microsoft Corporation
// All rights reserved.
//
// Licensed under the Apache License, Version 2.0 (the License); you may not use
// this file except in compliance with the License. You may obtain a copy of the
// License at http://www.apache.org/licenses/LICENSE-2.0
//
// THIS CODE IS PROVIDED ON AN  *AS IS* BASIS, WITHOUT WARRANTIES OR CONDITIONS
// OF ANY KIND, EITHER EXPRESS OR IMPLIED, INCLUDING WITHOUT LIMITATION ANY
// IMPLIED WARRANTIES OR CONDITIONS OF TITLE, FITNESS FOR A PARTICULAR PURPOSE,
// MERCHANTABILITY OR NON-INFRINGEMENT.
//
// See the Apache Version 2.0 License for specific language governing
// permissions and limitations under the License.

using System.Linq;
using System.Threading.Tasks;
using FluentAssertions;
using Microsoft.Python.Analysis.Tests.FluentAssertions;
using Microsoft.Python.Parsing.Tests;
using Microsoft.VisualStudio.TestTools.UnitTesting;
using TestUtilities;
using ErrorCodes = Microsoft.Python.Analysis.Diagnostics.ErrorCodes;

namespace Microsoft.Python.Analysis.Tests {
    [TestClass]
    public class LintUndefinedVarsTests : AnalysisTestBase {
        public TestContext TestContext { get; set; }

        [TestInitialize]
        public void TestInitialize()
            => TestEnvironmentImpl.TestInitialize($"{TestContext.FullyQualifiedTestClassName}.{TestContext.TestName}");

        [TestCleanup]
        public void Cleanup() => TestEnvironmentImpl.TestCleanup();

        [TestMethod, Priority(0)]
        public async Task BasicVariables() {
            const string code = @"
y = x

class A:
    x1: int = 0
    y1: int
";
            var analysis = await GetAnalysisAsync(code);
            var d = analysis.Diagnostics.ToArray();
            d.Should().HaveCount(1);
            d[0].ErrorCode.Should().Be(ErrorCodes.UndefinedVariable);
            d[0].SourceSpan.Should().Be(2, 5, 2, 6);
        }

        [TestMethod, Priority(0)]
        public async Task ClassVariables() {
            const string code = @"
class A:
    x1: int = 0
    y1: int
";
            var analysis = await GetAnalysisAsync(code);
            analysis.Diagnostics.Should().BeEmpty();
        }

        [TestMethod, Priority(0)]
        public async Task Conditionals() {
            const string code = @"
z = 3
if x > 2 and y == 3 or z < 2:
    pass
";
            var analysis = await GetAnalysisAsync(code);
            var d = analysis.Diagnostics.ToArray();
            d.Should().HaveCount(2);
            d[0].ErrorCode.Should().Be(ErrorCodes.UndefinedVariable);
            d[0].SourceSpan.Should().Be(3, 4, 3, 5);
            d[1].ErrorCode.Should().Be(ErrorCodes.UndefinedVariable);
            d[1].SourceSpan.Should().Be(3, 14, 3, 15);
        }

        [TestMethod, Priority(0)]
        public async Task Calls() {
            const string code = @"
z = 3
func(x, 1, y+1, z)
";
            var analysis = await GetAnalysisAsync(code);
            var d = analysis.Diagnostics.ToArray();
            d.Should().HaveCount(3);
            d[0].ErrorCode.Should().Be(ErrorCodes.UndefinedVariable);
            d[0].SourceSpan.Should().Be(3, 1, 3, 5);
            d[1].ErrorCode.Should().Be(ErrorCodes.UndefinedVariable);
            d[1].SourceSpan.Should().Be(3, 6, 3, 7);
            d[2].ErrorCode.Should().Be(ErrorCodes.UndefinedVariable);
            d[2].SourceSpan.Should().Be(3, 12, 3, 13);
        }

        [TestMethod, Priority(0)]
        public async Task TupleAssignment() {
            const string code = @"
a, *b, c = range(5)
";
            var analysis = await GetAnalysisAsync(code);
            analysis.Diagnostics.Should().BeEmpty();
        }

        [TestMethod, Priority(0)]
        public async Task TupleUsage() {
            const string code = @"
a, b = 1
x = a
y = b
";
            var analysis = await GetAnalysisAsync(code);
            analysis.Diagnostics.Should().BeEmpty();
        }

        [TestMethod, Priority(0)]
        public async Task FunctionNoneArgument() {
            const string code = @"
def func(a=None, b=True):
    x = a
    y = b
";
            var analysis = await GetAnalysisAsync(code);
            analysis.Diagnostics.Should().BeEmpty();
        }

        [TestMethod, Priority(0)]
        public async Task FunctionReference() {
            const string code = @"
def func1():
    func2()
    return

def func2(a=None, b=True): ...
";
            var analysis = await GetAnalysisAsync(code);
            analysis.Diagnostics.Should().BeEmpty();
        }

        [TestMethod, Priority(0)]
        public async Task ClassReference() {
            const string code = @"
class A(B):
    def __init__(self):
        x = B()
        return

class B(): ...
";
            var analysis = await GetAnalysisAsync(code);
            analysis.Diagnostics.Should().BeEmpty();
        }

        [TestMethod, Priority(0)]
        public async Task ForVariables() {
            const string code = @"
c = {}
for i in c:
    x = i
";
            var analysis = await GetAnalysisAsync(code);
            analysis.Diagnostics.Should().BeEmpty();
        }

        [TestMethod, Priority(0)]
        public async Task ForVariablesCondition() {
            const string code = @"
c = {}
for a, b in c if a < 0:
    x = b
";
            var analysis = await GetAnalysisAsync(code);
            analysis.Diagnostics.Should().BeEmpty();
        }

        [TestMethod, Priority(0)]
        public async Task ForVariablesList() {
            const string code = @"
for i, (j, k) in {}:
    x = j
    y = k
";
            var analysis = await GetAnalysisAsync(code);
            analysis.Diagnostics.Should().BeEmpty();
        }

        [TestMethod, Priority(0)]
        public async Task ForExpression() {
            const string code = @"
def func1(a):
    return a

def func2(a, b):
    return a + b

func1(func2(a) for a, b in {} if a < 0)
";
            var analysis = await GetAnalysisAsync(code);
            analysis.Diagnostics.Should().BeEmpty();
        }


        [TestMethod, Priority(0)]
        public async Task ListComprehension() {
            const string code = @"
NAME = ' '.join(str(x) for x in {z, 2, 3})

class C:
    EVENTS = ['x']
    x = [(e, e) for e in EVENTS]
    y = EVENTS
";
            var analysis = await GetAnalysisAsync(code);
            var d = analysis.Diagnostics.ToArray();
            d.Should().HaveCount(1);
            d[0].ErrorCode.Should().Be(ErrorCodes.UndefinedVariable);
            d[0].SourceSpan.Should().Be(2, 34, 2, 35);
        }

        [TestMethod, Priority(0)]
        public async Task SelfAssignment() {
            const string code = @"
def foo(m):
    m = m
";
            var analysis = await GetAnalysisAsync(code);
            analysis.Diagnostics.Should().BeEmpty();
        }


        [TestMethod, Priority(0)]
        public async Task AssignmentBefore() {
            const string code = @"
x = 1
y = x
";
            var analysis = await GetAnalysisAsync(code);
            analysis.Diagnostics.Should().BeEmpty();
        }

        [TestMethod, Priority(0)]
        public async Task AssignmentBeforeAndAfter() {
            const string code = @"
x = 1
y = x
x = 's'
";
            var analysis = await GetAnalysisAsync(code);
            analysis.Diagnostics.Should().BeEmpty();
        }

        [TestMethod, Priority(0)]
        public async Task AssignmentAfter() {
            const string code = @"
y = x
x = 1
";
            var analysis = await GetAnalysisAsync(code);
            var d = analysis.Diagnostics.ToArray();
            d.Should().HaveCount(1);
            d[0].ErrorCode.Should().Be(ErrorCodes.UndefinedVariable);
            d[0].SourceSpan.Should().Be(2, 5, 2, 6);
        }

        [TestMethod, Priority(0)]
        public async Task FunctionArguments() {
            const string code = @"
def z(x):
    return x

def func(a, b, c):
    a = b
    x = c
    z(c * 3)
";
            var analysis = await GetAnalysisAsync(code);
            analysis.Diagnostics.Should().BeEmpty();
        }

        [TestMethod, Priority(0)]
        public async Task NonLocal() {
            const string code = @"
class A:
    x: int
    def func():
        nonlocal x, y
        y = 2
";
            var analysis = await GetAnalysisAsync(code);
            var d = analysis.Diagnostics.ToArray();
            d.Should().HaveCount(1);
            d[0].ErrorCode.Should().Be(ErrorCodes.UndefinedVariable);
            d[0].SourceSpan.Should().Be(5, 21, 5, 22);
        }

        [TestMethod, Priority(0)]
        public async Task Global() {
            const string code = @"
x = 1

class A:
    def func():
        global x, y
        y = 2
";
            var analysis = await GetAnalysisAsync(code);
            var d = analysis.Diagnostics.ToArray();
            d.Should().HaveCount(1);
            d[0].ErrorCode.Should().Be(ErrorCodes.UndefinedVariable);
            d[0].SourceSpan.Should().Be(6, 19, 6, 20);
        }

        [DataRow(false)]
        [DataRow(true)]
        [DataTestMethod, Priority(0)]
        public async Task OptionsSwitch(bool enabled) {
            const string code = @"x = y";

            var sm = CreateServiceManager();
            var op = new AnalysisOptionsProvider();
            sm.AddService(op);

            op.Options.LintingEnabled = enabled;
            var analysis = await GetAnalysisAsync(code, PythonVersions.LatestAvailable3X, sm);
            analysis.Diagnostics.Should().HaveCount(enabled ? 1 : 0);
        }

        [TestMethod, Priority(0)]
        public async Task Builtins() {
            const string code = @"
print(1)
abs(3)
";
            var analysis = await GetAnalysisAsync(code);
            analysis.Diagnostics.Should().BeEmpty();
        }

        [TestMethod, Priority(0)]
        public async Task Enumeration() {
            const string code = @"
x = {}
for a, b in enumerate(x):
    if a:
        pass
    if b:
        pass
";
            var analysis = await GetAnalysisAsync(code);
            analysis.Diagnostics.Should().BeEmpty();
        }

        [TestMethod, Priority(0)]
        public async Task ReassignInLoop() {
            const string code = @"
x = {}
for a, b in enumerate(x):
    y = a
    a = b
    b = 1
";
            var analysis = await GetAnalysisAsync(code);
            analysis.Diagnostics.Should().BeEmpty();
        }

        [TestMethod, Priority(0)]
        public async Task ListComprehensionStatement() {
            const string code = @"
[a == 1 for a in {}]
x = a
";
            var analysis = await GetAnalysisAsync(code);
            analysis.Diagnostics.Should().BeEmpty();
        }

        [TestMethod, Priority(0)]
        public async Task DictionaryComprehension() {
            const string code = @"
b = {str(a): a == 1 for a in {}}
x = a
";
            var analysis = await GetAnalysisAsync(code);
            var d = analysis.Diagnostics.ToArray();
            d.Should().HaveCount(1);
            d[0].ErrorCode.Should().Be(ErrorCodes.UndefinedVariable);
            d[0].SourceSpan.Should().Be(3, 5, 3, 6);
        }

        [TestMethod, Priority(0)]
        public async Task Lambda() {
            const string code = @"
x = lambda a: a
x(1)
";
            var analysis = await GetAnalysisAsync(code);
            analysis.Diagnostics.Should().BeEmpty();
        }

        [TestMethod, Priority(0)]
<<<<<<< HEAD
        public async Task WithOpenOverUnknown() {
            const string code = @"
import xml.etree.ElementTree as ElementTree

class XXX:
    def __init__(self, path):
        self.path = path
        with (self.path / 'object.xml').open() as f:
            self.root = ElementTree.parse(f)
=======
        public async Task BuiltinModuleVariables() {
            const string code = @"
x1 = __doc__
x2 = __file__
x3 = __name__
x4 = __package__
x5 = __path__
x6 = __dict__
";
            var analysis = await GetAnalysisAsync(code);
            analysis.Diagnostics.Should().BeEmpty();
        }

        [TestMethod, Priority(0)]
        public async Task BuiltinFunctionVariables() {
            const string code = @"
def func():
    x1 = __closure__
    x2 = __code__
    x3 = __defaults__
    x4 = __dict__
    x5 = __doc__
    x6 = __func__
    x7 = __name__
    x8 = __globals__
    x9 = __name__
";
            var analysis = await GetAnalysisAsync(code);
            analysis.Diagnostics.Should().BeEmpty();
        }

        [TestMethod, Priority(0)]
        public async Task BuiltinClassVariables() {
            const string code = @"
class A:
    a = __self__
    def func():
        x1 = __closure__
        x2 = __code__
        x3 = __defaults__
        x4 = __dict__
        x5 = __doc__
        x6 = __func__
        x7 = __name__
        x8 = __globals__
        x9 = __name__
        x10 = __self__
";
            var analysis = await GetAnalysisAsync(code);
            analysis.Diagnostics.Should().BeEmpty();
        }

        [TestMethod, Priority(0)]
        public async Task LambdaComrehension() {
            const string code = @"
y = lambda x: [e for e in x if e == 1]
>>>>>>> a85dc2fa
";
            var analysis = await GetAnalysisAsync(code);
            analysis.Diagnostics.Should().BeEmpty();
        }

<<<<<<< HEAD
=======
        [TestMethod, Priority(0)]
        public async Task FromFuture() {
            const string code = @"
from __future__ import print_function
print()
";
            var analysis = await GetAnalysisAsync(code, PythonVersions.LatestAvailable2X);
            analysis.Diagnostics.Should().BeEmpty();
        }

>>>>>>> a85dc2fa
        private class AnalysisOptionsProvider : IAnalysisOptionsProvider {
            public AnalysisOptions Options { get; } = new AnalysisOptions();
        }
    }
}<|MERGE_RESOLUTION|>--- conflicted
+++ resolved
@@ -397,17 +397,6 @@
         }
 
         [TestMethod, Priority(0)]
-<<<<<<< HEAD
-        public async Task WithOpenOverUnknown() {
-            const string code = @"
-import xml.etree.ElementTree as ElementTree
-
-class XXX:
-    def __init__(self, path):
-        self.path = path
-        with (self.path / 'object.xml').open() as f:
-            self.root = ElementTree.parse(f)
-=======
         public async Task BuiltinModuleVariables() {
             const string code = @"
 x1 = __doc__
@@ -464,14 +453,11 @@
         public async Task LambdaComrehension() {
             const string code = @"
 y = lambda x: [e for e in x if e == 1]
->>>>>>> a85dc2fa
-";
-            var analysis = await GetAnalysisAsync(code);
-            analysis.Diagnostics.Should().BeEmpty();
-        }
-
-<<<<<<< HEAD
-=======
+";
+            var analysis = await GetAnalysisAsync(code);
+            analysis.Diagnostics.Should().BeEmpty();
+        }
+
         [TestMethod, Priority(0)]
         public async Task FromFuture() {
             const string code = @"
@@ -482,7 +468,21 @@
             analysis.Diagnostics.Should().BeEmpty();
         }
 
->>>>>>> a85dc2fa
+        [TestMethod, Priority(0)]
+        public async Task WithOpenOverUnknown() {
+            const string code = @"
+import xml.etree.ElementTree as ElementTree
+
+class XXX:
+    def __init__(self, path):
+        self.path = path
+        with (self.path / 'object.xml').open() as f:
+            self.root = ElementTree.parse(f)
+";
+            var analysis = await GetAnalysisAsync(code);
+            analysis.Diagnostics.Should().BeEmpty();
+        }
+
         private class AnalysisOptionsProvider : IAnalysisOptionsProvider {
             public AnalysisOptions Options { get; } = new AnalysisOptions();
         }
