--- conflicted
+++ resolved
@@ -397,11 +397,6 @@
         }
 
         [TestMethod, Priority(0)]
-<<<<<<< HEAD
-        public async Task LambdaComrehension() {
-            const string code = @"
-y = lambda x: [e for e in x if e == 1]
-=======
         public async Task BuiltinModuleVariables() {
             const string code = @"
 x1 = __doc__
@@ -449,7 +444,15 @@
         x8 = __globals__
         x9 = __name__
         x10 = __self__
->>>>>>> 8ddb65c2
+";
+            var analysis = await GetAnalysisAsync(code);
+            analysis.Diagnostics.Should().BeEmpty();
+        }
+
+        [TestMethod, Priority(0)]
+        public async Task LambdaComrehension() {
+            const string code = @"
+y = lambda x: [e for e in x if e == 1]
 ";
             var analysis = await GetAnalysisAsync(code);
             analysis.Diagnostics.Should().BeEmpty();
