--- conflicted
+++ resolved
@@ -636,14 +636,6 @@
         }
 
         [TestMethod, Priority(0)]
-<<<<<<< HEAD
-        public async Task IOErrorBase() {
-            const string code = @"
-class A(IOError): ...
-";
-            var analysis = await GetAnalysisAsync(code);
-            analysis.Should().HaveClass("A").Which.Should().HaveBase("OSError");
-=======
         public async Task NestedProperty() {
             const string code = @"
 class x(object):
@@ -657,7 +649,15 @@
 ";
             var analysis = await GetAnalysisAsync(code);
             analysis.Should().HaveVariable("a").OfType(BuiltinTypeId.Int);
->>>>>>> bd54c740
+        }
+
+        [TestMethod, Priority(0)]
+        public async Task IOErrorBase() {
+            const string code = @"
+class A(IOError): ...
+";
+            var analysis = await GetAnalysisAsync(code);
+            analysis.Should().HaveClass("A").Which.Should().HaveBase("OSError");
         }
     }
 }