--- conflicted
+++ resolved
@@ -165,8 +165,6 @@
         }
 
         [TestMethod, Priority(0)]
-<<<<<<< HEAD
-=======
         public async Task NestedTuple() {
             const string code = @"
 ((x, r), y, z) = (1, 1), '', False,
@@ -188,7 +186,6 @@
         }
 
         [TestMethod, Priority(0)]
->>>>>>> f574f5f6
         public async Task List() {
             const string code = @"
 [year, month] = (1, 2)
