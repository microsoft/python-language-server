﻿// Copyright(c) Microsoft Corporation
// All rights reserved.
//
// Licensed under the Apache License, Version 2.0 (the License); you may not use
// this file except in compliance with the License. You may obtain a copy of the
// License at http://www.apache.org/licenses/LICENSE-2.0
//
// THIS CODE IS PROVIDED ON AN  *AS IS* BASIS, WITHOUT WARRANTIES OR CONDITIONS
// OF ANY KIND, EITHER EXPRESS OR IMPLIED, INCLUDING WITHOUT LIMITATION ANY
// IMPLIED WARRANTIES OR CONDITIONS OF TITLE, FITNESS FOR A PARTICULAR PURPOSE,
// MERCHANTABILITY OR NON-INFRINGEMENT.
//
// See the Apache Version 2.0 License for specific language governing
// permissions and limitations under the License.

using System.Threading.Tasks;
using FluentAssertions;
using Microsoft.Python.Analysis.Tests.FluentAssertions;
using Microsoft.Python.Analysis.Types;
using Microsoft.Python.Analysis.Values;
using Microsoft.Python.Parsing.Tests;
using Microsoft.VisualStudio.TestTools.UnitTesting;
using TestUtilities;

namespace Microsoft.Python.Analysis.Tests {
    [TestClass]
    public class AssignmentTests : AnalysisTestBase {
        public TestContext TestContext { get; set; }

        [TestInitialize]
        public void TestInitialize()
            => TestEnvironmentImpl.TestInitialize($"{TestContext.FullyQualifiedTestClassName}.{TestContext.TestName}");

        [TestCleanup]
        public void Cleanup() => TestEnvironmentImpl.TestCleanup();

        [TestMethod, Priority(0)]
        public async Task AssignSelf() {
            const string code = @"
class x(object):
    def __init__(self):
        self.x = 'abc'
    def f(self):
        pass
";
            var analysis = await GetAnalysisAsync(code);
            var cls = analysis.Should().HaveClass("x").Which;

            var xType = cls.Should().HaveMethod("f")
                .Which.Should().HaveSingleOverload()
                .Which.Should().HaveParameterAt(0)
                .Which.Should().HaveName("self").And.HaveType("x").Which;

            xType.Should().HaveMember<IPythonInstance>("x")
                .Which.Should().HaveType(BuiltinTypeId.Str);
        }

        [TestMethod, Priority(0)]
        public async Task AssignToMissingMember() {
            const string code = @"
class test():
    x = 0;
    y = 1;
t = test()
t.x, t. =
";
            // This just shouldn't crash, we should handle the malformed code
            await GetAnalysisAsync(code);
        }

        [TestMethod, Priority(0)]
        public async Task Backquote() {
            var analysis = await GetAnalysisAsync(@"x = `42`", PythonVersions.LatestAvailable2X);
            analysis.Should().HaveVariable("x").OfType(BuiltinTypeId.Str);
        }

        [TestMethod, Priority(0)]
        public async Task BadKeywordArguments() {
            const string code = @"
def f(a, b):
    return a

x = 100
z = f(a=42, x)";

            var analysis = await GetAnalysisAsync(code);
            analysis.Should().HaveVariable("z").OfType(BuiltinTypeId.Int);
        }

        [TestMethod, Priority(0)]
        public async Task AssignBytes() {
            const string code = @"
x = b'b'
y = u'u'
";
            var analysis = await GetAnalysisAsync(code, PythonVersions.LatestAvailable3X);
            analysis.Should().HaveVariable("x").OfType(BuiltinTypeId.Bytes)
                .And.HaveVariable("y").OfType(BuiltinTypeId.Str);
        }

        [TestMethod, Priority(0)]
        public async Task AssignUnicode() {
            const string code = @"
x = b'b'
y = u'u'
";
            var analysis = await GetAnalysisAsync(code, PythonVersions.LatestAvailable2X);
            analysis.Should().HaveVariable("x").OfType(BuiltinTypeId.Str)
                .And.HaveVariable("y").OfType(BuiltinTypeId.Unicode);
        }

        [TestMethod, Priority(0)]
        public async Task Ellipsis() {
            var analysis = await GetAnalysisAsync(@"x = ...");
            analysis.Should().HaveVariable("x").WithNoTypes();
        }
        [TestMethod, Priority(0)]
        public async Task NegativeNumbersV2() {
            const string code = @"
x = -1
y = -3.0
z = -4L
a = z
";
            var analysis = await GetAnalysisAsync(code, PythonVersions.LatestAvailable2X);
            analysis.Should().HaveVariable("x").OfType(BuiltinTypeId.Int)
                .And.HaveVariable("y").OfType(BuiltinTypeId.Float)
                .And.HaveVariable("z").OfType(BuiltinTypeId.Long)
                .And.HaveVariable("a").OfType(BuiltinTypeId.Long);
        }

        [TestMethod, Priority(0)]
        public async Task NegativeNumbersV3() {
            const string code = @"
x = -1
y = -3.0
z = -4L
a = z
";
            var analysis = await GetAnalysisAsync(code, PythonVersions.LatestAvailable3X);
            analysis.Should().HaveVariable("x").OfType(BuiltinTypeId.Int)
                .And.HaveVariable("y").OfType(BuiltinTypeId.Float)
                .And.HaveVariable("z").OfType(BuiltinTypeId.Int)
                .And.HaveVariable("a").OfType(BuiltinTypeId.Int);
        }

        [TestMethod, Priority(0)]
        public async Task Tuple() {
            const string code = @"
x, y, z = 1, 'str', 3.0
";
            var analysis = await GetAnalysisAsync(code);
            analysis.Should().HaveVariable("x").OfType(BuiltinTypeId.Int)
                .And.HaveVariable("y").OfType(BuiltinTypeId.Str)
                .And.HaveVariable("z").OfType(BuiltinTypeId.Float);
        }

        [TestMethod, Priority(0)]
        public async Task TupleUnknownReturn() {
            const string code = @"
x, y, z = func()
";
            var analysis = await GetAnalysisAsync(code);
            analysis.Should().HaveVariable("x").And.HaveVariable("y").And.HaveVariable("z");
        }

        [TestMethod, Priority(0)]
        public async Task NestedTuple() {
            const string code = @"
((x, r), y, z) = (1, 1), '', False,
";
            var analysis = await GetAnalysisAsync(code);
            analysis.Should().HaveVariable("x").Which.Should().HaveType(BuiltinTypeId.Int);
            analysis.Should().HaveVariable("r").Which.Should().HaveType(BuiltinTypeId.Int);
            analysis.Should().HaveVariable("y").Which.Should().HaveType(BuiltinTypeId.Str);
            analysis.Should().HaveVariable("z").Which.Should().HaveType(BuiltinTypeId.Bool);
        }

        [TestMethod, Priority(0)]
        public async Task NestedTupleSingleValue() {
            const string code = @"
(x, (y, (z))) = 1,
";
            var analysis = await GetAnalysisAsync(code);
            analysis.Should().HaveVariable("x").And.HaveVariable("y").And.HaveVariable("z");
        }

        [TestMethod, Priority(0)]
        public async Task List() {
            const string code = @"
[year, month] = (1, 2)
";
            var analysis = await GetAnalysisAsync(code, PythonVersions.LatestAvailable3X);
            analysis.Should().HaveVariable("year").And.HaveVariable("month");
        }

        [TestMethod, Priority(0)]
        public async Task AnnotatedAssign() {
            const string code = @"
x : int = 42

class C:
    y : int = 42

    def __init__(self):
        self.abc : int = 42

a = C()
fob1 = a.abc
fob2 = a.y
fob3 = x
";
            var analysis = await GetAnalysisAsync(code);

            analysis.Should().HaveVariable("fob1").OfType(BuiltinTypeId.Int)
                .And.HaveVariable("fob2").OfType(BuiltinTypeId.Int)
                .And.HaveVariable("fob3").OfType(BuiltinTypeId.Int)
                .And.HaveVariable("a")
                .Which.Should().HaveMembers("abc", "y", "__class__");
        }

        [TestMethod, Priority(0)]
        public async Task BaseInstanceVariable() {
            const string code = @"
class C:
    def __init__(self):
        self.abc = 42

class D(C):
    def __init__(self):
        self.fob = self.abc
";
            var analysis = await GetAnalysisAsync(code);
            var d = analysis.Should().HaveClass("D").Which;

            d.Should().HaveMethod("__init__")
            .Which.Should().HaveSingleOverload()
            .Which.Should().HaveParameterAt(0).Which.Name.Should().Be("self");

            d.Should().HaveMember<IPythonConstant>("fob")
                .Which.Should().HaveType(BuiltinTypeId.Int);
            d.Should().HaveMember<IPythonConstant>("abc")
                .Which.Should().HaveType(BuiltinTypeId.Int);
        }

        [TestMethod, Priority(0)]
        public async Task LambdaExpression1() {
            const string code = @"
x = lambda a: a
y = x(42)
";
            var analysis = await GetAnalysisAsync(code);
            analysis.Should().HaveVariable("y").OfType(BuiltinTypeId.Int);
        }

        [TestMethod, Priority(0)]
        public async Task LambdaExpression2() {
            const string code = @"
def f(a):
    return a

x = lambda b: f(b)
y = x(42)
";
            var analysis = await GetAnalysisAsync(code);
            analysis.Should().HaveVariable("y").OfType(BuiltinTypeId.Int);
        }

        [TestMethod, Priority(0)]
        public async Task MemberAssign1() {
            const string code = @"
class C:
    def func(self):
        self.abc = 42

a = C()
a.func()
fob = a.abc
";
            var analysis = await GetAnalysisAsync(code);
            var intMemberNames = analysis.Document.Interpreter.GetBuiltinType(BuiltinTypeId.Int).GetMemberNames();

            analysis.Should().HaveVariable("fob").OfType(BuiltinTypeId.Int)
                .Which.Should().HaveMembers(intMemberNames);
            analysis.Should().HaveVariable("a")
                .Which.Should().HaveMembers("abc", "func", "__class__");
        }

        [TestMethod, Priority(0)]
        public async Task MemberAssign2() {
            const string code = @"
class D:
    def func2(self):
        a = C()
        a.func()
        return a.abc

class C:
    def func(self):
        self.abc = [2,3,4]

fob = D().func2()
";
            var analysis = await GetAnalysisAsync(code);
            var listMemberNames = analysis.Document.Interpreter.GetBuiltinType(BuiltinTypeId.List).GetMemberNames();

            analysis.Should().HaveVariable("fob").OfType(BuiltinTypeId.List)
                .Which.Should().HaveMembers(listMemberNames);
        }

        [TestMethod, Priority(0)]
        public async Task AssignBeforeClassDef() {
            const string code = @"
D = 5
class D: ...
";
            var analysis = await GetAnalysisAsync(code);
            analysis.Should().HaveClass("D");
        }

        [TestMethod, Priority(0)]
        public async Task AssignAfterClassDef() {
            const string code = @"
class D: ...
D = 5
";
            var analysis = await GetAnalysisAsync(code);
            analysis.Should().HaveVariable("D").OfType(BuiltinTypeId.Int);
        }

        [TestMethod, Priority(0)]
        public async Task AssignBeforeFunctionDef() {
            const string code = @"
D = 5
def D():
    pass
";
            var analysis = await GetAnalysisAsync(code);
            analysis.Should().HaveFunction("D");
        }

        [TestMethod, Priority(0)]
        public async Task AssignAfterFunctionDef() {
            const string code = @"
def D():
    pass
D = 5
";
            var analysis = await GetAnalysisAsync(code);
            analysis.Should().HaveVariable("D").OfType(BuiltinTypeId.Int);
        }

        [TestMethod, Priority(0)]
        public async Task StrIndex() {
            const string code = @"
a = 'abc'
x = a[0]
";
            var analysis = await GetAnalysisAsync(code);
            analysis.Should().HaveVariable("x").OfType(BuiltinTypeId.Str);
        }

        [TestMethod, Priority(0)]
        public async Task IncompleteTuple() {
            const string code = @"
a, b = 1
";
            var analysis = await GetAnalysisAsync(code);
            analysis.Should().HaveVariable("a").OfType(BuiltinTypeId.Int)
                .And.HaveVariable("b").OfType(BuiltinTypeId.Int);
        }

        [TestMethod, Priority(0)]
        public async Task UnpackListToTuple() {
            const string code = @"
(a, b) = [1, 2]
";
            var analysis = await GetAnalysisAsync(code);
            analysis.Should().HaveVariable("a").OfType(BuiltinTypeId.Int)
                .And.HaveVariable("b").OfType(BuiltinTypeId.Int);
        }

        [TestMethod, Priority(0)]
        public async Task UnpackSingleElementTuple() {
            const string code = @"
(foo) = 1234
((x, y)) = 1, '2'
";
            var analysis = await GetAnalysisAsync(code);
            analysis.Should().HaveVariable("foo").OfType(BuiltinTypeId.Int)
                .And.HaveVariable("x").OfType(BuiltinTypeId.Int)
                .And.HaveVariable("y").OfType(BuiltinTypeId.Str);
        }

        [TestMethod, Priority(0)]
        public async Task UnpackingTypingTuple() {
            const string code = @"
from typing import Tuple

def foo() -> Tuple[int, int]:
    return (1, -1)

result = foo()
(a, b) = result
";
            var analysis = await GetAnalysisAsync(code);
            analysis.Should().HaveVariable("a").OfType(BuiltinTypeId.Int)
                .And.HaveVariable("b").OfType(BuiltinTypeId.Int);
        }

        [TestMethod, Priority(0)]
        public async Task UnpackingTypingTupleFromList() {
            const string code = @"
from typing import Tuple, List

def foo() -> List[Tuple[int, int]]:
    return [(1, -1)]

def bar() -> List[Tuple[int, str, float]]:
    return [(1, 'str', float(2)), (1,'test',float(5))]

(a, b) = foo()[0]
(c,d,e) = bar()[1]
";
            var analysis = await GetAnalysisAsync(code);
            analysis.Should().HaveVariable("a").OfType(BuiltinTypeId.Int)
                .And.HaveVariable("b").OfType(BuiltinTypeId.Int)
                .And.HaveVariable("c").OfType(BuiltinTypeId.Int)
                .And.HaveVariable("d").OfType(BuiltinTypeId.Str)
                .And.HaveVariable("e").OfType(BuiltinTypeId.Float);
        }

        [TestMethod, Priority(0)]
        public async Task UnpackingNestedTupleInList() {
            const string code = @"
def foo():
    return [1,2], 3

[var1, var2], var3 = foo();
";
            var analysis = await GetAnalysisAsync(code);
            analysis.Should().HaveVariable("var1").OfType(BuiltinTypeId.Int)
                .And.HaveVariable("var2").OfType(BuiltinTypeId.Int)
                .And.HaveVariable("var3").OfType(BuiltinTypeId.Int);
        }

        [TestMethod, Priority(0)]
        public async Task UnpackingTypingListFromTuple() {
            const string code = @"
from typing import Tuple, List

def foo() -> Tuple[List[int]]:
    return ([1,2,3])

def bar() -> Tuple[Tuple[int, str, float], List[str]]:
    return ((1, 'str', float(2)), ['hello', 'world'])

a = foo()
a1 = a[0]
[b, c, d] = a1

e = bar()
f = bar()[0]
g = bar()[1]

(h, j, k) = f
[l, m] = g
";
            var analysis = await GetAnalysisAsync(code);
            analysis.Should().HaveVariable("a").OfType(BuiltinTypeId.Tuple)
                .And.HaveVariable("a1").OfType(BuiltinTypeId.List)
                .And.HaveVariable("b").OfType(BuiltinTypeId.Int)
                .And.HaveVariable("c").OfType(BuiltinTypeId.Int)
                .And.HaveVariable("d").OfType(BuiltinTypeId.Int);

            analysis.Should().HaveVariable("e").OfType(BuiltinTypeId.Tuple)
                .And.HaveVariable("f").OfType(BuiltinTypeId.Tuple)
                .And.HaveVariable("g").OfType(BuiltinTypeId.List);

            analysis.Should().HaveVariable("h").OfType(BuiltinTypeId.Int)
                .And.HaveVariable("j").OfType(BuiltinTypeId.Str)
                .And.HaveVariable("k").OfType(BuiltinTypeId.Float);

            analysis.Should().HaveVariable("l").OfType(BuiltinTypeId.Str)
                .And.HaveVariable("m").OfType(BuiltinTypeId.Str);
        }


        [TestMethod, Priority(0)]
        public async Task UnpackingTypingList() {
            const string code = @"
from typing import List

def foo() -> List[int]:
    return [1, -1]

result = foo()
[a, b] = result
";
            var analysis = await GetAnalysisAsync(code);
            analysis.Should().HaveVariable("a").OfType(BuiltinTypeId.Int)
                .And.HaveVariable("b").OfType(BuiltinTypeId.Int);
        }

        [TestMethod, Priority(0)]
        public async Task UnpackingNestedTypingListInTuple() {
            const string code = @"
from typing import List, Tuple
def foo() -> List[Tuple[str, int]]:
    return [('hi', 1)]

[var1, var2] = foo()
[(a, b), (c, d)] = foo()
";
            var analysis = await GetAnalysisAsync(code);
            analysis.Should().HaveVariable("var1").OfType(BuiltinTypeId.Tuple)
                .And.HaveVariable("var2").OfType(BuiltinTypeId.Tuple);

            analysis.Should().HaveVariable("a").OfType(BuiltinTypeId.Str)
                 .And.HaveVariable("b").OfType(BuiltinTypeId.Int)
                 .And.HaveVariable("c").OfType(BuiltinTypeId.Str)
                 .And.HaveVariable("d").OfType(BuiltinTypeId.Int);
        }

        [TestMethod, Priority(0)]
        public async Task UnpackingNestedTypingTupleInList() {
            const string code = @"
from typing import List, Tuple
def foo() -> List[List[int], int]:
    return [1,2], 3

[var1, var2], var3 = foo()
";
            var analysis = await GetAnalysisAsync(code);
            analysis.Should().HaveVariable("var1").OfType(BuiltinTypeId.Int)
                .And.HaveVariable("var2").OfType(BuiltinTypeId.Int)
                .And.HaveVariable("var3").OfType(BuiltinTypeId.Int);
        }

        [TestMethod, Priority(0)]
        public async Task UnpackingComplexTypingNestedExpressions() {
            const string code = @"
from typing import List, Tuple
def foo() -> Tuple[List[Tuple[List[str], int]], int]:
    return [(['hi'], 1), (['test'], 5)], 2

[var1, var2], var3 = foo()
[(a, b), (c, d)], f = foo()
";
            var analysis = await GetAnalysisAsync(code);

            analysis.Should().HaveVariable("var1").OfType(BuiltinTypeId.Tuple)
                .And.HaveVariable("var2").OfType(BuiltinTypeId.Tuple)
                .And.HaveVariable("var3").OfType(BuiltinTypeId.Int);

            analysis.Should().HaveVariable("a").OfType(BuiltinTypeId.List)
                .And.HaveVariable("b").OfType(BuiltinTypeId.Int)
                .And.HaveVariable("c").OfType(BuiltinTypeId.List)
                .And.HaveVariable("d").OfType(BuiltinTypeId.Int)
                .And.HaveVariable("f").OfType(BuiltinTypeId.Int);
        }

        [TestMethod, Priority(0)]
        public async Task UnpackingComplexNestedExpressions() {
            const string code = @"
def foo():
    return [(['hi'], 1), (['test'], 5)], 2

[var1, var2], var3 = foo()
[(a, b), (c, d)], f = foo()
";
            var analysis = await GetAnalysisAsync(code);

            analysis.Should().HaveVariable("var1").OfType(BuiltinTypeId.Tuple)
                .And.HaveVariable("var2").OfType(BuiltinTypeId.Tuple)
                .And.HaveVariable("var3").OfType(BuiltinTypeId.Int);

            analysis.Should().HaveVariable("a").OfType(BuiltinTypeId.List)
                .And.HaveVariable("b").OfType(BuiltinTypeId.Int)
                .And.HaveVariable("c").OfType(BuiltinTypeId.List)
                .And.HaveVariable("d").OfType(BuiltinTypeId.Int)
                .And.HaveVariable("f").OfType(BuiltinTypeId.Int);
        }

        [TestMethod, Priority(0)]
        public async Task UnpackingMultipleAssignment() {
            const string code = @"
a = b, c = [0, 1]
";
            var analysis = await GetAnalysisAsync(code);

            analysis.Should().HaveVariable("a").OfType(BuiltinTypeId.List)
                .And.HaveVariable("b").OfType(BuiltinTypeId.Int)
                .And.HaveVariable("c").OfType(BuiltinTypeId.Int);
        }

        [TestMethod, Priority(0)]
        public async Task UnpackingNestedTuple() {
            const string code = @"
b, c = (1, (1,2))
d, e, f, g = (1, (1,2), 2, ('test', 'test'))
";
            var analysis = await GetAnalysisAsync(code);

            analysis.Should().HaveVariable("b").OfType(BuiltinTypeId.Int)
                .And.HaveVariable("c").OfType(BuiltinTypeId.Tuple);

            analysis.Should().HaveVariable("d").OfType(BuiltinTypeId.Int)
                .And.HaveVariable("e").OfType(BuiltinTypeId.Tuple)
                .And.HaveVariable("f").OfType(BuiltinTypeId.Int)
                .And.HaveVariable("g").OfType(BuiltinTypeId.Tuple);
        }

        [TestMethod, Priority(0)]
        public async Task UnpackingNestedList() {
            const string code = @"
b, c = [1, [1,2]]
d, e, f, g = [1, (1,2), 2, ['test', 'test']]
";
            var analysis = await GetAnalysisAsync(code);

            analysis.Should().HaveVariable("b").OfType(BuiltinTypeId.Int)
                .And.HaveVariable("c").OfType(BuiltinTypeId.List);

            analysis.Should().HaveVariable("d").OfType(BuiltinTypeId.Int)
                .And.HaveVariable("e").OfType(BuiltinTypeId.Tuple)
                .And.HaveVariable("f").OfType(BuiltinTypeId.Int)
                .And.HaveVariable("g").OfType(BuiltinTypeId.List);
        }


        [TestMethod, Priority(0)]
        public async Task UnpackingTypingNestedTuple() {
            const string code = @"
from typing import Tuple
h: Tuple[int, Tuple[str, int]]
b, c = h
";
            var analysis = await GetAnalysisAsync(code);

            analysis.Should().HaveVariable("b").OfType(BuiltinTypeId.Int)
                .And.HaveVariable("c").OfType(BuiltinTypeId.Tuple);
        }

        [TestMethod, Priority(0)]
        public async Task UnpackingTypingNestedList() {
            const string code = @"
from typing import Tuple, List
t: Tuple[int, Tuple[str, int], List[int]]
b, c, d = t
e, (f, g), h = t
";
            var analysis = await GetAnalysisAsync(code);

            analysis.Should().HaveVariable("b").OfType(BuiltinTypeId.Int)
                .And.HaveVariable("c").OfType(BuiltinTypeId.Tuple)
                .And.HaveVariable("d").OfType(BuiltinTypeId.List);

            analysis.Should().HaveVariable("e").OfType(BuiltinTypeId.Int)
                .And.HaveVariable("f").OfType(BuiltinTypeId.Str)
                .And.HaveVariable("g").OfType(BuiltinTypeId.Int)
                .And.HaveVariable("h").OfType(BuiltinTypeId.List);
        }

        [TestMethod, Priority(0)]
        public async Task Uts46dataModule() {
            const string code = @"from idna.uts46data import *";
            await GetAnalysisAsync(code);
        }

        [TestMethod, Priority(0)]
        public async Task NamedExpressionIf() {
            const string code = @"
if (x := 1234) == 1234:
    pass
";
            var analysis = await GetAnalysisAsync(code, PythonVersions.Required_Python38X);
<<<<<<< HEAD

=======
>>>>>>> 2ad7dd4e
            analysis.Should().HaveVariable("x").OfType(BuiltinTypeId.Int);
        }

        [TestMethod, Priority(0)]
        [Ignore("Needs comprehension scoping")]
        public async Task NamedExpressionFromComprehension() {
            const string code = @"
from typing import List
a: List[int]
b = [(x := i) for i in a]
";
            var analysis = await GetAnalysisAsync(code, PythonVersions.Required_Python38X);
            analysis.Should().HaveVariable("x").OfType(BuiltinTypeId.Int);
        }
    }
}<|MERGE_RESOLUTION|>--- conflicted
+++ resolved
@@ -675,10 +675,6 @@
     pass
 ";
             var analysis = await GetAnalysisAsync(code, PythonVersions.Required_Python38X);
-<<<<<<< HEAD
-
-=======
->>>>>>> 2ad7dd4e
             analysis.Should().HaveVariable("x").OfType(BuiltinTypeId.Int);
         }
 
