﻿// Copyright(c) Microsoft Corporation
// All rights reserved.
//
// Licensed under the Apache License, Version 2.0 (the License); you may not use
// this file except in compliance with the License. You may obtain a copy of the
// License at http://www.apache.org/licenses/LICENSE-2.0
//
// THIS CODE IS PROVIDED ON AN  *AS IS* BASIS, WITHOUT WARRANTIES OR CONDITIONS
// OF ANY KIND, EITHER EXPRESS OR IMPLIED, INCLUDING WITHOUT LIMITATION ANY
// IMPLIED WARRANTIES OR CONDITIONS OF TITLE, FITNESS FOR A PARTICULAR PURPOSE,
// MERCHANTABILITY OR NON-INFRINGEMENT.
//
// See the Apache Version 2.0 License for specific language governing
// permissions and limitations under the License.

using System.Linq;
using System.Threading.Tasks;
using FluentAssertions;
using Microsoft.Python.Analysis.Tests.FluentAssertions;
using Microsoft.Python.Analysis.Types;
using Microsoft.Python.Parsing.Tests;
using Microsoft.VisualStudio.TestTools.UnitTesting;
using TestUtilities;

namespace Microsoft.Python.Analysis.Tests {
    [TestClass]
    public class GenericsTests : AnalysisTestBase {
        public TestContext TestContext { get; set; }

        [TestInitialize]
        public void TestInitialize()
            => TestEnvironmentImpl.TestInitialize($"{TestContext.FullyQualifiedTestClassName}.{TestContext.TestName}");

        [TestCleanup]
        public void Cleanup() => TestEnvironmentImpl.TestCleanup();

        [TestMethod, Priority(0)]
        public async Task ListContent() {
            const string code = @"
from typing import List

lstr: List[str]
x = lstr[0]
";

            var analysis = await GetAnalysisAsync(code);
            analysis.Should().HaveVariable(@"lstr").OfType("List[str]")
                .And.HaveVariable("x").OfType(BuiltinTypeId.Str);
        }

        [TestMethod, Priority(0)]
        public async Task ListOfLists() {
            const string code = @"
from typing import List

lst: List[List[int]]
x = lst[0]
y = x[0]
";

            var analysis = await GetAnalysisAsync(code);
            analysis.Should().HaveVariable(@"lst").OfType("List[List[int]]")
                .And.HaveVariable("x").OfType("List[int]")
                .And.HaveVariable("y").OfType(BuiltinTypeId.Int);
        }

        [TestMethod, Priority(0)]
        public async Task GenericListArg() {
            const string code = @"
from typing import List

def func(a: List[str]):
    pass
";
            var analysis = await GetAnalysisAsync(code);
            analysis.Should().HaveFunction("func").Which
                .Should().HaveSingleOverload()
                .Which.Should().HaveParameterAt(0)
                .Which.Should().HaveName("a").And.HaveType("List[str]");
        }

        [TestMethod, Priority(0)]
        public async Task FunctionAnnotatedToList() {
            const string code = @"
from typing import List

def f() -> List[str]: ...
x = f()[0]
";

            var analysis = await GetAnalysisAsync(code);
            analysis.Should().HaveFunction("f")
                .Which.Should().HaveSingleOverload()
                .Which.Should().HaveReturnDocumentation("List[str]");

            analysis.Should().HaveVariable("x").OfType(BuiltinTypeId.Str);
        }

        [TestMethod, Priority(0)]
        public async Task FunctionWithListArgument() {
            const string code = @"
from typing import List

def f(a: List[str]):
    return a

x = f(1)
";

            var analysis = await GetAnalysisAsync(code);
            analysis.Should().HaveVariable("x").OfType("List[str]");
        }

        [TestMethod, Priority(0)]
        public async Task FunctionFetchingFromList() {
            const string code = @"
from typing import List

def f(a: List[str], index: int):
    return a[index]

x = f(1)
";

            var analysis = await GetAnalysisAsync(code);
            analysis.Should().HaveVariable("x").OfType(BuiltinTypeId.Str);
        }

        [TestMethod, Priority(0)]
        public async Task TypeVarFunc() {
            const string code = @"
from typing import Sequence, TypeVar

T = TypeVar('T') # Declare type variable

def first(l: Sequence[T]) -> T: # Generic function
    return l[0]

arr = [1, 2, 3]
x = first(arr)  # should be int
";
            var analysis = await GetAnalysisAsync(code);
            analysis.Should().HaveVariable("x").OfType(BuiltinTypeId.Int);
        }

        [TestMethod, Priority(0)]
        public async Task GenericArguments() {
            const string code = @"
from typing import TypeVar

T = TypeVar('T', str, bytes)

def longest(x: T, y: T):
    return x if len(x) >= len(y) else y

x = longest('a', 'bc')
";

            var analysis = await GetAnalysisAsync(code);
            analysis.Should().HaveFunction("longest")
                .Which.Should().HaveSingleOverload()
                .Which.Should().HaveParameterAt(0)
                .Which.Should().HaveName("x")
                .And.HaveType("T");

            analysis.Should().HaveVariable("x").OfType(BuiltinTypeId.Str);
        }

        [TestMethod, Priority(0)]
        public async Task TupleContent() {
            const string code = @"
from typing import Tuple

t: Tuple[int, str]
x = t[0]
y = t[1]
";

            var analysis = await GetAnalysisAsync(code);
            analysis.Should().HaveVariable("t").OfType("Tuple[int, str]")
                .And.HaveVariable("x").OfType(BuiltinTypeId.Int)
                .And.HaveVariable("y").OfType(BuiltinTypeId.Str);
        }

        [TestMethod, Priority(0)]
        public async Task TupleOfTuple() {
            const string code = @"
from typing import Tuple

t: Tuple[Tuple[int, str], bool]
x = t[0]
y = t[1]
z0 = x[0]
z1 = x[1]
";

            var analysis = await GetAnalysisAsync(code);
            analysis.Should().HaveVariable("t").OfType("Tuple[Tuple[int, str], bool]")
                .And.HaveVariable("x").OfType("Tuple[int, str]")
                .And.HaveVariable("y").OfType(BuiltinTypeId.Bool)
                .And.HaveVariable("z0").OfType(BuiltinTypeId.Int)
                .And.HaveVariable("z1").OfType(BuiltinTypeId.Str);
        }

        [TestMethod, Priority(0)]
        public async Task IteratorParamTypeMatch() {
            const string code = @"
from typing import Iterator, List, TypeVar

T = TypeVar('T')

@overload
def f(a: Iterator[T]) -> str: ...
@overload
def f(a: int) -> float: ...
def f(a): ...

a: List[str] = ['a', 'b', 'c']
x = f(iter(a))
";
            var analysis = await GetAnalysisAsync(code);
            var f = analysis.Should().HaveFunction("f").Which;

            f.Should().HaveOverloadAt(0)
                .Which.Should().HaveReturnType(BuiltinTypeId.Str)
                .Which.Should().HaveSingleParameter()
                .Which.Should().HaveName("a").And.HaveType("Iterator[T]");

            f.Should().HaveOverloadAt(1)
                .Which.Should().HaveReturnType(BuiltinTypeId.Float)
                .Which.Should().HaveSingleParameter()
                .Which.Should().HaveName("a").And.HaveType(BuiltinTypeId.Int);

            analysis.Should().HaveVariable("a").OfType("List[str]")
                .And.HaveVariable("x").OfType(BuiltinTypeId.Str);
        }


        [TestMethod, Priority(0)]
        public async Task IterableParamTypeMatch() {
            const string code = @"
from typing import Iterable, List, Tuple, TypeVar

T = TypeVar('T')

@overload
def f(a: Iterable[T]) -> str: ...
@overload
def f(a: int) -> float: ...
def f(a): ...

a: List[str] = ['a', 'b', 'c']

x = f(a)
y = f(1)
";
            var analysis = await GetAnalysisAsync(code);
            var f = analysis.Should().HaveFunction("f").Which;

            f.Should().HaveOverloadAt(0)
                .Which.Should().HaveReturnType(BuiltinTypeId.Str)
                .Which.Should().HaveSingleParameter()
                .Which.Should().HaveName("a").And.HaveType("Iterable[T]");

            f.Should().HaveOverloadAt(1)
                .Which.Should().HaveReturnType(BuiltinTypeId.Float)
                .Which.Should().HaveSingleParameter()
                .Which.Should().HaveName("a").And.HaveType(BuiltinTypeId.Int);

            analysis.Should().HaveVariable("a").OfType("List[str]")
                .And.HaveVariable("x").OfType(BuiltinTypeId.Str)
                .And.HaveVariable("y").OfType(BuiltinTypeId.Float);
        }

        [TestMethod, Priority(0)]
        public async Task SequenceParamTypeMatch() {
            const string code = @"
from typing import List, Sequence, TypeVar

T = TypeVar('T')

@overload
def f(a: Sequence[T]) -> str: ...
@overload
def f(a: int) -> float: ...
def f(a): pass

a: List[str] = ['a', 'b', 'c']
x = f(a)
";
            var analysis = await GetAnalysisAsync(code);
            var f = analysis.Should().HaveFunction("f").Which;

            f.Should().HaveOverloadAt(0)
                .Which.Should().HaveReturnType(BuiltinTypeId.Str)
                .Which.Should().HaveSingleParameter()
                .Which.Should().HaveName("a").And.HaveType("Sequence[T]");

            f.Should().HaveOverloadAt(1)
                .Which.Should().HaveReturnType(BuiltinTypeId.Float)
                .Which.Should().HaveSingleParameter()
                .Which.Should().HaveName("a").And.HaveType(BuiltinTypeId.Int);

            analysis.Should().HaveVariable("a").OfType("List[str]")
                .And.HaveVariable("x").OfType(BuiltinTypeId.Str);
        }

        [TestMethod, Priority(0)]
        public async Task MappingParamTypeMatch() {
            const string code = @"
from typing import Dict, Mapping, TypeVar

KT = TypeVar('KT')
KV = TypeVar('KV')

@overload
def f(a: Mapping[KT, KV]) -> str: ...
@overload
def f(a: int) -> float: ...
def f(a): ...

a: Dict[str, int]
x = f(a)
";
            var analysis = await GetAnalysisAsync(code);
            var f = analysis.Should().HaveFunction("f").Which;

            f.Should().HaveOverloadAt(0)
                .Which.Should().HaveReturnType(BuiltinTypeId.Str)
                .Which.Should().HaveSingleParameter()
                .Which.Should().HaveName("a").And.HaveType("Mapping[KT, KV]");

            f.Should().HaveOverloadAt(1)
                .Which.Should().HaveReturnType(BuiltinTypeId.Float)
                .Which.Should().HaveSingleParameter()
                .Which.Should().HaveName("a").And.HaveType(BuiltinTypeId.Int);

            analysis.Should().HaveVariable("a").OfType("Dict[str, int]")
                .And.HaveVariable("x").OfType(BuiltinTypeId.Str);
        }

        [TestMethod, Priority(0)]
        public async Task ListOfTuples() {
            const string code = @"
from typing import List

def ls() -> List[tuple]:
    pass

x = ls()[0]
";

            var analysis = await GetAnalysisAsync(code);
            analysis.Should().HaveFunction("ls")
                .Which.Should().HaveSingleOverload()
                .Which.Should().HaveReturnDocumentation("List[tuple]");

            analysis.Should().HaveVariable("x").Which
                .Should().HaveType(BuiltinTypeId.Tuple);
        }

        [TestMethod, Priority(0)]
        public async Task DictContent() {
            const string code = @"
from typing import Dict

d: Dict[str, int]
x = d['a']
";

            var analysis = await GetAnalysisAsync(code);
            analysis.Should().HaveVariable(@"d").OfType("Dict[str, int]")
                .And.HaveVariable("x").OfType(BuiltinTypeId.Int);
        }

        [TestMethod, Priority(0)]
        public async Task DictOfDicts() {
            const string code = @"
from typing import Dict

a: Dict[int, Dict[str, float]]
x = a[0]
y = x['a']
";

            var analysis = await GetAnalysisAsync(code);
            analysis.Should().HaveVariable(@"a").OfType("Dict[int, Dict[str, float]]")
                .And.HaveVariable("x").OfType("Dict[str, float]")
                .And.HaveVariable("y").OfType(BuiltinTypeId.Float);
        }

        [TestMethod, Priority(0)]
        public async Task GenericDictArg() {
            const string code = @"
from typing import Dict

def func(a: Dict[int, str]):
    pass
";
            var analysis = await GetAnalysisAsync(code);
            analysis.Should().HaveFunction("func")
                .Which.Should().HaveSingleOverload()
                .Which.Should().HaveParameterAt(0)
                .Which.Should().HaveName("a").And.HaveType("Dict[int, str]");
        }

        [TestMethod, Priority(0)]
        public async Task GenericIterator() {
            const string code = @"
from typing import Iterator, List

a: List[str] = ['a', 'b', 'c']
ia = iter(a);
x = next(ia);
";
            var analysis = await GetAnalysisAsync(code);
            analysis.Should().HaveVariable("a").OfType("List[str]")
                .And.HaveVariable("ia").OfType(BuiltinTypeId.ListIterator)
                .And.HaveVariable("x").OfType(BuiltinTypeId.Str);
        }

        // TODO handle when can make Union type generic, at the moment defining a h = Union[T,str]
        // and trying to make it specific h[int] doesn't work
        /// <returns></returns>
        [Ignore, TestMethod, Priority(0)]
        public async Task GenericUnionTypeAlias() {
            const string code = @"
from typing import TypeVar, Union, 
S = TypeVar('S')
UInt = Union[S, int]
def response(query: str) -> UInt[str]:  
    return UInt[str]

x = response('test')
";
            var analysis = await GetAnalysisAsync(code);
            analysis.Should().HaveVariable("x").Which
                .Should().HaveType("Union[str, int]");
        }

        [TestMethod, Priority(0)]
        public async Task GenericTypeInstance() {
            const string code = @"
from typing import List

l = List[str]()
x = l[0]
";
            var analysis = await GetAnalysisAsync(code);
            analysis.Should().HaveVariable("l").Which
                .Should().HaveType("List[str]");
            analysis.Should().HaveVariable("x").Which
                .Should().HaveType(BuiltinTypeId.Str);
        }


        [TestMethod, Priority(0)]
        public async Task GenericClassBaseForwardRef() {
            const string code = @"
from typing import TypeVar, Generic, List

_E = TypeVar('_E')

class B(Generic[_E]):
    a: A[_E]
    def func(self) -> A[_E]: ...
    def __init__(self, v: _E): ...

class A(Generic[_E]): ...

b = B('a')
x = b.func()
y = b.a
";
            var analysis = await GetAnalysisAsync(code, PythonVersions.LatestAvailable3X);
            analysis.Should().HaveVariable("b")
                .Which.Should().HaveType("B[str]");

            analysis.Should().HaveVariable("x")
                .Which.Should().HaveType("A[str]");

            analysis.Should().HaveVariable("y")
                .Which.Should().HaveType("A[str]");
        }

        [TestMethod, Priority(0)]
        public async Task GenericClassInstantiationByValue() {
            const string code = @"
from typing import TypeVar, Generic

_T = TypeVar('_T')

class Box(Generic[_T]):
    def __init__(self, v: _T):
        self.v = v

    def get(self) -> _T:
        return self.v

boxed = Box(1234)
x = boxed.get()
";
            var analysis = await GetAnalysisAsync(code, PythonVersions.LatestAvailable3X);
            analysis.Should().HaveVariable("x")
                .Which.Should().HaveType(BuiltinTypeId.Int);
        }

        [TestMethod, Priority(0)]
        public async Task GenericClassSpecificTypeFillingMultipleTypeVariables() {
            const string code = @"
from typing import TypeVar, Generic

T = TypeVar('T')
U = TypeVar('U')

class A(Generic[T]):
    a: T
    def __init__(self, a: T):
        self.a = a

    def get(self) -> T:
        return self.a

class B(A[U]):
    b: U
    def __init__(self, b: U):
        self.b = b
        super().__init__(b)

    def get1(self) -> U:
        return self.b

test = B(5)
x = test.get()
y = test.get1()
";
            var analysis = await GetAnalysisAsync(code, PythonVersions.LatestAvailable3X);

            analysis.Should().HaveVariable("test").Which.Should().HaveMembers("get", "get1");
            analysis.Should().HaveVariable("x").Which.Should().HaveType(BuiltinTypeId.Int);
            analysis.Should().HaveVariable("y").Which.Should().HaveType(BuiltinTypeId.Int);
        }

        [TestMethod, Priority(0)]
        public async Task GenericFunctionSequence() {
            const string code = @"
from typing import Typevar, Sequence

T = TypeVar('T')

def first(seq: Sequence[T]) -> T:
    return seq[0]

s = first('foo')
n = first([1, 2, 3])
";
            var analysis = await GetAnalysisAsync(code, PythonVersions.LatestAvailable3X);
            analysis.Should().HaveVariable("s").Which.Should().HaveType(BuiltinTypeId.Str);
            analysis.Should().HaveVariable("n").Which.Should().HaveType(BuiltinTypeId.Int);
        }

        [TestMethod, Priority(0)]
        public async Task GenericMultipleFunctionSequenceSameTypeVariable() {
            const string code = @"
from typing import Typevar, Sequence

T = TypeVar('T')

def first(seq: Sequence[T]) -> T:
    return seq[0]

def last(seq: Sequence[T]) -> T:
    return seq[-1]

s = first('foo')
n = first([1, 2, 3])

s_last = last('foo')
n_last = last([1, 2, 3])
";
            var analysis = await GetAnalysisAsync(code, PythonVersions.LatestAvailable3X);
            analysis.Should().HaveVariable("s").Which.Should().HaveType(BuiltinTypeId.Str);
            analysis.Should().HaveVariable("n").Which.Should().HaveType(BuiltinTypeId.Int);

            analysis.Should().HaveVariable("s_last").Which.Should().HaveType(BuiltinTypeId.Str);
            analysis.Should().HaveVariable("n_last").Which.Should().HaveType(BuiltinTypeId.Int);
        }


        [TestMethod, Priority(0)]
        public async Task GenericClassHalfFilledParameters() {
            const string code = @"
from typing import TypeVar, Generic, List

T = TypeVar('T')
U = TypeVar('U')

class A(Generic[T, U]):
    a: U

    def get(self) -> U:
        return self.a

    def get1(self) -> T:
        return self.a


class B(A[T, int], Generic[T]):
    b: T

    def get2(self) -> T:
        return self.b


b = B('a')
x = b.get()
y = b.get1()
z = b.get2()
";
            var analysis = await GetAnalysisAsync(code, PythonVersions.LatestAvailable3X);
            analysis.Should().HaveVariable("x").Which.Should().HaveType(BuiltinTypeId.Int);
            analysis.Should().HaveVariable("y").Which.Should().HaveType(BuiltinTypeId.Str);
            analysis.Should().HaveVariable("z").Which.Should().HaveType(BuiltinTypeId.Str);
        }

        [TestMethod, Priority(0)]
        public async Task GenericClassRegularBase() {
            const string code = @"
from typing import TypeVar, Generic

_T = TypeVar('_T')

class Box(Generic[_T], list):
    def __init__(self, v: _T):
        self.v = v

    def get(self) -> _T:
        return self.v

boxed = Box(1234)
x = boxed.get()
";
            var analysis = await GetAnalysisAsync(code, PythonVersions.LatestAvailable3X);
            var boxed = analysis.Should().HaveVariable("boxed").Which;
            boxed.Should().HaveMembers("append", "index");
            boxed.Should().NotHaveMember("bit_length");
        }

        [TestMethod, Priority(0)]
        public async Task GenericClassGenericListBase() {
            const string code = @"
from typing import TypeVar, Generic, List

_T = TypeVar('_T')

class Box(Generic[_T], List[_T]):
    def __init__(self, v: _T):
        self.v = v

    def get(self) -> _T:
        return self.v

boxed = Box(1)
x = boxed.get()
y = boxed[0]

boxed_int = Box[int](1)
z = boxed_int[0]
";
            var analysis = await GetAnalysisAsync(code, PythonVersions.LatestAvailable3X);

            var boxed = analysis.Should().HaveVariable("boxed").Which;
            boxed.Should().HaveMembers("append", "index");
            boxed.Should().NotHaveMember("bit_length");

            var boxedInt = analysis.Should().HaveVariable("boxed_int").Which;
            boxedInt.Should().HaveMembers("append", "index");
            boxedInt.Should().NotHaveMember("bit_length");


            analysis.Should().HaveVariable("x").Which.Should().HaveType(BuiltinTypeId.Int);
            analysis.Should().HaveVariable("y").Which.Should().HaveType(BuiltinTypeId.Int);
            analysis.Should().HaveVariable("z").Which.Should().HaveType(BuiltinTypeId.Int);
        }

        [TestMethod, Priority(0)]
        public async Task GenericClassGenericClassBase() {
            const string code = @"
from typing import TypeVar, Generic, List

_T = TypeVar('_T')

class Box(Generic[_T]):
    v: _T
    def __init__(self, v: _T):
        self.v = v

    def get(self) -> _T:
        return self.v

class Cube(Box[int]):
    def __init__(self, v: int):
        super().__init__(v)

    def tmp(self):
        return self.get()

c = Cube(5)
x = c.tmp()
";
            var analysis = await GetAnalysisAsync(code, PythonVersions.LatestAvailable3X);
            analysis.Should().HaveVariable("x").Which.Should().HaveType(BuiltinTypeId.Int);

            var cube = analysis.Should().HaveVariable("c").Which;
            cube.Should().HaveMembers("get");

            analysis.Should().HaveVariable("x").Which.Should().HaveType(BuiltinTypeId.Int);
        }

        [TestMethod, Priority(0)]
        public async Task GenericClassMultipleGenericClassBase() {
            const string code = @"
from typing import TypeVar, Generic, List

_T = TypeVar('_T')

class A(Generic[_T]):
    v: _T
    def __init__(self, v: _T):
        self.v = v

    def get(self) -> _T:
        return self.v

class B(Generic[_T]):
    y: _T
    def __init__(self, y: _T):
        self.y = y

    def get(self) -> _T:
        return self.y

class C(A[int], B[str]):
    def __init__(self, v: int):
        super().__init__(v)

    def tmp(self):
        return self.get()

c = C(5)
x = c.tmp()
";
            var analysis = await GetAnalysisAsync(code, PythonVersions.LatestAvailable3X);
            var c = analysis.Should().HaveVariable("c").Which;
            c.Should().HaveMembers("get");

            analysis.Should().HaveVariable("x").Which.Should().HaveType(BuiltinTypeId.Int);
        }

        [TestMethod, Priority(0)]
        public async Task NonGenericClassSubclassDict() {
            const string code = @"
from typing import Dict

class StrDict(Dict[str, str]):  # Non-generic subclass 
    def __str__(self) -> str:
        return 'StrDict({})'.format(super().__str__())

d: StrDict[int, int]  # StrDict is not generic, so should not update methods
d = StrDict()
h = d['t']
";
            var analysis = await GetAnalysisAsync(code, PythonVersions.LatestAvailable3X);
            analysis.Should().HaveVariable("d").Which.Should().HaveType("StrDict");
            analysis.Should().HaveVariable("h").Which.Should().HaveType(BuiltinTypeId.Str);
        }

        [TestMethod, Priority(0)]
        public async Task GenericClassChainMiddleClassSpecific() {
            const string code = @"
from typing import TypeVar, Generic, List

_T = TypeVar('_T')

class A(Generic[_T]):
    v: _T
    def __init__(self, v: _T):
        self.v = v

    def get(self) -> _T:
        return self.v

class B(A[str], Generic[_T]):
    y: _T
    def __init__(self, y: _T):
        super.__init__(y)
        self.y = y

    def get1(self) -> _T:
        return self.y

class C(B[int]):
    def __init__(self, v: int):
        super().__init__(v)

    def tmp(self):
        return self.get()

c = C(5)
x = c.tmp()
";
            var analysis = await GetAnalysisAsync(code, PythonVersions.LatestAvailable3X);
            var c = analysis.Should().HaveVariable("c").Which;
            c.Should().HaveMembers("get", "get1");

            analysis.Should().HaveVariable("x").Which.Should().HaveType(BuiltinTypeId.Int);
        }

        [TestMethod, Priority(0)]
        public async Task GenericClassTypeVariableOrderGenericBase() {
            const string code = @"
from typing import TypeVar, Generic, List

T = TypeVar('T')
S = TypeVar('S')
U = TypeVar('U')

class One(Generic[T]): ...
class Two(Generic[T]): ...

class First(One[T], Two[S]): 
    def getT(self) -> T:
        pass

    def getS(self) -> S:
        pass

class Second(One[T], Another[S], Generic[S, U, T]): 
    def getS(self) -> S:
        pass

    def getU(self) -> U:
        pass

    def getT(self) -> T:
        pass

x: First[int, str]
x = First(1, 'hi')
x1 = x.getT()
x2 = x.getS()

y: Second[int, str, Any]
y = Second(1, 'hi', 2.0)
y1 = y.getS()
y2 = y.getU()
y3 = y.getT()

";
            var analysis = await GetAnalysisAsync(code, PythonVersions.LatestAvailable3X);
            analysis.Should().HaveVariable("x").Which.Should().HaveMembers("getS", "getT");
            analysis.Should().HaveVariable("x1").Which.Should().HaveType(BuiltinTypeId.Int);
            analysis.Should().HaveVariable("x2").Which.Should().HaveType(BuiltinTypeId.Str);

            analysis.Should().HaveVariable("y").Which.Should().HaveMembers("getS", "getU", "getT");
            analysis.Should().HaveVariable("y1").Which.Should().HaveType(BuiltinTypeId.Int);
            analysis.Should().HaveVariable("y2").Which.Should().HaveType(BuiltinTypeId.Str);
            analysis.Should().HaveVariable("y3").Which.Should().HaveType(BuiltinTypeId.Float);
        }

        [TestMethod, Priority(0)]
        public async Task GenericClassBaseChain() {
            const string code = @"
from typing import TypeVar, Generic, List

_T = TypeVar('_T')

class A(Generic[_T]):
    v: _T
    def __init__(self, v: _T):
        self.v = v

    def get(self) -> _T:
        return self.v

class B(A[_T]):
    y: _T
    def __init__(self, y: _T):
        self.y = y
        super().__init__(y)

    def get1(self) -> _T:
        return self.y

class C(B[int]):
    def __init__(self, v: int):
        super().__init__(v)

c = C(5)
x = c.get()
y = c.get1()
";
            var analysis = await GetAnalysisAsync(code, PythonVersions.LatestAvailable3X);
            analysis.Diagnostics.Should().BeEmpty();
            var c = analysis.Should().HaveVariable("c").Which;
            c.Should().HaveMembers("get", "get1");

            analysis.Should().HaveVariable("x").Which.Should().HaveType(BuiltinTypeId.Int);
            analysis.Should().HaveVariable("y").Which.Should().HaveType(BuiltinTypeId.Int);
        }

        [TestMethod, Priority(0)]
        public async Task GenericClassMultipleTypeVarsDefinedByOneTypeVar() {
            const string code = @"
from typing import TypeVar, Generic, List

T = TypeVar('T')
K = TypeVar('K')

class A(Generic[T, K]):
    v: T
    def __init__(self, v: T):
        self.v = v

    def getT(self) -> T:
        return self.v

    def getK(self) -> K:
        return self.v

class B(A[T, T]):
    y: T
    def __init__(self, y: T):
        self.y = y
        super().__init__(y)

    def get1(self) -> T:
        return self.y

c = B(5)
x = c.getT()
y = c.getK()
z = c.get1()
";
            var analysis = await GetAnalysisAsync(code, PythonVersions.LatestAvailable3X);
            analysis.Diagnostics.Should().BeEmpty();
            var c = analysis.Should().HaveVariable("c").Which;
            c.Should().HaveMembers("getT", "getK", "get1");

            analysis.Should().HaveVariable("x").Which.Should().HaveType(BuiltinTypeId.Int);
            analysis.Should().HaveVariable("y").Which.Should().HaveType(BuiltinTypeId.Int);
            analysis.Should().HaveVariable("z").Which.Should().HaveType(BuiltinTypeId.Int);
        }

        [TestMethod, Priority(0)]
        public async Task GenericClassMultipleGenericClassBaseDifferentOrder() {
            const string code = @"
from typing import TypeVar, Generic, List

_T = TypeVar('_T')

class A(Generic[_T]):
    y: _T
    def __init__(self, v: _T):
        self.v = v

    def get(self) -> _T:
        return self.v

class B(Generic[_T]):
    y: _T
    def __init__(self, y: _T):
        self.y = y

    def get(self) -> _T:
        return self.y

class C(A[str], B[str]):
    def __init__(self, v: int):
        super().__init__(v)

    def tmp(self):
        return self.get()

c = C('str')
x = c.tmp()
y = c.get()
";
            var analysis = await GetAnalysisAsync(code, PythonVersions.LatestAvailable3X);
            var c = analysis.Should().HaveVariable("c").Which;
            c.Should().HaveMembers("get");

            analysis.Should().HaveVariable("x").Which.Should().HaveType(BuiltinTypeId.Str);
            analysis.Should().HaveVariable("y").Which.Should().HaveType(BuiltinTypeId.Str);
        }

        [TestMethod, Priority(0)]
        public async Task GenericClassDictBase() {
            const string code = @"
from typing import TypeVar, Generic, Dict

_T = TypeVar('_T')
_E = TypeVar('_E')

class D(Generic[_T, _E], Dict[_T, _E]): ...

di = {1:'a', 2:'b'}
d = D(di)
x = d.get()
y = d[0]
";
            var analysis = await GetAnalysisAsync(code, PythonVersions.LatestAvailable3X);

            var d = analysis.Should().HaveVariable("d").Which;
            d.Should().HaveMembers("get", "keys", "values");

            analysis.Should().HaveVariable("x").Which.Should().HaveType(BuiltinTypeId.Str);
            analysis.Should().HaveVariable("y").Which.Should().HaveType(BuiltinTypeId.Str);
        }

        [TestMethod, Priority(0)]
        public async Task GenericClassSelf() {
            const string code = @"
from typing import TypeVar

T = TypeVar('T', bound='Shape')

class Shape:
    def set_scale(self: T, scale: float) -> T:
        self.scale = scale
        return self

class Circle(Shape):
    def set_radius(self, r: float) -> 'Circle':
        self.radius = r
        return self

class Square(Shape):
    def set_width(self, w: float) -> 'Square':
        self.width = w
        return self

circle = Circle().set_scale(0.5).set_radius(2.7)  
square = Square().set_scale(0.5).set_width(3.2)  
";
            var analysis = await GetAnalysisAsync(code, PythonVersions.LatestAvailable3X);
            analysis.Should().HaveVariable("circle").Which.Should().HaveType("Circle");
            analysis.Should().HaveVariable("square").Which.Should().HaveType("Square");
        }

        [TestMethod, Priority(0)]
        public async Task GenericClassToDifferentTypes() {
            const string code = @"
from typing import TypeVar, Generic

_T = TypeVar('_T')

class Box(Generic[_T]):
    def __init__(self, v: _T):
        self.v = v

    def get(self) -> _T:
        return self.v

boxedint = Box(1234)
x = boxedint.get()

boxedstr = Box('str')
y = boxedstr.get()
";
            var analysis = await GetAnalysisAsync(code, PythonVersions.LatestAvailable3X);
            analysis.Should().HaveVariable("x")
                .Which.Should().HaveType(BuiltinTypeId.Int);
            analysis.Should().HaveVariable("y")
                .Which.Should().HaveType(BuiltinTypeId.Str);
        }

<<<<<<< HEAD
        [TestMethod, Priority(0)]
        public async Task GenericForwardRef() {
            const string code = @"
from typing import List, Dict

x = List['A']
y = Dict['A', 'B']

class A:
    def test(self) -> int:
        pass
class B:
    def test(self) -> int:
        pass
z = List['A']
w = Dict['A', 'B']
";
            var analysis = await GetAnalysisAsync(code, PythonVersions.LatestAvailable3X);
            analysis.Should().HaveVariable("x")
                .Which.Should().HaveType("List[A]");
            analysis.Should().HaveVariable("y")
                           .Which.Should().HaveType("Dict[A, B]");
            analysis.Should().HaveVariable("z")
                .Which.Should().HaveType("List[A]");
            analysis.Should().HaveVariable("w")
                           .Which.Should().HaveType("Dict[A, B]");
        }

        [TestMethod, Priority(0)]
        public async Task GenericBuiltinTypeForwardRef() {
            const string code = @"
from typing import List, Dict
l = List['int']
d = Dict['float', 'str']
";
            var analysis = await GetAnalysisAsync(code, PythonVersions.LatestAvailable3X);
            analysis.Should().HaveVariable("l")
                .Which.Should().HaveType("List[int]");
            analysis.Should().HaveVariable("d")
                           .Which.Should().HaveType("Dict[float, str]");
        }

        [TestMethod, Priority(0)]
        public async Task GenericListForwardRef() {
            const string code = @"
from typing import List, Dict

def test() -> 'List[A]':
    pass

def test1() -> 'Dict[A, B]':
    pass

class A: ...
class B: ...

x = test()
y = test1()
";
            var analysis = await GetAnalysisAsync(code, PythonVersions.LatestAvailable3X);
            analysis.Should().HaveVariable("x")
                .Which.Should().HaveType("List[A]");
            analysis.Should().HaveVariable("y")
                        .Which.Should().HaveType("Dict[A, B]");
        }


        [TestMethod, Priority(0)]
        public async Task GenericClassForwardRef() {
            const string code = @"
from typing import Generic, TypeVar

T = TypeVar('T')
K = TypeVar('K')

class B(Generic[T, K]):
    def test(self) -> T:
        pass

    def test1(self) -> K:
        pass

b = B['A', 'A']()
y = b.test()
z = b.test1()

class A(Generic[T]):
    def test(self) -> T:
        pass
";
            var analysis = await GetAnalysisAsync(code, PythonVersions.LatestAvailable3X);
            analysis.Should().HaveVariable("b")
                          .Which.Should().HaveType("B[A, A]");
            analysis.Should().HaveVariable("y")
                           .Which.Should().HaveType("A");
            analysis.Should().HaveVariable("z")
                                      .Which.Should().HaveType("A");
        }

        [TestMethod, Priority(0)]
        public async Task GenericClassForwardRefNestedGenerics() {
            const string code = @"
from typing import Generic, TypeVar

T = TypeVar('T')
K = TypeVar('K')

a = A['B']()
x = a.test()

b = B['A[int]', 'A[str]']()
y = b.test()
z = b.test1()

class A(Generic[T]):
    def test(self) -> T:
        pass

class B(Generic[T, K]):
    def test(self) -> T:
        pass

    def test1(self) -> K:
        pass
";
            var analysis = await GetAnalysisAsync(code, PythonVersions.LatestAvailable3X);
            analysis.Should().HaveVariable("a")
                .Which.Should().HaveType("A[B]");
            analysis.Should().HaveVariable("x")
                           .Which.Should().HaveType("B");

            analysis.Should().HaveVariable("b")
                          .Which.Should().HaveType("B[A[int], A[str]]");
            analysis.Should().HaveVariable("y")
                           .Which.Should().HaveType("A[int]");
            analysis.Should().HaveVariable("z")
                                      .Which.Should().HaveType("A[str]");
        }


=======
>>>>>>> a582f7ac
        [TestMethod, Priority(0)]
        public async Task GenericFunctionArguments() {
            const string code = @"
import unittest

class Simple(unittest.TestCase):
    def test_exception(self):
        return self.assertRaises(TypeError).exception

x = Simple().test_exception();
";
            var analysis = await GetAnalysisAsync(code, PythonVersions.LatestAvailable3X);
            analysis.Should().HaveVariable("x").Which.Should().HaveType("TypeError");
        }

        [TestMethod, Priority(0)]
        public async Task SpecializedGenericPartialParams() {
            const string code = @"
from typing import Dict, List, Tuple, Iterator, KeysView, ValuesView, ItemsViews, Sequence, Generic, TypeVar

T = TypeVar('T')
class A(Generic[T], Dict[T, int]) : ...
class B(Generic[T], List[T]) : ...
class C(Generic[T], Tuple[T, int]) : ...
class D(Generic[T], Iterator[T]) : ...
class E(Generic[T], KeysView[T]) : ...
class F(Generic[T], Sequence[T]) : ...
";

            var analysis = await GetAnalysisAsync(code);
            analysis.Should().HaveClass("A")
                .Which.Should().HaveBase("Dict[T, int]");
            analysis.Should().HaveClass("B")
                .Which.Should().HaveBase("List[T]");
            analysis.Should().HaveClass("C")
                .Which.Should().HaveBase("Tuple[T, int]");
            analysis.Should().HaveClass("D")
                .Which.Should().HaveBase("Iterator[T]");
            analysis.Should().HaveClass("D")
                .Which.Should().HaveBase("Iterator[T]");
            analysis.Should().HaveClass("E")
                .Which.Should().HaveBase("KeysView[T]");
            analysis.Should().HaveClass("F")
                .Which.Should().HaveBase("Sequence[T]");
        }

        [TestMethod, Priority(0)]
        public async Task GenericConstructorArguments() {
            const string code = @"
from typing import TypeVar, Generic
from logging import Logger, getLogger

T = TypeVar('T')

class LoggedVar(Generic[T]):
    def __init__(self, value: T, name: str, logger: Logger) -> None:
        self.name = name
        self.logger = logger
        self.value = value

    def set(self, new: T) -> None:
        self.log('Set ' + repr(self.value))
        self.value = new

    def get(self) -> T:
        self.log('Get ' + repr(self.value))
        return self.value

    def log(self, message: str) -> None:
        self.logger.info('%s: %s', self.name, message)

v = LoggedVar(1234, 'name', getLogger('oh_no'))
x = v.get()
";
            var analysis = await GetAnalysisAsync(code);
            analysis.Should().HaveVariable("x").OfType(BuiltinTypeId.Int);
        }
    }
}<|MERGE_RESOLUTION|>--- conflicted
+++ resolved
@@ -1075,7 +1075,6 @@
                 .Which.Should().HaveType(BuiltinTypeId.Str);
         }
 
-<<<<<<< HEAD
         [TestMethod, Priority(0)]
         public async Task GenericForwardRef() {
             const string code = @"
@@ -1215,9 +1214,6 @@
                                       .Which.Should().HaveType("A[str]");
         }
 
-
-=======
->>>>>>> a582f7ac
         [TestMethod, Priority(0)]
         public async Task GenericFunctionArguments() {
             const string code = @"
