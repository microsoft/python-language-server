﻿// Copyright(c) Microsoft Corporation
// All rights reserved.
//
// Licensed under the Apache License, Version 2.0 (the License); you may not use
// this file except in compliance with the License. You may obtain a copy of the
// License at http://www.apache.org/licenses/LICENSE-2.0
//
// THIS CODE IS PROVIDED ON AN  *AS IS* BASIS, WITHOUT WARRANTIES OR CONDITIONS
// OF ANY KIND, EITHER EXPRESS OR IMPLIED, INCLUDING WITHOUT LIMITATION ANY
// IMPLIED WARRANTIES OR CONDITIONS OF TITLE, FITNESS FOR A PARTICULAR PURPOSE,
// MERCHANTABILITY OR NON-INFRINGEMENT.
//
// See the Apache Version 2.0 License for specific language governing
// permissions and limitations under the License.

using System.Linq;
using System.Threading.Tasks;
using FluentAssertions;
using Microsoft.Python.Analysis.Diagnostics;
using Microsoft.Python.Analysis.Tests.FluentAssertions;
using Microsoft.Python.Analysis.Types;
using Microsoft.Python.Analysis.Values;
using Microsoft.Python.Parsing.Ast;
using Microsoft.VisualStudio.TestTools.UnitTesting;
using TestUtilities;

namespace Microsoft.Python.Analysis.Tests {
    [TestClass]
    public class ArgumentSetTests : AnalysisTestBase {
        public TestContext TestContext { get; set; }

        [TestInitialize]
        public void TestInitialize() {
            TestEnvironmentImpl.TestInitialize($"{TestContext.FullyQualifiedTestClassName}.{TestContext.TestName}");
            SharedServicesMode = true;
        }

        [TestCleanup]
        public void Cleanup() => TestEnvironmentImpl.TestCleanup();

        [TestMethod, Priority(0)]
        public async Task EmptyArgSet() {
            const string code = @"
def f(): ...
f()
";
            var argSet = await GetArgSetAsync(code);
            argSet.Arguments.Count.Should().Be(0);
            argSet.ListArgument.Should().BeNull();
            argSet.DictionaryArgument.Should().BeNull();
        }

        [TestMethod, Priority(0)]
        public async Task KeywordArgs() {
            const string code = @"
def f(a, b): ...
f(b=1, a=2)
";
            var argSet = await GetArgSetAsync(code);
            argSet.Arguments.Count.Should().Be(2);
            argSet.Arguments[0].Name.Should().Be("a");
            argSet.Arguments[0].ValueExpression.Should().BeOfType<ConstantExpression>().Which.Value.Should().Be(2);
            argSet.Arguments[1].Name.Should().Be("b");
            argSet.Arguments[1].ValueExpression.Should().BeOfType<ConstantExpression>().Which.Value.Should().Be(1);
            argSet.ListArgument.Should().BeNull();
            argSet.DictionaryArgument.Should().BeNull();
        }

        [TestMethod, Priority(0)]
        public async Task DefaultArgs() {
            const string code = @"
def f(a, b, c='str'): ...
f(b=1, a=2)
";
            var argSet = await GetArgSetAsync(code);
            argSet.Arguments.Count.Should().Be(3);
            argSet.Arguments[0].Name.Should().Be("a");
            argSet.Arguments[0].ValueExpression.Should().BeOfType<ConstantExpression>().Which.Value.Should().Be(2);
            argSet.Arguments[1].Name.Should().Be("b");
            argSet.Arguments[1].ValueExpression.Should().BeOfType<ConstantExpression>().Which.Value.Should().Be(1);
            argSet.Arguments[2].Name.Should().Be("c");
            argSet.Arguments[2].ValueExpression.Should().BeOfType<ConstantExpression>().Which.Value.Should().Be("str");
            argSet.ListArgument.Should().BeNull();
            argSet.DictionaryArgument.Should().BeNull();
        }

        [TestMethod, Priority(0)]
        public async Task StarArg() {
            const string code = @"
def f(a, b, *, c='str', d=True): ...
f(1, 2, d=False)
";
            var argSet = await GetArgSetAsync(code);
            argSet.Arguments.Count.Should().Be(4);
            argSet.Arguments[0].Name.Should().Be("a");
            argSet.Arguments[0].ValueExpression.Should().BeOfType<ConstantExpression>().Which.Value.Should().Be(1);
            argSet.Arguments[1].Name.Should().Be("b");
            argSet.Arguments[1].ValueExpression.Should().BeOfType<ConstantExpression>().Which.Value.Should().Be(2);
            argSet.Arguments[2].Name.Should().Be("c");
            argSet.Arguments[2].ValueExpression.Should().BeOfType<ConstantExpression>().Which.Value.Should().Be("str");
            argSet.Arguments[3].Name.Should().Be("d");
            argSet.Arguments[3].ValueExpression.Should().BeOfType<ConstantExpression>().Which.Value.Should().Be(false);
            argSet.ListArgument.Should().BeNull();
            argSet.DictionaryArgument.Should().BeNull();
        }

        [TestMethod, Priority(0)]
        public async Task StarArgExtraPositionals() {
            const string code = @"
def f(a, b, *, c='str'): ...
f(1, 2, 3, 4, c=6)
";
            var argSet = await GetArgSetAsync(code);
            argSet.Arguments.Count.Should().Be(3);
            argSet.Errors.Count.Should().Be(1);
            argSet.Errors[0].ErrorCode.Should().Be(ErrorCodes.TooManyPositionalArgumentsBeforeStar);
        }

        [TestMethod, Priority(0)]
        public async Task TwoStarArg() {
            const string code = @"
def f(a, b, *, *, c='str'): ...
f(1, 2, 3, 4, 5, c=6)
";
            var argSet = await GetArgSetAsync(code);
            argSet.Arguments.Count.Should().Be(0);
        }

        [TestMethod, Priority(0)]
        public async Task NamedStarArg() {
            const string code = @"
def f(a, b, *list, c='str', d=True): ...
f(1, 2, 3, 4, 5, c='a')
";
            var argSet = await GetArgSetAsync(code);
            argSet.Arguments.Count.Should().Be(4);
            argSet.Arguments[0].Name.Should().Be("a");
            argSet.Arguments[0].ValueExpression.Should().BeOfType<ConstantExpression>().Which.Value.Should().Be(1);
            argSet.Arguments[1].Name.Should().Be("b");
            argSet.Arguments[1].ValueExpression.Should().BeOfType<ConstantExpression>().Which.Value.Should().Be(2);
            argSet.Arguments[2].Name.Should().Be("c");
            argSet.Arguments[2].ValueExpression.Should().BeOfType<ConstantExpression>().Which.Value.Should().Be("a");
            argSet.Arguments[3].Name.Should().Be("d");
            argSet.Arguments[3].ValueExpression.Should().BeOfType<ConstantExpression>().Which.Value.Should().Be(true);
            argSet.ListArgument.Should().NotBeNull();
            argSet.ListArgument.Name.Should().Be("list");
            argSet.ListArgument.Expressions.OfType<ConstantExpression>().Select(c => c.Value).Should().ContainInOrder(3, 4, 5);
            argSet.DictionaryArgument.Should().BeNull();
        }

        [TestMethod, Priority(0)]
        public async Task NamedDictArg() {
            const string code = @"
def f(a, b, **dict): ...
f(b=1, a=2, c=3, d=4, e='str')
";
            var argSet = await GetArgSetAsync(code);
            argSet.Arguments.Count.Should().Be(2);
            argSet.Arguments[0].Name.Should().Be("a");
            argSet.Arguments[0].ValueExpression.Should().BeOfType<ConstantExpression>().Which.Value.Should().Be(2);
            argSet.Arguments[1].Name.Should().Be("b");
            argSet.Arguments[1].ValueExpression.Should().BeOfType<ConstantExpression>().Which.Value.Should().Be(1);
            argSet.ListArgument.Should().BeNull();
            argSet.DictionaryArgument.Should().NotBeNull();
            argSet.DictionaryArgument.Name.Should().Be("dict");
            argSet.DictionaryArgument.Expressions["c"].Should().BeAssignableTo<ConstantExpression>().Which.Value.Should().Be(3);
            argSet.DictionaryArgument.Expressions["d"].Should().BeAssignableTo<ConstantExpression>().Which.Value.Should().Be(4);
            argSet.DictionaryArgument.Expressions["e"].Should().BeAssignableTo<ConstantExpression>().Which.Value.Should().Be("str");
        }

        [TestMethod, Priority(0)]
        public async Task TypeVarSpecializedArgs() {
            const string code = @"
from typing import TypeVar

TypeVar('T', int, float, str, bound='test', covariant=True)
";
            var argSet = await GetArgSetAsync(code, funcName: "TypeVar");
            argSet.Arguments.Count.Should().Be(4);

            argSet.Arguments[0].Name.Should().Be("name");
            argSet.Arguments[0].ValueExpression.Should().BeOfType<ConstantExpression>().Which.Value.Should().Be("T");
            argSet.Arguments[1].Name.Should().Be("bound");
            argSet.Arguments[1].ValueExpression.Should().BeOfType<ConstantExpression>().Which.Value.Should().Be("test");
            argSet.Arguments[2].Name.Should().Be("covariant");
            argSet.Arguments[2].ValueExpression.Should().BeOfType<ConstantExpression>().Which.Value.Should().Be(true);
            argSet.Arguments[3].Name.Should().Be("contravariant");
            argSet.Arguments[3].Value.Should().BeOfType<PythonConstant>().Which.Value.Should().Be(false);

            argSet.ListArgument.Should().NotBeNull();
            argSet.ListArgument.Name.Should().Be("constraints");
            argSet.ListArgument.Expressions.OfType<NameExpression>().Select(c => c.Name).Should().ContainInOrder("int", "float", "str");

            argSet.DictionaryArgument.Should().BeNull();
        }

        [TestMethod, Priority(0)]
        public async Task TypeVarDefaultValues() {
            const string code = @"
from typing import TypeVar

TypeVar('T', int, float, str)
";
            var argSet = await GetArgSetAsync(code, funcName: "TypeVar");
            argSet.Arguments.Count.Should().Be(4);

            argSet.Arguments[0].Name.Should().Be("name");
            argSet.Arguments[0].ValueExpression.Should().BeOfType<ConstantExpression>().Which.Value.Should().Be("T");
            argSet.Arguments[1].Name.Should().Be("bound");
            argSet.Arguments[1].Value.Should().BeOfType<PythonConstant>().Which.Value.Should().Be(null);
            argSet.Arguments[2].Name.Should().Be("covariant");
            argSet.Arguments[2].Value.Should().BeOfType<PythonConstant>().Which.Value.Should().Be(false);
            argSet.Arguments[3].Name.Should().Be("contravariant");
            argSet.Arguments[3].Value.Should().BeOfType<PythonConstant>().Which.Value.Should().Be(false);

            argSet.ListArgument.Should().NotBeNull();
            argSet.ListArgument.Name.Should().Be("constraints");
            argSet.ListArgument.Expressions.OfType<NameExpression>().Select(c => c.Name).Should().ContainInOrder("int", "float", "str");

            argSet.DictionaryArgument.Should().BeNull();
        }


        [TestMethod, Priority(0)]
        public async Task NewTypeSpecializedArgs() {
            const string code = @"
from typing import NewType

NewType('T', int)
";
            var argSet = await GetArgSetAsync(code, funcName: "NewType");
            argSet.Arguments.Should().HaveCount(2);
            argSet.Arguments[0].Name.Should().Be("name");
            argSet.Arguments[0].ValueExpression.Should().BeOfType<ConstantExpression>().Which.Value.Should().Be("T");
            argSet.Arguments[1].Name.Should().Be("tp");
            argSet.Arguments[1].ValueExpression.Should().BeOfType<NameExpression>().Which.Name.Should().Be("int");

            argSet.ListArgument.Should().BeNull();
            argSet.DictionaryArgument.Should().BeNull();
        }

        [TestMethod, Priority(0)]
        public async Task NamedDictExtraPositionals() {
            const string code = @"
def f(a, b, **dict): ...
f(1, 2, 3, 4, 5, c='a')
";
            var argSet = await GetArgSetAsync(code);
            argSet.Arguments.Count.Should().Be(2);
            argSet.Errors.Count.Should().Be(1);
            argSet.Errors[0].ErrorCode.Should().Be(ErrorCodes.TooManyPositionalArgumentsBeforeStar);
        }

        [TestMethod, Priority(0)]
        public async Task DoubleKeywordArg() {
            const string code = @"
def f(a, b): ...
f(a=1, a=2)
";
            var argSet = await GetArgSetAsync(code);
            argSet.Arguments.Count.Should().Be(2);
            argSet.Errors.Count.Should().Be(1);
            argSet.Errors[0].ErrorCode.Should().Be(ErrorCodes.ParameterAlreadySpecified);
        }

        [TestMethod, Priority(0)]
        public async Task UnknownKeywordArg() {
            const string code = @"
def f(a, b): ...
f(a=1, c=2)
";
            var argSet = await GetArgSetAsync(code);
            argSet.Arguments.Count.Should().Be(2);
            argSet.Errors.Count.Should().Be(1);
            argSet.Errors[0].ErrorCode.Should().Be(ErrorCodes.UnknownParameterName);
        }

        [TestMethod, Priority(0)]
        public async Task TooManyKeywordArgs() {
            const string code = @"
def f(a, b): ...
f(a=1, b=2, a=1)
";
            var argSet = await GetArgSetAsync(code);
            argSet.Arguments.Count.Should().Be(2);
            argSet.Errors.Count.Should().Be(1);
            argSet.Errors[0].ErrorCode.Should().Be(ErrorCodes.ParameterAlreadySpecified);
        }

        [TestMethod, Priority(0)]
        public async Task TooManyPositionalArgs() {
            const string code = @"
def f(a, b): ...
f(1, 2, 1)
";
            var argSet = await GetArgSetAsync(code);
            argSet.Arguments.Count.Should().Be(2);
            argSet.Errors.Count.Should().Be(1);
            argSet.Errors[0].ErrorCode.Should().Be(ErrorCodes.TooManyFunctionArguments);
        }

        [TestMethod, Priority(0)]
        public async Task TooFewArgs() {
            const string code = @"
def f(a, b): ...
f(1)
";
            var argSet = await GetArgSetAsync(code);
            // Collected arguments are optimistically returned even if there are errors;
            argSet.Arguments.Count.Should().Be(2);
            argSet.Errors.Count.Should().Be(1);
            argSet.Errors[0].ErrorCode.Should().Be(ErrorCodes.ParameterMissing);
        }

        [TestMethod, Priority(0)]
        public async Task Method() {
            const string code = @"
class A:
    def f(self, a, b): ...

a = A()
a.f(1, 2)
";
            var argSet = await GetClassArgSetAsync(code);
            argSet.Arguments.Count.Should().Be(3);
            argSet.Errors.Count.Should().Be(0);
            argSet.Arguments[0].Name.Should().Be("self");
            argSet.Arguments[0].ValueExpression.Should().BeNull();
            argSet.Arguments[0].Value.Should().BeAssignableTo<IPythonClassType>();
            argSet.Arguments[1].Name.Should().Be("a");
            argSet.Arguments[1].ValueExpression.Should().BeOfType<ConstantExpression>().Which.Value.Should().Be(1);
            argSet.Arguments[2].Name.Should().Be("b");
            argSet.Arguments[2].ValueExpression.Should().BeOfType<ConstantExpression>().Which.Value.Should().Be(2);
        }

        [TestMethod, Priority(0)]
        public async Task StaticMethod() {
            const string code = @"
class A:
    @staticmethod
    def f(a, b): ...

A.f(1, 2)
";
            var argSet = await GetClassArgSetAsync(code);
            argSet.Arguments.Count.Should().Be(2);
            argSet.Errors.Count.Should().Be(0);
            argSet.Arguments[0].Name.Should().Be("a");
            argSet.Arguments[0].ValueExpression.Should().BeOfType<ConstantExpression>().Which.Value.Should().Be(1);
            argSet.Arguments[1].Name.Should().Be("b");
            argSet.Arguments[1].ValueExpression.Should().BeOfType<ConstantExpression>().Which.Value.Should().Be(2);
        }

        [TestMethod, Priority(0)]
        public async Task ClassMethod() {
            const string code = @"
class A:
    @classmethod
    def f(cls, a, b): ...

a = A()
a.f(b=1, a=2)
";
            var argSet = await GetClassArgSetAsync(code);
            argSet.Arguments.Count.Should().Be(3);
            argSet.Errors.Count.Should().Be(0);
            argSet.Arguments[0].Name.Should().Be("cls");
            argSet.Arguments[0].ValueExpression.Should().BeNull();
            argSet.Arguments[0].Value.Should().BeAssignableTo<IPythonClassType>();
            argSet.Arguments[1].Name.Should().Be("a");
            argSet.Arguments[1].ValueExpression.Should().BeOfType<ConstantExpression>().Which.Value.Should().Be(2);
            argSet.Arguments[2].Name.Should().Be("b");
            argSet.Arguments[2].ValueExpression.Should().BeOfType<ConstantExpression>().Which.Value.Should().Be(1);
        }

        [TestMethod, Priority(0)]
        public async Task UnboundMethod() {
            const string code = @"
class A:
    def f(self, a, b): ...

a = A()
f = A.f
f(a, 1, 2)
";
            var argSet = await GetUnboundArgSetAsync(code);
            argSet.Arguments.Count.Should().Be(3);
            argSet.Errors.Count.Should().Be(0);
            argSet.Arguments[0].Name.Should().Be("self");
            argSet.Arguments[0].ValueExpression.Should().BeOfType<NameExpression>().Which.Name.Should().Be("a");
            argSet.Arguments[1].Name.Should().Be("a");
            argSet.Arguments[1].ValueExpression.Should().BeOfType<ConstantExpression>().Which.Value.Should().Be(1);
            argSet.Arguments[2].Name.Should().Be("b");
            argSet.Arguments[2].ValueExpression.Should().BeOfType<ConstantExpression>().Which.Value.Should().Be(2);
        }

        [TestMethod, Priority(0)]
        [Ignore("// https://github.com/Microsoft/python-language-server/issues/533")]
        public async Task Pow() {
            const string code = @"
from builtins import pow

#def pow(x, y, z=None):
#    'pow(x, y[, z]) -> number\n\nWith two arguments, equivalent to x**y.'
#    pass

pow(1, 2)
";
            var argSet = await GetArgSetAsync(code, "pow");
            argSet.Arguments.Count.Should().Be(2);
            argSet.Errors.Count.Should().Be(0);
            argSet.Arguments[0].Name.Should().Be("x");
            argSet.Arguments[0].ValueExpression.Should().BeOfType<ConstantExpression>().Which.Value.Should().Be(1);
            argSet.Arguments[1].Name.Should().Be("y");
            argSet.Arguments[1].ValueExpression.Should().BeOfType<ConstantExpression>().Which.Value.Should().Be(2);
            argSet.Arguments[2].Name.Should().Be("z");
            argSet.Arguments[2].ValueExpression.Should().BeOfType<ConstantExpression>().Which.Value.Should().BeNull(); // Value has not been evaluated yet.
        }

        [TestMethod, Priority(0)]
        public async Task DefaultArgumentAnotherFile() {
            const string code = @"
from .module2 import func
func()
";
            const string code2 = @"
class A: ...
def func(a = A()): ...
";
            await TestData.CreateTestSpecificFileAsync("module2.py", code2);
            var argSet = await GetArgSetAsync(code, "func", runIsolated: true);
            argSet.Arguments.Count.Should().Be(1);
            argSet.Evaluate();
            var v = argSet.Arguments[0].Value;
            var m = v.Should().BeAssignableTo<IMember>().Which;

            var t = m.GetPythonType();
            t.Name.Should().Be("A");
            t.MemberType.Should().Be(PythonMemberType.Class);
        }

<<<<<<< HEAD
        private async Task<ArgumentSet> GetArgSetAsync(string code, string funcName = "f", bool runIsolated = false) {
            var analysis = await GetAnalysisAsync(code, runIsolated);
=======
        [TestMethod, Priority(0)]
        public async Task PositionalOnly() {
            const string code = @"
def f(a, b, /, c, d, *, e, f): ...
f(1, 2, 3, 4, e='a', f=False)
";
            var argSet = await GetArgSetAsync(code);
            argSet.Arguments.Count.Should().Be(6);
            argSet.Arguments[0].Name.Should().Be("a");
            argSet.Arguments[0].ValueExpression.Should().BeOfType<ConstantExpression>().Which.Value.Should().Be(1);
            argSet.Arguments[1].Name.Should().Be("b");
            argSet.Arguments[1].ValueExpression.Should().BeOfType<ConstantExpression>().Which.Value.Should().Be(2);
            argSet.Arguments[2].Name.Should().Be("c");
            argSet.Arguments[2].ValueExpression.Should().BeOfType<ConstantExpression>().Which.Value.Should().Be(3);
            argSet.Arguments[3].Name.Should().Be("d");
            argSet.Arguments[3].ValueExpression.Should().BeOfType<ConstantExpression>().Which.Value.Should().Be(4);
            argSet.Arguments[4].Name.Should().Be("e");
            argSet.Arguments[4].ValueExpression.Should().BeOfType<ConstantExpression>().Which.Value.Should().Be("a");
            argSet.Arguments[5].Name.Should().Be("f");
            argSet.Arguments[5].ValueExpression.Should().BeOfType<ConstantExpression>().Which.Value.Should().Be(false);
            argSet.ListArgument.Should().BeNull();
            argSet.DictionaryArgument.Should().BeNull();
        }

        [TestMethod, Priority(0)]
        public async Task PositionalOnlyNamed() {
            const string code = @"
def f(a, /): ...
f(a=1)
";
            var argSet = await GetArgSetAsync(code);
            argSet.Arguments.Count.Should().Be(1);
            argSet.Errors.Count.Should().Be(1);
            argSet.Errors[0].ErrorCode.Should().Be(ErrorCodes.PositionalOnlyNamed);
        }

        private async Task<ArgumentSet> GetArgSetAsync(string code, string funcName = "f") {
            var analysis = await GetAnalysisAsync(code);
>>>>>>> 68d8d0d7
            var f = analysis.Should().HaveFunction(funcName).Which;
            var call = GetCall(analysis.Ast);
            return new ArgumentSet(f, 0, null, call, analysis.ExpressionEvaluator);
        }

        private async Task<ArgumentSet> GetUnboundArgSetAsync(string code, string funcName = "f") {
            var analysis = await GetAnalysisAsync(code);
            var f = analysis.Should().HaveVariable(funcName).Which;
            var call = GetCall(analysis.Ast);
            return new ArgumentSet(f.Value.GetPythonType<IPythonFunctionType>(), 0, null, call, analysis.ExpressionEvaluator);
        }

        private async Task<ArgumentSet> GetClassArgSetAsync(string code, string className = "A", string funcName = "f") {
            var analysis = await GetAnalysisAsync(code);
            var cls = analysis.Should().HaveClass(className).Which;
            var f = cls.Should().HaveMethod(funcName).Which;
            var call = GetCall(analysis.Ast);
            return new ArgumentSet(f, 0, cls, call, analysis.ExpressionEvaluator);
        }

        private CallExpression GetCall(PythonAst ast) {
            var statements = (ast.Body as SuiteStatement)?.Statements;
            return statements?.OfType<ExpressionStatement>().FirstOrDefault(e => e.Expression is CallExpression)?.Expression as CallExpression;
        }
    }
}<|MERGE_RESOLUTION|>--- conflicted
+++ resolved
@@ -439,10 +439,6 @@
             t.MemberType.Should().Be(PythonMemberType.Class);
         }
 
-<<<<<<< HEAD
-        private async Task<ArgumentSet> GetArgSetAsync(string code, string funcName = "f", bool runIsolated = false) {
-            var analysis = await GetAnalysisAsync(code, runIsolated);
-=======
         [TestMethod, Priority(0)]
         public async Task PositionalOnly() {
             const string code = @"
@@ -479,9 +475,8 @@
             argSet.Errors[0].ErrorCode.Should().Be(ErrorCodes.PositionalOnlyNamed);
         }
 
-        private async Task<ArgumentSet> GetArgSetAsync(string code, string funcName = "f") {
-            var analysis = await GetAnalysisAsync(code);
->>>>>>> 68d8d0d7
+        private async Task<ArgumentSet> GetArgSetAsync(string code, string funcName = "f", bool runIsolated = false) {
+            var analysis = await GetAnalysisAsync(code, runIsolated);
             var f = analysis.Should().HaveFunction(funcName).Which;
             var call = GetCall(analysis.Ast);
             return new ArgumentSet(f, 0, null, call, analysis.ExpressionEvaluator);
