--- conflicted
+++ resolved
@@ -28,26 +28,16 @@
         private readonly Dictionary<IMember, IMember> _contents = new Dictionary<IMember, IMember>(new KeyComparer());
         private readonly IPythonInterpreter _interpreter;
 
-<<<<<<< HEAD
-        public PythonDictionary(PythonDictionaryType dictType, IReadOnlyDictionary<IMember, IMember> contents) :
-            base(dictType, contents.Keys.ToArray()) {
-=======
-        public PythonDictionary(PythonDictionaryType dictType, LocationInfo location, IReadOnlyDictionary<IMember, IMember> contents, bool exact = false) :
-            base(dictType, location, contents.Keys.ToArray(), exact: exact) {
->>>>>>> 41c0927d
+        public PythonDictionary(PythonDictionaryType dictType, IReadOnlyDictionary<IMember, IMember> contents, bool exact = false) :
+            base(dictType, contents.Keys.ToArray(), exact: exact) {
             foreach (var kvp in contents) {
                 _contents[kvp.Key] = kvp.Value;
             }
             _interpreter = dictType.DeclaringModule.Interpreter;
         }
 
-<<<<<<< HEAD
-        public PythonDictionary(IPythonInterpreter interpreter, IMember contents) :
-            base(new PythonDictionaryType(interpreter), Array.Empty<IMember>()) {
-=======
-        public PythonDictionary(IPythonInterpreter interpreter, LocationInfo location, IMember contents, bool exact = false) :
-            base(new PythonDictionaryType(interpreter), location, Array.Empty<IMember>(), exact: exact) {
->>>>>>> 41c0927d
+        public PythonDictionary(IPythonInterpreter interpreter, IMember contents, bool exact = false) :
+            base(new PythonDictionaryType(interpreter), Array.Empty<IMember>(), exact: exact) {
             if (contents is IPythonDictionary dict) {
                 foreach (var key in dict.Keys) {
                     _contents[key] = dict[key];
@@ -57,13 +47,8 @@
             _interpreter = interpreter;
         }
 
-<<<<<<< HEAD
-        public PythonDictionary(IPythonInterpreter interpreter, IReadOnlyDictionary<IMember, IMember> contents) :
-            this(new PythonDictionaryType(interpreter), contents) {
-=======
-        public PythonDictionary(IPythonInterpreter interpreter, LocationInfo location, IReadOnlyDictionary<IMember, IMember> contents, bool exact = false) :
-            this(new PythonDictionaryType(interpreter), location, contents, exact: exact) {
->>>>>>> 41c0927d
+        public PythonDictionary(IPythonInterpreter interpreter, IReadOnlyDictionary<IMember, IMember> contents, bool exact = false) :
+            this(new PythonDictionaryType(interpreter), contents, exact: exact) {
             _interpreter = interpreter;
         }
 
