--- conflicted
+++ resolved
@@ -29,16 +29,12 @@
 
         public IPythonModule Module { get; }
         public string Name => string.Empty;
-<<<<<<< HEAD
         public PythonAst Ast => Module.Analysis.Ast;
         public IScopeNode Node => Module.Analysis.Ast;
-=======
-        public ScopeStatement Node => Module.Analysis.Ast;
->>>>>>> 226221ed
         public IScope OuterScope => null;
         public IGlobalScope GlobalScope { get; }
         public IReadOnlyList<IScope> Children => Array.Empty<IScope>();
-        public IScope GetChildScope(ScopeStatement node) => null;
+        public IScope GetChildScope(IScopeNode node) => null;
         public IEnumerable<IScope> EnumerateTowardsGlobal => Enumerable.Repeat(this, 1);
         public IEnumerable<IScope> EnumerateFromGlobal => Enumerable.Repeat(this, 1);
         public IVariableCollection Variables => VariableCollection.Empty;
