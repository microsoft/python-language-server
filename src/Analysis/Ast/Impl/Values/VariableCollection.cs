--- conflicted
+++ resolved
@@ -15,6 +15,7 @@
 
 using System;
 using System.Collections;
+using System.Collections.Concurrent;
 using System.Collections.Generic;
 using System.Diagnostics;
 using System.Linq;
@@ -23,17 +24,6 @@
 namespace Microsoft.Python.Analysis.Values {
     [DebuggerDisplay("Count: {Count}")]
     internal sealed class VariableCollection : IVariableCollection {
-<<<<<<< HEAD
-        public static readonly VariableCollection Empty = new VariableCollection();
-        private Dictionary<string, Variable> _variables;
-        private readonly object _lock = new object();
-
-        private Dictionary<string, Variable> Variables {
-            get {
-                lock (_lock) {
-                    return _variables ?? (_variables = new Dictionary<string, Variable>());
-                }
-=======
         public static readonly IVariableCollection Empty = new VariableCollection();
         private readonly object _syncObj = new object();
         private readonly Dictionary<string, Variable> _variables = new Dictionary<string, Variable>();
@@ -41,28 +31,12 @@
         public List<Variable>.Enumerator GetEnumerator() {
             lock (_syncObj) {
                 return _variables.Values.ToList().GetEnumerator();
->>>>>>> 30ba4d3a
             }
         }
 
         #region ICollection
         public int Count {
             get {
-<<<<<<< HEAD
-                lock (_lock) {
-                    return _variables?.Count ?? 0;
-                }
-            }
-        }
-
-        public IEnumerator<IVariable> GetEnumerator() {
-            lock (_lock) {
-                return _variables != null
-                    ? _variables.Values.ToList().GetEnumerator()
-                    : Enumerable.Empty<IVariable>().GetEnumerator();
-            }
-        }
-=======
                 lock (_syncObj) {
                     return _variables.Count;
                 }
@@ -70,63 +44,33 @@
         }
 
         IEnumerator<IVariable> IEnumerable<IVariable>.GetEnumerator() => GetEnumerator();
->>>>>>> 30ba4d3a
         IEnumerator IEnumerable.GetEnumerator() => GetEnumerator();
         #endregion
 
         #region IVariableCollection
-<<<<<<< HEAD
-
-        public IVariable this[string name] {
-            get {
-                lock (_lock) {
-                    return _variables != null 
-                        ? _variables.TryGetValue(name, out var v) ? v : null
-                        : null;
-=======
         public IVariable this[string name] {
             get {
                 lock (_syncObj) {
                     return _variables.TryGetValue(name, out var v) ? v : default;
->>>>>>> 30ba4d3a
                 }
             }
         }
 
         public bool Contains(string name) {
-<<<<<<< HEAD
-            lock (_lock) {
-                return _variables != null && _variables.ContainsKey(name);
-=======
             lock (_syncObj) {
                 return _variables.ContainsKey(name);
->>>>>>> 30ba4d3a
             }
         }
 
         public IReadOnlyList<string> Names {
             get {
-<<<<<<< HEAD
-                lock (_lock) {
-                    return _variables != null ? _variables.Keys.ToArray() : Array.Empty<string>();
-=======
                 lock (_syncObj) {
                     return _variables.Keys.ToArray();
->>>>>>> 30ba4d3a
                 }
             }
         }
 
         public bool TryGetVariable(string key, out IVariable value) {
-<<<<<<< HEAD
-            value = null;
-            lock (_lock) {
-                if (_variables != null && _variables.TryGetValue(key, out var v)) {
-                    value = v;
-                }
-            }
-            return value != null;
-=======
             lock (_syncObj) {
                 if (_variables.TryGetValue(key, out var v)) {
                     value = v;
@@ -136,15 +80,10 @@
                 value = null;
                 return false;
             }
->>>>>>> 30ba4d3a
         }
         #endregion
 
         #region IMemberContainer
-<<<<<<< HEAD
-        public IMember GetMember(string name) => TryGetVariable(name, out var v) ? v : null;
-        public IEnumerable<string> GetMemberNames() => Names;
-=======
         public IMember GetMember(string name) {
             lock (_syncObj) {
                 return _variables.TryGetValue(name, out var v) ? v : null;
@@ -157,49 +96,30 @@
             }
         }
 
->>>>>>> 30ba4d3a
         #endregion
 
         internal void DeclareVariable(string name, IMember value, VariableSource source, Location location = default) {
             name = !string.IsNullOrWhiteSpace(name) ? name : throw new ArgumentException(nameof(name));
-<<<<<<< HEAD
-            lock (_lock) {
-                if (Variables.TryGetValue(name, out var existing)) {
-                    existing.Assign(value, location);
-                } else {
-                    Variables[name] = new Variable(name, value, source, location);
-=======
             lock (_syncObj) {
                 if (_variables.TryGetValue(name, out var existing)) {
                     existing.Assign(value, location);
                 } else {
                     _variables[name] = new Variable(name, value, source, location);
->>>>>>> 30ba4d3a
                 }
             }
         }
 
         internal void LinkVariable(string name, IVariable v, Location location) {
             name = !string.IsNullOrWhiteSpace(name) ? name : throw new ArgumentException(nameof(name));
-<<<<<<< HEAD
-            lock (_lock) {
-                Variables[name] = new ImportedVariable(name, v, location);
-=======
             var variable =  new Variable(name, v, location);
             lock (_syncObj) {
                 _variables[name] = variable;
->>>>>>> 30ba4d3a
             }
         }
 
         internal void RemoveVariable(string name) {
-<<<<<<< HEAD
-            lock (_lock) {
-                _variables?.Remove(name);
-=======
             lock (_syncObj) {
                 _variables.Remove(name);
->>>>>>> 30ba4d3a
             }
         }
     }
