--- conflicted
+++ resolved
@@ -24,7 +24,7 @@
     /// <summary>
     /// Represents module resolution and search subsystem.
     /// </summary>
-    public interface IModuleManagement: IModuleResolution {
+    public interface IModuleManagement : IModuleResolution {
         /// <summary>
         /// Locates module by path.
         /// </summary>
@@ -69,15 +69,11 @@
         /// <summary>
         /// Set of interpreter paths.
         /// </summary>
-<<<<<<< HEAD
-        IEnumerable<string> InterpreterPaths { get; }
+        ImmutableArray<string> InterpreterPaths { get; }
 
         /// <summary>
         /// Interpreter paths with additional classification.
         /// </summary>
         IReadOnlyList<PythonLibraryPath> LibraryPaths { get; }
-=======
-        ImmutableArray<string> InterpreterPaths { get; }
->>>>>>> bfb0036e
     }
 }