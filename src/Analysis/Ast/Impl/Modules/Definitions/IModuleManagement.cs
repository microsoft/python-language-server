﻿// Copyright(c) Microsoft Corporation
// All rights reserved.
//
// Licensed under the Apache License, Version 2.0 (the License); you may not use
// this file except in compliance with the License. You may obtain a copy of the
// License at http://www.apache.org/licenses/LICENSE-2.0
//
// THIS CODE IS PROVIDED ON AN  *AS IS* BASIS, WITHOUT WARRANTIES OR CONDITIONS
// OF ANY KIND, EITHER EXPRESS OR IMPLIED, INCLUDING WITHOUT LIMITATION ANY
// IMPLIED WARRANTIES OR CONDITIONS OF TITLE, FITNESS FOR A PARTICULAR PURPOSE,
// MERCHANTABILITY OR NON-INFRINGEMENT.
//
// See the Apache Version 2.0 License for specific language governing
// permissions and limitations under the License.

using System;
using System.Collections.Generic;
using Microsoft.Python.Analysis.Caching;
using Microsoft.Python.Analysis.Core.Interpreter;
using Microsoft.Python.Analysis.Types;
using Microsoft.Python.Core.Collections;

namespace Microsoft.Python.Analysis.Modules {
    /// <summary>
    /// Represents module resolution and search subsystem.
    /// </summary>
    public interface IModuleManagement : IModuleResolution {
        /// <summary>
        /// Builtins module name.
        /// </summary>
        string BuiltinModuleName { get; }

        /// <summary>
        /// Builtins module.
        /// </summary>
        IBuiltinsPythonModule BuiltinsModule { get; }

        /// <summary>
        /// Locates module by path.
        /// </summary>
        /// <param name="filePath"></param>
        /// <returns></returns>
        ModulePath FindModule(string filePath);

        /// <summary>
        /// Cache of module stubs generated from compiled modules.
        /// </summary>
        IStubCache StubCache { get; }

        bool TryAddModulePath(in string path, in long fileSize, in bool allowNonRooted, out string fullName);

        /// <summary>
        /// Provides ability to specialize module by replacing module import by
        /// <see cref="IPythonModule"/> implementation in code. Real module
        /// content is loaded and analyzed only for class/functions definitions
        /// so the original documentation can be extracted.
        /// </summary>
        /// <param name="fullName">Module to specialize.</param>
        /// <param name="specializationConstructor">Specialized module constructor.</param>
        /// <param name="replaceExisting">Replace existing loaded module, if any.</param>
        /// <returns>Specialized module.</returns>
        IPythonModule SpecializeModule(string fullName, Func<string, IPythonModule> specializationConstructor, bool replaceExisting = false);

        /// <summary>
        /// Returns specialized module, if any. Will attempt to load module from persistent state.
        /// </summary>
        IPythonModule GetSpecializedModule(string fullName, bool allowCreation = false, string modulePath = null);

        /// <summary>
        /// Determines of module is specialized or exists in the database.
        /// </summary>
        bool IsSpecializedModule(string fullName, string modulePath = null);

        /// <summary>
        /// Root directory of the path resolver.
        /// </summary>
        string Root { get; }

        /// <summary>
        /// Set of interpreter paths.
        /// </summary>
        ImmutableArray<string> InterpreterPaths { get; }

<<<<<<< HEAD
        /// <summary>
        /// Interpreter paths with additional classification.
        /// </summary>
        ImmutableArray<PythonLibraryPath> LibraryPaths { get; }
=======
        bool SetUserConfiguredPaths(ImmutableArray<string> paths);
>>>>>>> c214d9fb
    }
}<|MERGE_RESOLUTION|>--- conflicted
+++ resolved
@@ -81,13 +81,11 @@
         /// </summary>
         ImmutableArray<string> InterpreterPaths { get; }
 
-<<<<<<< HEAD
         /// <summary>
         /// Interpreter paths with additional classification.
         /// </summary>
         ImmutableArray<PythonLibraryPath> LibraryPaths { get; }
-=======
+
         bool SetUserConfiguredPaths(ImmutableArray<string> paths);
->>>>>>> c214d9fb
     }
 }