﻿// Copyright(c) Microsoft Corporation
// All rights reserved.
//
// Licensed under the Apache License, Version 2.0 (the License); you may not use
// this file except in compliance with the License. You may obtain a copy of the
// License at http://www.apache.org/licenses/LICENSE-2.0
//
// THIS CODE IS PROVIDED ON AN  *AS IS* BASIS, WITHOUT WARRANTIES OR CONDITIONS
// OF ANY KIND, EITHER EXPRESS OR IMPLIED, INCLUDING WITHOUT LIMITATION ANY
// IMPLIED WARRANTIES OR CONDITIONS OF TITLE, FITNESS FOR A PARTICULAR PURPOSE,
// MERCHANTABILITY OR NON-INFRINGEMENT.
//
// See the Apache Version 2.0 License for specific language governing
// permissions and limitations under the License.

using System;
using System.Collections.Concurrent;
using System.Collections.Generic;
using System.Diagnostics;
using System.IO;
using System.Linq;
using System.Threading;
using System.Threading.Tasks;
using Microsoft.Python.Analysis.Analyzer;
using Microsoft.Python.Analysis.Caching;
using Microsoft.Python.Analysis.Core.DependencyResolution;
using Microsoft.Python.Analysis.Core.Interpreter;
using Microsoft.Python.Analysis.Documents;
using Microsoft.Python.Analysis.Types;
using Microsoft.Python.Analysis.Values;
using Microsoft.Python.Core;
using Microsoft.Python.Core.Diagnostics;
using Microsoft.Python.Core.IO;
using Microsoft.Python.Core.OS;

namespace Microsoft.Python.Analysis.Modules.Resolution {
    internal sealed class MainModuleResolution : ModuleResolutionBase, IModuleManagement {
        private readonly ConcurrentDictionary<string, IPythonModule> _specialized = new ConcurrentDictionary<string, IPythonModule>();
        private IModuleDatabaseService _dbService;
        private IRunningDocumentTable _rdt;

        private IEnumerable<string> _userPaths = Enumerable.Empty<string>();

        public MainModuleResolution(string root, IServiceContainer services)
            : base(root, services) { }

        internal IBuiltinsPythonModule CreateBuiltinsModule() {
            if (BuiltinsModule == null) {
                // Initialize built-in
                var moduleName = BuiltinTypeId.Unknown.GetModuleName(_interpreter.LanguageVersion);

                StubCache = _services.GetService<IStubCache>();
                var modulePath = StubCache.GetCacheFilePath(_interpreter.Configuration.InterpreterPath);

                var b = new BuiltinsPythonModule(moduleName, modulePath, _services);
                BuiltinsModule = b;
                Modules[BuiltinModuleName] = new ModuleRef(b);
            }
            return BuiltinsModule;
        }

        internal async Task InitializeAsync(CancellationToken cancellationToken = default) {
            await ReloadAsync(cancellationToken);
            cancellationToken.ThrowIfCancellationRequested();
        }

        protected override IPythonModule CreateModule(string name) {
            var moduleImport = CurrentPathResolver.GetModuleImportFromModuleName(name);
            if (moduleImport == null) {
                _log?.Log(TraceEventType.Verbose, "Import not found: ", name);
                return null;
            }

            IPythonModule module;
            if (moduleImport.ModulePath != null) {
                module = GetRdt().GetDocument(new Uri(moduleImport.ModulePath));
                if (module != null) {
                    GetRdt().LockDocument(module.Uri);
                    return module;
                }
            }

<<<<<<< HEAD
            var dbs = GetDbService();
            if (dbs != null && dbs.TryCreateModule(name, moduleImport.ModulePath, out module) != ModuleStorageState.DoesNotExist && module != null) {
                SpecializeModule(name, s => module);
                return module;
            }

=======
>>>>>>> bede6cc2
            // If there is a stub, make sure it is loaded and attached
            // First check stub next to the module.
            if (!TryCreateModuleStub(name, moduleImport.ModulePath, out var stub)) {
                // If nothing found, try Typeshed.
                stub = _interpreter.TypeshedResolution.GetOrLoadModule(moduleImport.IsBuiltin ? name : moduleImport.FullName);
            }

            // If stub is created and its path equals to module, return that stub as module
            if (stub != null && stub.FilePath.PathEquals(moduleImport.ModulePath)) {
                return stub;
            }

            if (moduleImport.IsBuiltin) {
                _log?.Log(TraceEventType.Verbose, "Create built-in compiled (scraped) module: ", name, Configuration.InterpreterPath);
                return new CompiledBuiltinPythonModule(name, stub, _services);
            }

            if (moduleImport.IsCompiled) {
                _log?.Log(TraceEventType.Verbose, "Create compiled (scraped): ", moduleImport.FullName, moduleImport.ModulePath, moduleImport.RootPath);
                return new CompiledPythonModule(moduleImport.FullName, ModuleType.Compiled, moduleImport.ModulePath, stub, _services);
            }

            _log?.Log(TraceEventType.Verbose, "Import: ", moduleImport.FullName, moduleImport.ModulePath);
            // Module inside workspace == user code.

            var mco = new ModuleCreationOptions {
                ModuleName = moduleImport.FullName,
                ModuleType = moduleImport.IsLibrary ? ModuleType.Library : ModuleType.User,
                FilePath = moduleImport.ModulePath,
                Stub = stub
            };

            return GetRdt().AddModule(mco);
        }

        private async Task<IReadOnlyList<PythonLibraryPath>> GetInterpreterSearchPathsAsync(CancellationToken cancellationToken = default) {
            if (!_fs.FileExists(Configuration.InterpreterPath)) {
                _log?.Log(TraceEventType.Warning, "Interpreter does not exist:", Configuration.InterpreterPath);
                _ui?.ShowMessageAsync(Resources.InterpreterNotFound, TraceEventType.Error);
                return Array.Empty<PythonLibraryPath>();
            }

            _log?.Log(TraceEventType.Information, "GetCurrentSearchPaths", Configuration.InterpreterPath);
            try {
                var fs = _services.GetService<IFileSystem>();
                var ps = _services.GetService<IProcessServices>();
                var paths = await PythonLibraryPath.GetSearchPathsAsync(Configuration, fs, ps, cancellationToken);
                cancellationToken.ThrowIfCancellationRequested();
                return paths.ToArray();
            } catch (InvalidOperationException ex) {
                _log?.Log(TraceEventType.Warning, "Exception getting search paths", ex);
                _ui?.ShowMessageAsync(Resources.ExceptionGettingSearchPaths, TraceEventType.Error);
                return Array.Empty<PythonLibraryPath>();
            }
        }

        /// <summary>
        /// Provides ability to specialize module by replacing module import by
        /// <see cref="IPythonModule"/> implementation in code. Real module
        /// content is loaded and analyzed only for class/functions definitions
        /// so the original documentation can be extracted.
        /// </summary>
        /// <param name="name">Module to specialize.</param>
        /// <param name="specializationConstructor">Specialized module constructor.</param>
        /// <returns>Original (library) module loaded as stub.</returns>
        public IPythonModule SpecializeModule(string name, Func<string, IPythonModule> specializationConstructor) {
            var import = CurrentPathResolver.GetModuleImportFromModuleName(name);
            var module = specializationConstructor(import?.ModulePath);
            _specialized[name] = module;
            return module;
        }

        /// <summary>
        /// Returns specialized module, if any.
        /// </summary>
        public IPythonModule GetSpecializedModule(string fullName, bool allowCreation = false, string modulePath = null) 
            => _specialized.TryGetValue(fullName, out var module) ? module : null;

        /// <summary>
        /// Determines of module is specialized or exists in the database.
        /// </summary>
        public bool IsSpecializedModule(string fullName, string modulePath = null)
            => _specialized.ContainsKey(fullName) || GetDbService()?.ModuleExistsInStorage(fullName, modulePath) == true;

        internal async Task LoadBuiltinTypesAsync(CancellationToken cancellationToken = default) {
            var analyzer = _services.GetService<IPythonAnalyzer>();
            await analyzer.GetAnalysisAsync(BuiltinsModule, -1, cancellationToken);

            Check.InvalidOperation(!(BuiltinsModule.Analysis is EmptyAnalysis), "After await");

            // Add built-in module names
            var builtinModuleNamesMember = BuiltinsModule.GetAnyMember("__builtin_module_names__");
            var value = (builtinModuleNamesMember as IVariable)?.Value ?? builtinModuleNamesMember;
            if (value.TryGetConstant<string>(out var s)) {
                var builtinModuleNames = s.Split(',').Select(n => n.Trim());
                PathResolver.SetBuiltins(builtinModuleNames);
            }
        }

        internal async Task ReloadSearchPaths(CancellationToken cancellationToken = default) {
            var ps = _services.GetService<IProcessServices>();

            var paths = await GetInterpreterSearchPathsAsync(cancellationToken);
            var (interpreterPaths, userPaths) = PythonLibraryPath.ClassifyPaths(Root, _fs, paths, Configuration.SearchPaths);

            InterpreterPaths = interpreterPaths.Select(p => p.Path);
            _userPaths = userPaths.Select(p => p.Path);

            _log?.Log(TraceEventType.Information, "Interpreter search paths:");
            foreach (var s in InterpreterPaths) {
                _log?.Log(TraceEventType.Information, $"    {s}");
            }

            _log?.Log(TraceEventType.Information, "User search paths:");
            foreach (var s in _userPaths) {
                _log?.Log(TraceEventType.Information, $"    {s}");
            }
        }

        public async Task ReloadAsync(CancellationToken cancellationToken = default) {
            foreach (var uri in Modules
                .Where(m => m.Value.Value?.Name != BuiltinModuleName)
                .Select(m => m.Value.Value?.Uri)
                .ExcludeDefault()) {
                GetRdt()?.UnlockDocument(uri);
            }

            // Preserve builtins, they don't need to be reloaded since interpreter does not change.
            var builtins = Modules[BuiltinModuleName];
            Modules.Clear();
            Modules[BuiltinModuleName] = builtins;

            PathResolver = new PathResolver(_interpreter.LanguageVersion);

            var addedRoots = new HashSet<string>();
            addedRoots.UnionWith(PathResolver.SetRoot(Root));

            await ReloadSearchPaths(cancellationToken);

            addedRoots.UnionWith(PathResolver.SetInterpreterSearchPaths(InterpreterPaths));
            addedRoots.UnionWith(PathResolver.SetUserSearchPaths(_userPaths));
            ReloadModulePaths(addedRoots);
        }

        // For tests
        internal void AddUnimportableModule(string moduleName)
            => Modules[moduleName] = new ModuleRef(new SentinelModule(moduleName, _services));

        private bool TryCreateModuleStub(string name, string modulePath, out IPythonModule module) {
            // First check stub next to the module.
            if (!string.IsNullOrEmpty(modulePath)) {
                var pyiPath = Path.ChangeExtension(modulePath, "pyi");
                if (_fs.FileExists(pyiPath)) {
                    module = new StubPythonModule(name, pyiPath, false, _services);
                    return true;
                }
            }

            // Try location of stubs that are in a separate folder next to the package.
            var stubPath = CurrentPathResolver.GetPossibleModuleStubPaths(name).FirstOrDefault(p => _fs.FileExists(p));
            module = !string.IsNullOrEmpty(stubPath) ? new StubPythonModule(name, stubPath, false, _services) : null;
            return module != null;
        }

        private IRunningDocumentTable GetRdt()
            => _rdt ?? (_rdt = _services.GetService<IRunningDocumentTable>());

        private IModuleDatabaseService GetDbService()
            => _dbService ?? (_dbService = _services.GetService<IModuleDatabaseService>());
    }
}<|MERGE_RESOLUTION|>--- conflicted
+++ resolved
@@ -80,15 +80,12 @@
                 }
             }
 
-<<<<<<< HEAD
             var dbs = GetDbService();
             if (dbs != null && dbs.TryCreateModule(name, moduleImport.ModulePath, out module) != ModuleStorageState.DoesNotExist && module != null) {
                 SpecializeModule(name, s => module);
                 return module;
             }
 
-=======
->>>>>>> bede6cc2
             // If there is a stub, make sure it is loaded and attached
             // First check stub next to the module.
             if (!TryCreateModuleStub(name, moduleImport.ModulePath, out var stub)) {
