﻿// Copyright(c) Microsoft Corporation
// All rights reserved.
//
// Licensed under the Apache License, Version 2.0 (the License); you may not use
// this file except in compliance with the License. You may obtain a copy of the
// License at http://www.apache.org/licenses/LICENSE-2.0
//
// THIS CODE IS PROVIDED ON AN  *AS IS* BASIS, WITHOUT WARRANTIES OR CONDITIONS
// OF ANY KIND, EITHER EXPRESS OR IMPLIED, INCLUDING WITHOUT LIMITATION ANY
// IMPLIED WARRANTIES OR CONDITIONS OF TITLE, FITNESS FOR A PARTICULAR PURPOSE,
// MERCHANTABILITY OR NON-INFRINGEMENT.
//
// See the Apache Version 2.0 License for specific language governing
// permissions and limitations under the License.

using System;
using System.Collections.Concurrent;
using System.Collections.Generic;
using System.Diagnostics;
using System.IO;
using System.Linq;
using System.Threading;
using System.Threading.Tasks;
using Microsoft.Python.Analysis.Analyzer;
using Microsoft.Python.Analysis.Caching;
using Microsoft.Python.Analysis.Core.DependencyResolution;
using Microsoft.Python.Analysis.Core.Interpreter;
using Microsoft.Python.Analysis.Documents;
using Microsoft.Python.Analysis.Types;
using Microsoft.Python.Analysis.Values;
using Microsoft.Python.Core;
using Microsoft.Python.Core.Collections;
using Microsoft.Python.Core.Diagnostics;
using Microsoft.Python.Core.IO;
using Microsoft.Python.Core.OS;
using Microsoft.Python.Core.Services;

namespace Microsoft.Python.Analysis.Modules.Resolution {
    internal sealed class MainModuleResolution : ModuleResolutionBase, IModuleManagement {
        private readonly ConcurrentDictionary<string, IPythonModule> _specialized = new ConcurrentDictionary<string, IPythonModule>();
        private readonly IUIService _ui;
        private IModuleDatabaseService _dbService;
        private IRunningDocumentTable _rdt;

        private ImmutableArray<string> _userConfiguredPaths;

        public MainModuleResolution(string root, IServiceContainer services, ImmutableArray<string> userConfiguredPaths)
            : base(root, services) {
            _ui = services.GetService<IUIService>();
            _userConfiguredPaths = userConfiguredPaths;
        }

        public string BuiltinModuleName => BuiltinTypeId.Unknown.GetModuleName(Interpreter.LanguageVersion);
        public ImmutableArray<PythonLibraryPath> LibraryPaths { get; private set; } = ImmutableArray<PythonLibraryPath>.Empty;

        public IBuiltinsPythonModule BuiltinsModule { get; private set; }

        protected override IPythonModule CreateModule(string name) {
            var moduleImport = CurrentPathResolver.GetModuleImportFromModuleName(name);
            if (moduleImport == null) {
                Log?.Log(TraceEventType.Verbose, "Import not found: ", name);
                return null;
            }

            IPythonModule module;
            if (moduleImport.ModulePath != null) {
                module = GetRdt().GetDocument(new Uri(moduleImport.ModulePath));
                if (module != null) {
                    GetRdt().LockDocument(module.Uri);
                    return module;
                }
            }

            var dbs = GetDbService();
            if (dbs != null && dbs.TryCreateModule(name, moduleImport.ModulePath, out module) != ModuleStorageState.DoesNotExist && module != null) {
                SpecializeModule(name, s => module);
                return module;
            }

            // If there is a stub, make sure it is loaded and attached
            // First check stub next to the module.
            if (!TryCreateModuleStub(name, moduleImport.ModulePath, out var stub)) {
                // If nothing found, try Typeshed.
                stub = Interpreter.TypeshedResolution.GetOrLoadModule(moduleImport.IsBuiltin ? name : moduleImport.FullName);
            }

            // If stub is created and its path equals to module, return that stub as module
            if (stub != null && stub.FilePath.PathEquals(moduleImport.ModulePath)) {
                return stub;
            }

            if (moduleImport.IsBuiltin) {
                Log?.Log(TraceEventType.Verbose, "Create built-in compiled (scraped) module: ", name, Configuration.InterpreterPath);
                return new CompiledBuiltinPythonModule(name, stub, Services);
            }

            if (moduleImport.IsCompiled) {
                Log?.Log(TraceEventType.Verbose, "Create compiled (scraped): ", moduleImport.FullName, moduleImport.ModulePath, moduleImport.RootPath);
                return new CompiledPythonModule(moduleImport.FullName, ModuleType.Compiled, moduleImport.ModulePath, stub, Services);
            }

            Log?.Log(TraceEventType.Verbose, "Import: ", moduleImport.FullName, moduleImport.ModulePath);
            // Module inside workspace == user code.

            var mco = new ModuleCreationOptions {
                ModuleName = moduleImport.FullName,
                ModuleType = moduleImport.IsLibrary ? ModuleType.Library : ModuleType.User,
                FilePath = moduleImport.ModulePath,
                Stub = stub
            };

            return GetRdt().AddModule(mco);
        }

        private async Task<ImmutableArray<PythonLibraryPath>> GetInterpreterSearchPathsAsync(CancellationToken cancellationToken = default) {
            if (!FileSystem.FileExists(Configuration.InterpreterPath)) {
                Log?.Log(TraceEventType.Warning, "Interpreter does not exist:", Configuration.InterpreterPath);
                _ui?.ShowMessageAsync(Resources.InterpreterNotFound, TraceEventType.Error);
                return ImmutableArray<PythonLibraryPath>.Empty;
            }

            Log?.Log(TraceEventType.Information, "GetCurrentSearchPaths", Configuration.InterpreterPath);
            try {
                var fs = Services.GetService<IFileSystem>();
                var ps = Services.GetService<IProcessServices>();
                return await PythonLibraryPath.GetSearchPathsAsync(Configuration, fs, ps, cancellationToken);
            } catch (InvalidOperationException ex) {
                Log?.Log(TraceEventType.Warning, "Exception getting search paths", ex);
                _ui?.ShowMessageAsync(Resources.ExceptionGettingSearchPaths, TraceEventType.Error);
                return ImmutableArray<PythonLibraryPath>.Empty;
            }
        }

        /// <summary>
        /// Provides ability to specialize module by replacing module import by
        /// <see cref="IPythonModule"/> implementation in code. Real module
        /// content is loaded and analyzed only for class/functions definitions
        /// so the original documentation can be extracted.
        /// </summary>
        /// <param name="name">Module to specialize.</param>
        /// <param name="specializationConstructor">Specialized module constructor.</param>
        /// <param name="replaceExisting">Replace existing loaded module, if any.</param>
        /// <returns>Specialized module.</returns>
        public IPythonModule SpecializeModule(string name, Func<string, IPythonModule> specializationConstructor, bool replaceExisting = false) {
            var import = CurrentPathResolver.GetModuleImportFromModuleName(name);
            var module = specializationConstructor(import?.ModulePath);
            _specialized[name] = module;

            if (replaceExisting) {
                Modules.TryRemove(name, out _);
            }
            return module;
        }

        /// <summary>
        /// Returns specialized module, if any.
        /// </summary>
        public IPythonModule GetSpecializedModule(string fullName, bool allowCreation = false, string modulePath = null)
            => _specialized.TryGetValue(fullName, out var module) ? module : null;

        /// <summary>
        /// Determines of module is specialized or exists in the database.
        /// </summary>
        public bool IsSpecializedModule(string fullName, string modulePath = null) {
            if (_specialized.ContainsKey(fullName)) {
                return true;
            }
            if (modulePath != null && Path.GetExtension(modulePath) == ".pyi") {
                return false;
            }
            return GetDbService()?.ModuleExistsInStorage(fullName, modulePath) == true;
        }

        internal async Task AddBuiltinTypesToPathResolverAsync(CancellationToken cancellationToken = default) {
            var analyzer = Services.GetService<IPythonAnalyzer>();
            await analyzer.GetAnalysisAsync(BuiltinsModule, -1, cancellationToken);

            Check.InvalidOperation(!(BuiltinsModule.Analysis is EmptyAnalysis), "After await");

            // Add built-in module names
            var builtinModuleNamesMember = BuiltinsModule.GetAnyMember("__builtin_module_names__");
            var value = (builtinModuleNamesMember as IVariable)?.Value ?? builtinModuleNamesMember;
            if (value.TryGetConstant<string>(out var s)) {
                var builtinModuleNames = s.Split(',').Select(n => n.Trim());
                PathResolver.SetBuiltins(builtinModuleNames);
            }
        }

        public async Task ReloadAsync(CancellationToken cancellationToken = default) {
            foreach (var uri in Modules
                .Where(m => m.Value.Value?.Name != BuiltinModuleName)
                .Select(m => m.Value.Value?.Uri)
                .ExcludeDefault()) {
                GetRdt()?.UnlockDocument(uri);
            }

            // Preserve builtins, they don't need to be reloaded since interpreter does not change.
            var builtinsIsCreated = Modules.TryGetValue(BuiltinModuleName, out var builtinsRef);
            Modules.Clear();

            await ReloadSearchPaths(cancellationToken);

            PathResolver = new PathResolver(Interpreter.LanguageVersion, Root, InterpreterPaths, UserPaths);

            var addedRoots = new HashSet<string> { Root };
            addedRoots.UnionWith(InterpreterPaths);
            addedRoots.UnionWith(UserPaths);
            ReloadModulePaths(addedRoots);

            if (!builtinsIsCreated) {
                var builtinsModule = CreateBuiltinsModule(Services, Interpreter, StubCache);
                BuiltinsModule = builtinsModule;
                builtinsRef = new ModuleRef(builtinsModule);
            }

            Modules[BuiltinModuleName] = builtinsRef;
            await AddBuiltinTypesToPathResolverAsync(cancellationToken);
        }

        private static IBuiltinsPythonModule CreateBuiltinsModule(IServiceContainer services, IPythonInterpreter interpreter, IStubCache stubCache) {
            var moduleName = BuiltinTypeId.Unknown.GetModuleName(interpreter.LanguageVersion);
            var modulePath = stubCache.GetCacheFilePath(interpreter.Configuration.InterpreterPath);
            return new BuiltinsPythonModule(moduleName, modulePath, services);
        }

        private async Task ReloadSearchPaths(CancellationToken cancellationToken = default) {
<<<<<<< HEAD
            LibraryPaths = await GetInterpreterSearchPathsAsync(cancellationToken);
            var (interpreterPaths, userPaths) = PythonLibraryPath.ClassifyPaths(Root, FileSystem, LibraryPaths, Configuration.SearchPaths);
=======
            var paths = await GetInterpreterSearchPathsAsync(cancellationToken);
            var (interpreterPaths, userPaths) = PythonLibraryPath.ClassifyPaths(Root, FileSystem, paths, _userConfiguredPaths);
>>>>>>> c214d9fb

            InterpreterPaths = interpreterPaths.Select(p => p.Path);
            UserPaths = userPaths.Select(p => p.Path);

            if (Log != null) {
                Log.Log(TraceEventType.Information, "Interpreter search paths:");
                foreach (var s in InterpreterPaths) {
                    Log.Log(TraceEventType.Information, $"    {s}");
                }

                Log.Log(TraceEventType.Information, "User search paths:");
                foreach (var s in UserPaths) {
                    Log.Log(TraceEventType.Information, $"    {s}");
                }
            }
        }

        public bool SetUserConfiguredPaths(ImmutableArray<string> paths) {
            if (paths.SequentiallyEquals(_userConfiguredPaths)) {
                return false;
            }

            _userConfiguredPaths = paths;
            return true;
        }

        public bool TryAddModulePath(in string path, in long fileSize, in bool allowNonRooted, out string fullModuleName)
            => PathResolver.TryAddModulePath(path, fileSize, allowNonRooted, out fullModuleName);

        // For tests
        internal void AddUnimportableModule(string moduleName)
            => Modules[moduleName] = new ModuleRef(new SentinelModule(moduleName, Services));

        private bool TryCreateModuleStub(string name, string modulePath, out IPythonModule module) {
            // First check stub next to the module.
            if (!string.IsNullOrEmpty(modulePath)) {
                var pyiPath = Path.ChangeExtension(modulePath, "pyi");
                if (FileSystem.FileExists(pyiPath)) {
                    module = new StubPythonModule(name, pyiPath, false, Services);
                    return true;
                }
            }

            // Try location of stubs that are in a separate folder next to the package.
            var stubPath = CurrentPathResolver.GetPossibleModuleStubPaths(name).FirstOrDefault(p => FileSystem.FileExists(p));
            module = !string.IsNullOrEmpty(stubPath) ? new StubPythonModule(name, stubPath, false, Services) : null;
            return module != null;
        }

        private IRunningDocumentTable GetRdt()
            => _rdt ?? (_rdt = Services.GetService<IRunningDocumentTable>());

        private IModuleDatabaseService GetDbService()
            => _dbService ?? (_dbService = Services.GetService<IModuleDatabaseService>());
    }
}<|MERGE_RESOLUTION|>--- conflicted
+++ resolved
@@ -224,13 +224,8 @@
         }
 
         private async Task ReloadSearchPaths(CancellationToken cancellationToken = default) {
-<<<<<<< HEAD
             LibraryPaths = await GetInterpreterSearchPathsAsync(cancellationToken);
-            var (interpreterPaths, userPaths) = PythonLibraryPath.ClassifyPaths(Root, FileSystem, LibraryPaths, Configuration.SearchPaths);
-=======
-            var paths = await GetInterpreterSearchPathsAsync(cancellationToken);
-            var (interpreterPaths, userPaths) = PythonLibraryPath.ClassifyPaths(Root, FileSystem, paths, _userConfiguredPaths);
->>>>>>> c214d9fb
+            var (interpreterPaths, userPaths) = PythonLibraryPath.ClassifyPaths(Root, FileSystem, LibraryPaths, _userConfiguredPaths);
 
             InterpreterPaths = interpreterPaths.Select(p => p.Path);
             UserPaths = userPaths.Select(p => p.Path);
