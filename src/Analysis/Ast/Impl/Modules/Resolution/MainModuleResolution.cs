--- conflicted
+++ resolved
@@ -175,13 +175,9 @@
         => _specialized.TryGetValue(name, out var module) ? module : null;
 
         internal async Task LoadBuiltinTypesAsync(CancellationToken cancellationToken = default) {
-<<<<<<< HEAD
-            await BuiltinsModule.LoadAndAnalyzeAsync(cancellationToken);
-=======
             var analyzer = _services.GetService<IPythonAnalyzer>();
             await analyzer.GetAnalysisAsync(BuiltinsModule, -1, cancellationToken);
 
->>>>>>> 684bdf92
             Check.InvalidOperation(!(BuiltinsModule.Analysis is EmptyAnalysis), "After await");
 
             // Add built-in module names
