﻿// Copyright(c) Microsoft Corporation
// All rights reserved.
//
// Licensed under the Apache License, Version 2.0 (the License); you may not use
// this file except in compliance with the License. You may obtain a copy of the
// License at http://www.apache.org/licenses/LICENSE-2.0
//
// THIS CODE IS PROVIDED ON AN  *AS IS* BASIS, WITHOUT WARRANTIES OR CONDITIONS
// OF ANY KIND, EITHER EXPRESS OR IMPLIED, INCLUDING WITHOUT LIMITATION ANY
// IMPLIED WARRANTIES OR CONDITIONS OF TITLE, FITNESS FOR A PARTICULAR PURPOSE,
// MERCHANTABILITY OR NON-INFRINGEMENT.
//
// See the Apache Version 2.0 License for specific language governing
// permissions and limitations under the License.

using System;
using System.Collections.Concurrent;
using System.Collections.Generic;
using System.Diagnostics;
using System.IO;
using System.Linq;
using System.Threading;
using System.Threading.Tasks;
using Microsoft.Python.Analysis.Analyzer;
using Microsoft.Python.Analysis.Caching;
using Microsoft.Python.Analysis.Core.DependencyResolution;
using Microsoft.Python.Analysis.Core.Interpreter;
using Microsoft.Python.Analysis.Documents;
using Microsoft.Python.Analysis.Types;
using Microsoft.Python.Analysis.Values;
using Microsoft.Python.Core;
using Microsoft.Python.Core.Diagnostics;
using Microsoft.Python.Core.IO;
using Microsoft.Python.Core.OS;

namespace Microsoft.Python.Analysis.Modules.Resolution {
    internal sealed class MainModuleResolution : ModuleResolutionBase, IModuleManagement {
        private readonly ConcurrentDictionary<string, IPythonModule> _specialized = new ConcurrentDictionary<string, IPythonModule>();
        private IRunningDocumentTable _rdt;

        public MainModuleResolution(string root, IServiceContainer services)
            : base(root, services) { }

        internal IBuiltinsPythonModule CreateBuiltinsModule() {
            if (BuiltinsModule == null) {
                // Initialize built-in
                var moduleName = BuiltinTypeId.Unknown.GetModuleName(_interpreter.LanguageVersion);

                StubCache = _services.GetService<IStubCache>();
                var modulePath = StubCache.GetCacheFilePath(_interpreter.Configuration.InterpreterPath);

                var b = new BuiltinsPythonModule(moduleName, modulePath, _services);
                BuiltinsModule = b;
                Modules[BuiltinModuleName] = new ModuleRef(b);
            }
            return BuiltinsModule;
        }

        internal async Task InitializeAsync(CancellationToken cancellationToken = default) {
            await ReloadAsync(cancellationToken);
            cancellationToken.ThrowIfCancellationRequested();
        }

        protected override IPythonModule CreateModule(string name) {
            var moduleImport = CurrentPathResolver.GetModuleImportFromModuleName(name);
            if (moduleImport == null) {
                _log?.Log(TraceEventType.Verbose, "Import not found: ", name);
                return null;
            }

            if (moduleImport.ModulePath != null) {
                var module = GetRdt().GetDocument(new Uri(moduleImport.ModulePath));
                if (module != null) {
                    GetRdt().LockDocument(module.Uri);
                    return module;
                }
            }

            var dbs = _services.GetService<IModuleDatabaseService>();
            if (dbs != null && dbs.TryCreateModule(name, moduleImport.ModulePath, out var m) != ModuleStorageState.DoesNotExist && m != null) {
                return m;
            }

            // If there is a stub, make sure it is loaded and attached
            // First check stub next to the module.
            if (!TryCreateModuleStub(name, moduleImport.ModulePath, out var stub)) {
                // If nothing found, try Typeshed.
                stub = _interpreter.TypeshedResolution.GetOrLoadModule(moduleImport.IsBuiltin ? name : moduleImport.FullName);
            }

            // If stub is created and its path equals to module, return that stub as module
            if (stub != null && stub.FilePath.PathEquals(moduleImport.ModulePath)) {
                return stub;
            }

            if (moduleImport.IsBuiltin) {
                _log?.Log(TraceEventType.Verbose, "Create built-in compiled (scraped) module: ", name, Configuration.InterpreterPath);
                return new CompiledBuiltinPythonModule(name, stub, _services);
            }

            if (moduleImport.IsCompiled) {
                _log?.Log(TraceEventType.Verbose, "Create compiled (scraped): ", moduleImport.FullName, moduleImport.ModulePath, moduleImport.RootPath);
                return new CompiledPythonModule(moduleImport.FullName, ModuleType.Compiled, moduleImport.ModulePath, stub, _services);
            }

            _log?.Log(TraceEventType.Verbose, "Import: ", moduleImport.FullName, moduleImport.ModulePath);
            // Module inside workspace == user code.

            var mco = new ModuleCreationOptions {
                ModuleName = moduleImport.FullName,
                ModuleType = moduleImport.IsLibrary ? ModuleType.Library : ModuleType.User,
                FilePath = moduleImport.ModulePath,
                Stub = stub
            };

            return GetRdt().AddModule(mco);
        }

        private async Task<IReadOnlyList<PythonLibraryPath>> GetInterpreterSearchPathsAsync(CancellationToken cancellationToken = default) {
            if (!_fs.FileExists(Configuration.InterpreterPath)) {
                _log?.Log(TraceEventType.Warning, "Interpreter does not exist:", Configuration.InterpreterPath);
                _ui?.ShowMessageAsync(Resources.InterpreterNotFound, TraceEventType.Error);
                return Array.Empty<PythonLibraryPath>();
            }

            _log?.Log(TraceEventType.Information, "GetCurrentSearchPaths", Configuration.InterpreterPath);
            try {
                var fs = _services.GetService<IFileSystem>();
                var ps = _services.GetService<IProcessServices>();
                var paths = await PythonLibraryPath.GetSearchPathsAsync(Configuration, fs, ps, cancellationToken);
                cancellationToken.ThrowIfCancellationRequested();
                return paths.ToArray();
            } catch (InvalidOperationException ex) {
                _log?.Log(TraceEventType.Warning, "Exception getting search paths", ex);
                _ui?.ShowMessageAsync(Resources.ExceptionGettingSearchPaths, TraceEventType.Error);
                return Array.Empty<PythonLibraryPath>();
            }
        }

        /// <summary>
        /// Provides ability to specialize module by replacing module import by
        /// <see cref="IPythonModule"/> implementation in code. Real module
        /// content is loaded and analyzed only for class/functions definitions
        /// so the original documentation can be extracted.
        /// </summary>
        /// <param name="name">Module to specialize.</param>
        /// <param name="specializationConstructor">Specialized module constructor.</param>
        /// <returns>Original (library) module loaded as stub.</returns>
        public IPythonModule SpecializeModule(string name, Func<string, IPythonModule> specializationConstructor) {
            var import = CurrentPathResolver.GetModuleImportFromModuleName(name);
            var module = specializationConstructor(import?.ModulePath);
            _specialized[name] = module;
            return module;
        }

        /// <summary>
        /// Returns specialized module, if any.
        /// </summary>
        public IPythonModule GetSpecializedModule(string name)
        => _specialized.TryGetValue(name, out var module) ? module : null;

        internal async Task LoadBuiltinTypesAsync(CancellationToken cancellationToken = default) {
            var analyzer = _services.GetService<IPythonAnalyzer>();
            await analyzer.GetAnalysisAsync(BuiltinsModule, -1, cancellationToken);

            Check.InvalidOperation(!(BuiltinsModule.Analysis is EmptyAnalysis), "After await");

            // Add built-in module names
            var builtinModuleNamesMember = BuiltinsModule.GetAnyMember("__builtin_module_names__");
            var value = (builtinModuleNamesMember as IVariable)?.Value ?? builtinModuleNamesMember;
            if (value.TryGetConstant<string>(out var s)) {
                var builtinModuleNames = s.Split(',').Select(n => n.Trim());
                PathResolver.SetBuiltins(builtinModuleNames);
            }
        }

        public async Task ReloadAsync(CancellationToken cancellationToken = default) {
            foreach (var uri in Modules
                .Where(m => m.Value.Value?.Name != BuiltinModuleName)
                .Select(m => m.Value.Value?.Uri)
                .ExcludeDefault()) {
                GetRdt()?.UnlockDocument(uri);
            }

            // Preserve builtins, they don't need to be reloaded since interpreter does not change.
            var builtins = Modules[BuiltinModuleName];
            Modules.Clear();
            Modules[BuiltinModuleName] = builtins;

            PathResolver = new PathResolver(_interpreter.LanguageVersion);

            var addedRoots = new HashSet<string>();
            addedRoots.UnionWith(PathResolver.SetRoot(Root));

            var ps = _services.GetService<IProcessServices>();

            var paths = await GetInterpreterSearchPathsAsync(cancellationToken);
            var (interpreterPaths, userPaths) = PythonLibraryPath.ClassifyPaths(Root, _fs, paths, Configuration.SearchPaths);

            InterpreterPaths = interpreterPaths.Select(p => p.Path);
            var userSearchPaths = userPaths.Select(p => p.Path);

            _log?.Log(TraceEventType.Information, "Interpreter search paths:");
            foreach (var s in InterpreterPaths) {
                _log?.Log(TraceEventType.Information, $"    {s}");
            }

            _log?.Log(TraceEventType.Information, "User search paths:");
            foreach (var s in userSearchPaths) {
                _log?.Log(TraceEventType.Information, $"    {s}");
            }

            addedRoots.UnionWith(PathResolver.SetInterpreterSearchPaths(InterpreterPaths));
            addedRoots.UnionWith(PathResolver.SetUserSearchPaths(userSearchPaths));
            ReloadModulePaths(addedRoots);
        }

<<<<<<< HEAD
        public IEnumerable<string> SetUserSearchPaths(in IEnumerable<string> searchPaths)
            => PathResolver.SetUserSearchPaths(searchPaths);

=======
>>>>>>> 3d5e6f9c
        // For tests
        internal void AddUnimportableModule(string moduleName)
            => Modules[moduleName] = new ModuleRef(new SentinelModule(moduleName, _services));

        private bool TryCreateModuleStub(string name, string modulePath, out IPythonModule module) {
            // First check stub next to the module.
            if (!string.IsNullOrEmpty(modulePath)) {
                var pyiPath = Path.ChangeExtension(modulePath, "pyi");
                if (_fs.FileExists(pyiPath)) {
                    module = new StubPythonModule(name, pyiPath, false, _services);
                    return true;
                }
            }

            // Try location of stubs that are in a separate folder next to the package.
            var stubPath = CurrentPathResolver.GetPossibleModuleStubPaths(name).FirstOrDefault(p => _fs.FileExists(p));
            module = !string.IsNullOrEmpty(stubPath) ? new StubPythonModule(name, stubPath, false, _services) : null;
            return module != null;
        }

        private IRunningDocumentTable GetRdt()
            => _rdt ?? (_rdt = _services.GetService<IRunningDocumentTable>());
    }
}<|MERGE_RESOLUTION|>--- conflicted
+++ resolved
@@ -215,12 +215,6 @@
             ReloadModulePaths(addedRoots);
         }
 
-<<<<<<< HEAD
-        public IEnumerable<string> SetUserSearchPaths(in IEnumerable<string> searchPaths)
-            => PathResolver.SetUserSearchPaths(searchPaths);
-
-=======
->>>>>>> 3d5e6f9c
         // For tests
         internal void AddUnimportableModule(string moduleName)
             => Modules[moduleName] = new ModuleRef(new SentinelModule(moduleName, _services));
