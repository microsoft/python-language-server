--- conflicted
+++ resolved
@@ -37,11 +37,8 @@
     internal sealed class MainModuleResolution : ModuleResolutionBase, IModuleManagement {
         private readonly ConcurrentDictionary<string, IPythonModule> _specialized = new ConcurrentDictionary<string, IPythonModule>();
         private IRunningDocumentTable _rdt;
-<<<<<<< HEAD
 
         private IEnumerable<string> _userPaths = Enumerable.Empty<string>();
-=======
->>>>>>> 76098c15
 
         public MainModuleResolution(string root, IServiceContainer services)
             : base(root, services) { }
@@ -129,11 +126,7 @@
                 var ps = _services.GetService<IProcessServices>();
                 var paths = await PythonLibraryPath.GetSearchPathsAsync(Configuration, fs, ps, cancellationToken);
                 cancellationToken.ThrowIfCancellationRequested();
-<<<<<<< HEAD
-                return paths.MaybeEnumerate().ToArray();
-=======
                 return paths.ToArray();
->>>>>>> 76098c15
             } catch (InvalidOperationException ex) {
                 _log?.Log(TraceEventType.Warning, "Exception getting search paths", ex);
                 _ui?.ShowMessageAsync(Resources.ExceptionGettingSearchPaths, TraceEventType.Error);
@@ -216,27 +209,7 @@
             var addedRoots = new HashSet<string>();
             addedRoots.UnionWith(PathResolver.SetRoot(Root));
 
-<<<<<<< HEAD
             await ReloadSearchPaths(cancellationToken);
-=======
-            var ps = _services.GetService<IProcessServices>();
-
-            var paths = await GetInterpreterSearchPathsAsync(cancellationToken);
-            var (interpreterPaths, userPaths) = PythonLibraryPath.ClassifyPaths(Root, _fs, paths, Configuration.SearchPaths);
-
-            InterpreterPaths = interpreterPaths.Select(p => p.Path);
-            var userSearchPaths = userPaths.Select(p => p.Path);
-
-            _log?.Log(TraceEventType.Information, "Interpreter search paths:");
-            foreach (var s in InterpreterPaths) {
-                _log?.Log(TraceEventType.Information, $"    {s}");
-            }
-
-            _log?.Log(TraceEventType.Information, "User search paths:");
-            foreach (var s in userSearchPaths) {
-                _log?.Log(TraceEventType.Information, $"    {s}");
-            }
->>>>>>> 76098c15
 
             addedRoots.UnionWith(PathResolver.SetInterpreterSearchPaths(InterpreterPaths));
             addedRoots.UnionWith(SetUserSearchPaths(_userPaths));
