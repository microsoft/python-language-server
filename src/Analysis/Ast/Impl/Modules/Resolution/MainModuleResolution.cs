--- conflicted
+++ resolved
@@ -27,11 +27,8 @@
 using Microsoft.Python.Analysis.Documents;
 using Microsoft.Python.Analysis.Types;
 using Microsoft.Python.Core;
-<<<<<<< HEAD
 using Microsoft.Python.Core.IO;
-=======
 using Microsoft.Python.Core.Diagnostics;
->>>>>>> 77073518
 
 namespace Microsoft.Python.Analysis.Modules.Resolution {
     internal sealed class MainModuleResolution : ModuleResolutionBase, IModuleManagement {
@@ -98,11 +95,6 @@
                 stub = _interpreter.TypeshedResolution.GetOrLoadModule(moduleImport.IsBuiltin ? name : moduleImport.FullName);
             }
 
-            // If stub is created and its path equals to module, return stub instead of module
-            if (stub != null && stub.FilePath.PathEquals(moduleImport.ModulePath)) {
-                return stub;
-            }
-
             if (moduleImport.IsBuiltin) {
                 _log?.Log(TraceEventType.Verbose, "Create built-in compiled (scraped) module: ", name, Configuration.InterpreterPath);
                 module = new CompiledBuiltinPythonModule(name, stub, _services);
@@ -110,14 +102,9 @@
                 _log?.Log(TraceEventType.Verbose, "Create compiled (scraped): ", moduleImport.FullName, moduleImport.ModulePath, moduleImport.RootPath);
                 module = new CompiledPythonModule(moduleImport.FullName, ModuleType.Compiled, moduleImport.ModulePath, stub, _services);
             } else {
-<<<<<<< HEAD
                 _log?.Log(TraceEventType.Verbose, "Import: ", moduleImport.FullName, moduleImport.ModulePath);
                 // Module inside workspace == user code.
-=======
-                _log?.Log(TraceEventType.Verbose, "Create: ", moduleImport.FullName, moduleImport.ModulePath);
-                var rdt = _services.GetService<IRunningDocumentTable>();
->>>>>>> 77073518
-                // TODO: handle user code and library module separately.
+
                 var moduleType = moduleImport.ModulePath.IsUnderRoot(_root, _fs.StringComparison)
                     ? ModuleType.User
                     : ModuleType.Library;
@@ -221,15 +208,8 @@
 
             // Try location of stubs that are in a separate folder next to the package.
             var stubPath = CurrentPathResolver.GetPossibleModuleStubPaths(name).FirstOrDefault(p => _fs.FileExists(p));
-<<<<<<< HEAD
-            if (!string.IsNullOrEmpty(stubPath)) {
-                return await CreateStubModuleAsync(name, stubPath, cancellationToken);
-            }
-            return null;
-=======
             module = !string.IsNullOrEmpty(stubPath) ? new StubPythonModule(name, stubPath, false, _services) : null;
             return module != null;
->>>>>>> 77073518
         }
 
         protected override void ReportModuleNotFound(string name)
