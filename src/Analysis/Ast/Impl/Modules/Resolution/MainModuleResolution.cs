﻿// Copyright(c) Microsoft Corporation
// All rights reserved.
//
// Licensed under the Apache License, Version 2.0 (the License); you may not use
// this file except in compliance with the License. You may obtain a copy of the
// License at http://www.apache.org/licenses/LICENSE-2.0
//
// THIS CODE IS PROVIDED ON AN  *AS IS* BASIS, WITHOUT WARRANTIES OR CONDITIONS
// OF ANY KIND, EITHER EXPRESS OR IMPLIED, INCLUDING WITHOUT LIMITATION ANY
// IMPLIED WARRANTIES OR CONDITIONS OF TITLE, FITNESS FOR A PARTICULAR PURPOSE,
// MERCHANTABILITY OR NON-INFRINGEMENT.
//
// See the Apache Version 2.0 License for specific language governing
// permissions and limitations under the License.

using System;
using System.Collections.Concurrent;
using System.Collections.Generic;
using System.Diagnostics;
using System.IO;
using System.Linq;
using System.Threading;
using System.Threading.Tasks;
using Microsoft.Python.Analysis.Analyzer;
using Microsoft.Python.Analysis.Caching;
using Microsoft.Python.Analysis.Core.DependencyResolution;
using Microsoft.Python.Analysis.Core.Interpreter;
using Microsoft.Python.Analysis.Documents;
using Microsoft.Python.Analysis.Types;
using Microsoft.Python.Analysis.Values;
using Microsoft.Python.Core;
using Microsoft.Python.Core.Diagnostics;
using Microsoft.Python.Core.IO;
using Microsoft.Python.Core.OS;

namespace Microsoft.Python.Analysis.Modules.Resolution {
    internal sealed class MainModuleResolution : ModuleResolutionBase, IModuleManagement {
        private readonly ConcurrentDictionary<string, IPythonModule> _specialized = new ConcurrentDictionary<string, IPythonModule>();
        private IRunningDocumentTable _rdt;

        private IEnumerable<string> _userPaths = Enumerable.Empty<string>();

        public MainModuleResolution(string root, IServiceContainer services)
            : base(root, services) { }

        internal IBuiltinsPythonModule CreateBuiltinsModule() {
            if (BuiltinsModule == null) {
                // Initialize built-in
                var moduleName = BuiltinTypeId.Unknown.GetModuleName(_interpreter.LanguageVersion);

                StubCache = _services.GetService<IStubCache>();
                var modulePath = StubCache.GetCacheFilePath(_interpreter.Configuration.InterpreterPath);

                var b = new BuiltinsPythonModule(moduleName, modulePath, _services);
                BuiltinsModule = b;
                Modules[BuiltinModuleName] = new ModuleRef(b);
            }
            return BuiltinsModule;
        }

        internal async Task InitializeAsync(CancellationToken cancellationToken = default) {
            await ReloadAsync(cancellationToken);
            cancellationToken.ThrowIfCancellationRequested();
        }

        protected override IPythonModule CreateModule(string name) {
            var moduleImport = CurrentPathResolver.GetModuleImportFromModuleName(name);
            if (moduleImport == null) {
                _log?.Log(TraceEventType.Verbose, "Import not found: ", name);
                return null;
            }

            if (moduleImport.ModulePath != null) {
                var module = GetRdt().GetDocument(new Uri(moduleImport.ModulePath));
                if (module != null) {
                    GetRdt().LockDocument(module.Uri);
                    return module;
                }
            }

            // If there is a stub, make sure it is loaded and attached
            // First check stub next to the module.
            if (!TryCreateModuleStub(name, moduleImport.ModulePath, out var stub)) {
                // If nothing found, try Typeshed.
                stub = _interpreter.TypeshedResolution.GetOrLoadModule(moduleImport.IsBuiltin ? name : moduleImport.FullName);
            }

            // If stub is created and its path equals to module, return that stub as module
            if (stub != null && stub.FilePath.PathEquals(moduleImport.ModulePath)) {
                return stub;
            }

            if (moduleImport.IsBuiltin) {
                _log?.Log(TraceEventType.Verbose, "Create built-in compiled (scraped) module: ", name, Configuration.InterpreterPath);
                return new CompiledBuiltinPythonModule(name, stub, _services);
            }

            if (moduleImport.IsCompiled) {
                _log?.Log(TraceEventType.Verbose, "Create compiled (scraped): ", moduleImport.FullName, moduleImport.ModulePath, moduleImport.RootPath);
                return new CompiledPythonModule(moduleImport.FullName, ModuleType.Compiled, moduleImport.ModulePath, stub, _services);
            }

            _log?.Log(TraceEventType.Verbose, "Import: ", moduleImport.FullName, moduleImport.ModulePath);
            // Module inside workspace == user code.

            var mco = new ModuleCreationOptions {
                ModuleName = moduleImport.FullName,
                ModuleType = moduleImport.IsLibrary ? ModuleType.Library : ModuleType.User,
                FilePath = moduleImport.ModulePath,
                Stub = stub
            };

            return GetRdt().AddModule(mco);
        }

        private async Task<IReadOnlyList<PythonLibraryPath>> GetInterpreterSearchPathsAsync(CancellationToken cancellationToken = default) {
            if (!_fs.FileExists(Configuration.InterpreterPath)) {
                _log?.Log(TraceEventType.Warning, "Interpreter does not exist:", Configuration.InterpreterPath);
                _ui?.ShowMessageAsync(Resources.InterpreterNotFound, TraceEventType.Error);
                return Array.Empty<PythonLibraryPath>();
            }

            _log?.Log(TraceEventType.Information, "GetCurrentSearchPaths", Configuration.InterpreterPath);
            try {
                var fs = _services.GetService<IFileSystem>();
                var ps = _services.GetService<IProcessServices>();
                var paths = await PythonLibraryPath.GetSearchPathsAsync(Configuration, fs, ps, cancellationToken);
                cancellationToken.ThrowIfCancellationRequested();
                return paths.ToArray();
            } catch (InvalidOperationException ex) {
                _log?.Log(TraceEventType.Warning, "Exception getting search paths", ex);
                _ui?.ShowMessageAsync(Resources.ExceptionGettingSearchPaths, TraceEventType.Error);
                return Array.Empty<PythonLibraryPath>();
            }
        }

        /// <summary>
        /// Provides ability to specialize module by replacing module import by
        /// <see cref="IPythonModule"/> implementation in code. Real module
        /// content is loaded and analyzed only for class/functions definitions
        /// so the original documentation can be extracted.
        /// </summary>
        /// <param name="name">Module to specialize.</param>
        /// <param name="specializationConstructor">Specialized module constructor.</param>
        /// <returns>Original (library) module loaded as stub.</returns>
        public IPythonModule SpecializeModule(string name, Func<string, IPythonModule> specializationConstructor) {
            var import = CurrentPathResolver.GetModuleImportFromModuleName(name);
            var module = specializationConstructor(import?.ModulePath);
            _specialized[name] = module;
            return module;
        }

        /// <summary>
        /// Returns specialized module, if any.
        /// </summary>
        public IPythonModule GetSpecializedModule(string name)
        => _specialized.TryGetValue(name, out var module) ? module : null;

        internal async Task LoadBuiltinTypesAsync(CancellationToken cancellationToken = default) {
            var analyzer = _services.GetService<IPythonAnalyzer>();
            await analyzer.GetAnalysisAsync(BuiltinsModule, -1, cancellationToken);

            Check.InvalidOperation(!(BuiltinsModule.Analysis is EmptyAnalysis), "After await");

            // Add built-in module names
            var builtinModuleNamesMember = BuiltinsModule.GetAnyMember("__builtin_module_names__");
            var value = (builtinModuleNamesMember as IVariable)?.Value ?? builtinModuleNamesMember;
            if (value.TryGetConstant<string>(out var s)) {
                var builtinModuleNames = s.Split(',').Select(n => n.Trim());
                PathResolver.SetBuiltins(builtinModuleNames);
            }
        }

        internal async Task ReloadSearchPaths(CancellationToken cancellationToken = default) {
            var ps = _services.GetService<IProcessServices>();

            var paths = await GetInterpreterSearchPathsAsync(cancellationToken);
            var (interpreterPaths, userPaths) = PythonLibraryPath.ClassifyPaths(Root, _fs, paths, Configuration.SearchPaths);

            InterpreterPaths = interpreterPaths.Select(p => p.Path);
            _userPaths = userPaths.Select(p => p.Path);

            _log?.Log(TraceEventType.Information, "Interpreter search paths:");
            foreach (var s in InterpreterPaths) {
                _log?.Log(TraceEventType.Information, $"    {s}");
            }

            _log?.Log(TraceEventType.Information, "User search paths:");
            foreach (var s in _userPaths) {
                _log?.Log(TraceEventType.Information, $"    {s}");
            }
        }

        public async Task ReloadAsync(CancellationToken cancellationToken = default) {
            foreach (var uri in Modules
                .Where(m => m.Value.Value?.Name != BuiltinModuleName)
                .Select(m => m.Value.Value?.Uri)
                .ExcludeDefault()) {
                GetRdt()?.UnlockDocument(uri);
            }

            // Preserve builtins, they don't need to be reloaded since interpreter does not change.
            var builtins = Modules[BuiltinModuleName];
            Modules.Clear();
            Modules[BuiltinModuleName] = builtins;

            PathResolver = new PathResolver(_interpreter.LanguageVersion);

            var addedRoots = new HashSet<string>();
            addedRoots.UnionWith(PathResolver.SetRoot(Root));

            await ReloadSearchPaths(cancellationToken);

            addedRoots.UnionWith(PathResolver.SetInterpreterSearchPaths(InterpreterPaths));
<<<<<<< HEAD
            addedRoots.UnionWith(SetUserSearchPaths(_userPaths));
            ReloadModulePaths(addedRoots);
        }

        public IEnumerable<string> SetUserSearchPaths(in IEnumerable<string> searchPaths)
            => PathResolver.SetUserSearchPaths(searchPaths);

=======
            addedRoots.UnionWith(PathResolver.SetUserSearchPaths(userSearchPaths));
            ReloadModulePaths(addedRoots);
        }

>>>>>>> 4e2d30fb
        // For tests
        internal void AddUnimportableModule(string moduleName)
            => Modules[moduleName] = new ModuleRef(new SentinelModule(moduleName, _services));

        private bool TryCreateModuleStub(string name, string modulePath, out IPythonModule module) {
            // First check stub next to the module.
            if (!string.IsNullOrEmpty(modulePath)) {
                var pyiPath = Path.ChangeExtension(modulePath, "pyi");
                if (_fs.FileExists(pyiPath)) {
                    module = new StubPythonModule(name, pyiPath, false, _services);
                    return true;
                }
            }

            // Try location of stubs that are in a separate folder next to the package.
            var stubPath = CurrentPathResolver.GetPossibleModuleStubPaths(name).FirstOrDefault(p => _fs.FileExists(p));
            module = !string.IsNullOrEmpty(stubPath) ? new StubPythonModule(name, stubPath, false, _services) : null;
            return module != null;
        }

        private IRunningDocumentTable GetRdt()
            => _rdt ?? (_rdt = _services.GetService<IRunningDocumentTable>());
    }
}<|MERGE_RESOLUTION|>--- conflicted
+++ resolved
@@ -212,20 +212,10 @@
             await ReloadSearchPaths(cancellationToken);
 
             addedRoots.UnionWith(PathResolver.SetInterpreterSearchPaths(InterpreterPaths));
-<<<<<<< HEAD
-            addedRoots.UnionWith(SetUserSearchPaths(_userPaths));
-            ReloadModulePaths(addedRoots);
-        }
-
-        public IEnumerable<string> SetUserSearchPaths(in IEnumerable<string> searchPaths)
-            => PathResolver.SetUserSearchPaths(searchPaths);
-
-=======
             addedRoots.UnionWith(PathResolver.SetUserSearchPaths(userSearchPaths));
             ReloadModulePaths(addedRoots);
         }
 
->>>>>>> 4e2d30fb
         // For tests
         internal void AddUnimportableModule(string moduleName)
             => Modules[moduleName] = new ModuleRef(new SentinelModule(moduleName, _services));
