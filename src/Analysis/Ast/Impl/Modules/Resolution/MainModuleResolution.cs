﻿// Copyright(c) Microsoft Corporation
// All rights reserved.
//
// Licensed under the Apache License, Version 2.0 (the License); you may not use
// this file except in compliance with the License. You may obtain a copy of the
// License at http://www.apache.org/licenses/LICENSE-2.0
//
// THIS CODE IS PROVIDED ON AN  *AS IS* BASIS, WITHOUT WARRANTIES OR CONDITIONS
// OF ANY KIND, EITHER EXPRESS OR IMPLIED, INCLUDING WITHOUT LIMITATION ANY
// IMPLIED WARRANTIES OR CONDITIONS OF TITLE, FITNESS FOR A PARTICULAR PURPOSE,
// MERCHANTABILITY OR NON-INFRINGEMENT.
//
// See the Apache Version 2.0 License for specific language governing
// permissions and limitations under the License.

using System;
using System.Collections.Concurrent;
using System.Collections.Generic;
using System.Diagnostics;
using System.IO;
using System.Linq;
using System.Threading;
using System.Threading.Tasks;
using Microsoft.Python.Analysis.Analyzer;
using Microsoft.Python.Analysis.Caching;
using Microsoft.Python.Analysis.Core.DependencyResolution;
using Microsoft.Python.Analysis.Core.Interpreter;
using Microsoft.Python.Analysis.Documents;
using Microsoft.Python.Analysis.Types;
using Microsoft.Python.Analysis.Values;
using Microsoft.Python.Core;
using Microsoft.Python.Core.Diagnostics;
using Microsoft.Python.Core.IO;
using Microsoft.Python.Core.OS;
using Microsoft.Python.Core.Services;

namespace Microsoft.Python.Analysis.Modules.Resolution {
    internal sealed class MainModuleResolution : ModuleResolutionBase, IModuleManagement {
        private readonly ConcurrentDictionary<string, IPythonModule> _specialized = new ConcurrentDictionary<string, IPythonModule>();
        private readonly IUIService _ui;
        private IRunningDocumentTable _rdt;

        private IReadOnlyList<string> _userConfiguredPaths;

<<<<<<< HEAD
        public MainModuleResolution(string root, IServiceContainer services, IReadOnlyList<string> userConfiguredPaths = null)
            : base(root, services) {
            _userConfiguredPaths = userConfiguredPaths ?? Array.Empty<string>();
        }
=======
        public MainModuleResolution(string root, IServiceContainer services)
            : base(root, services) {
>>>>>>> c33774da

            _ui = services.GetService<IUIService>();
        }
        
        public string BuiltinModuleName => BuiltinTypeId.Unknown.GetModuleName(Interpreter.LanguageVersion);

        public IBuiltinsPythonModule BuiltinsModule { get; private set; }

        protected override IPythonModule CreateModule(string name) {
            var moduleImport = CurrentPathResolver.GetModuleImportFromModuleName(name);
            if (moduleImport == null) {
                Log?.Log(TraceEventType.Verbose, "Import not found: ", name);
                return null;
            }

            if (moduleImport.ModulePath != null) {
                var module = GetRdt().GetDocument(new Uri(moduleImport.ModulePath));
                if (module != null) {
                    GetRdt().LockDocument(module.Uri);
                    return module;
                }
            }

            // If there is a stub, make sure it is loaded and attached
            // First check stub next to the module.
            if (!TryCreateModuleStub(name, moduleImport.ModulePath, out var stub)) {
                // If nothing found, try Typeshed.
                stub = Interpreter.TypeshedResolution.GetOrLoadModule(moduleImport.IsBuiltin ? name : moduleImport.FullName);
            }

            // If stub is created and its path equals to module, return that stub as module
            if (stub != null && stub.FilePath.PathEquals(moduleImport.ModulePath)) {
                return stub;
            }

            if (moduleImport.IsBuiltin) {
                Log?.Log(TraceEventType.Verbose, "Create built-in compiled (scraped) module: ", name, Configuration.InterpreterPath);
                return new CompiledBuiltinPythonModule(name, stub, Services);
            }

            if (moduleImport.IsCompiled) {
                Log?.Log(TraceEventType.Verbose, "Create compiled (scraped): ", moduleImport.FullName, moduleImport.ModulePath, moduleImport.RootPath);
                return new CompiledPythonModule(moduleImport.FullName, ModuleType.Compiled, moduleImport.ModulePath, stub, Services);
            }

            Log?.Log(TraceEventType.Verbose, "Import: ", moduleImport.FullName, moduleImport.ModulePath);
            // Module inside workspace == user code.

            var mco = new ModuleCreationOptions {
                ModuleName = moduleImport.FullName,
                ModuleType = moduleImport.IsLibrary ? ModuleType.Library : ModuleType.User,
                FilePath = moduleImport.ModulePath,
                Stub = stub
            };

            return GetRdt().AddModule(mco);
        }

        private async Task<ImmutableArray<PythonLibraryPath>> GetInterpreterSearchPathsAsync(CancellationToken cancellationToken = default) {
            if (!FileSystem.FileExists(Configuration.InterpreterPath)) {
                Log?.Log(TraceEventType.Warning, "Interpreter does not exist:", Configuration.InterpreterPath);
                _ui?.ShowMessageAsync(Resources.InterpreterNotFound, TraceEventType.Error);
                return ImmutableArray<PythonLibraryPath>.Empty;
            }

            Log?.Log(TraceEventType.Information, "GetCurrentSearchPaths", Configuration.InterpreterPath);
            try {
                var fs = Services.GetService<IFileSystem>();
                var ps = Services.GetService<IProcessServices>();
                return await PythonLibraryPath.GetSearchPathsAsync(Configuration, fs, ps, cancellationToken);
            } catch (InvalidOperationException ex) {
                Log?.Log(TraceEventType.Warning, "Exception getting search paths", ex);
                _ui?.ShowMessageAsync(Resources.ExceptionGettingSearchPaths, TraceEventType.Error);
                return ImmutableArray<PythonLibraryPath>.Empty;
            }
        }

        /// <summary>
        /// Provides ability to specialize module by replacing module import by
        /// <see cref="IPythonModule"/> implementation in code. Real module
        /// content is loaded and analyzed only for class/functions definitions
        /// so the original documentation can be extracted.
        /// </summary>
        /// <param name="name">Module to specialize.</param>
        /// <param name="specializationConstructor">Specialized module constructor.</param>
        /// <returns>Original (library) module loaded as stub.</returns>
        public IPythonModule SpecializeModule(string name, Func<string, IPythonModule> specializationConstructor) {
            var import = CurrentPathResolver.GetModuleImportFromModuleName(name);
            var module = specializationConstructor(import?.ModulePath);
            _specialized[name] = module;
            return module;
        }

        /// <summary>
        /// Returns specialized module, if any.
        /// </summary>
        public IPythonModule GetSpecializedModule(string name)
        => _specialized.TryGetValue(name, out var module) ? module : null;

        internal async Task AddBuiltinTypesToPathResolverAsync(CancellationToken cancellationToken = default) {
            var analyzer = Services.GetService<IPythonAnalyzer>();
            await analyzer.GetAnalysisAsync(BuiltinsModule, -1, cancellationToken);

            Check.InvalidOperation(!(BuiltinsModule.Analysis is EmptyAnalysis), "After await");

            // Add built-in module names
            var builtinModuleNamesMember = BuiltinsModule.GetAnyMember("__builtin_module_names__");
            var value = (builtinModuleNamesMember as IVariable)?.Value ?? builtinModuleNamesMember;
            if (value.TryGetConstant<string>(out var s)) {
                var builtinModuleNames = s.Split(',').Select(n => n.Trim());
                PathResolver.SetBuiltins(builtinModuleNames);
            }
        }

<<<<<<< HEAD
        internal async Task ReloadSearchPaths(CancellationToken cancellationToken = default) {
            var ps = _services.GetService<IProcessServices>();

            var paths = await GetInterpreterSearchPathsAsync(cancellationToken);
            var (interpreterPaths, userPaths) = PythonLibraryPath.ClassifyPaths(Root, _fs, paths, _userConfiguredPaths);

            InterpreterPaths = interpreterPaths.Select(p => p.Path);
            UserPaths = userPaths.Select(p => p.Path);

            _log?.Log(TraceEventType.Information, "Interpreter search paths:");
            foreach (var s in InterpreterPaths) {
                _log?.Log(TraceEventType.Information, $"    {s}");
            }

            _log?.Log(TraceEventType.Information, "User search paths:");
            foreach (var s in UserPaths) {
                _log?.Log(TraceEventType.Information, $"    {s}");
            }
        }

=======
>>>>>>> c33774da
        public async Task ReloadAsync(CancellationToken cancellationToken = default) {
            foreach (var uri in Modules
                .Where(m => m.Value.Value?.Name != BuiltinModuleName)
                .Select(m => m.Value.Value?.Uri)
                .ExcludeDefault()) {
                GetRdt()?.UnlockDocument(uri);
            }

            // Preserve builtins, they don't need to be reloaded since interpreter does not change.
            var builtinsIsCreated = Modules.TryGetValue(BuiltinModuleName, out var builtinsRef);
            Modules.Clear();

            await ReloadSearchPaths(cancellationToken);

<<<<<<< HEAD
            PathResolver = new PathResolver(_interpreter.LanguageVersion, Root, InterpreterPaths, UserPaths);
=======
            PathResolver = new PathResolver(Interpreter.LanguageVersion, Root, InterpreterPaths, _userPaths);
>>>>>>> c33774da

            var addedRoots = new HashSet<string> { Root };
            addedRoots.UnionWith(InterpreterPaths);
            addedRoots.UnionWith(UserPaths);
            ReloadModulePaths(addedRoots);

            if (!builtinsIsCreated) {
                var builtinsModule = CreateBuiltinsModule(Services, Interpreter, StubCache);
                BuiltinsModule = builtinsModule;
                builtinsRef = new ModuleRef(builtinsModule);
            }

            Modules[BuiltinModuleName] = builtinsRef;
            await AddBuiltinTypesToPathResolverAsync(cancellationToken);
        }

        private static IBuiltinsPythonModule CreateBuiltinsModule(IServiceContainer services, IPythonInterpreter interpreter, IStubCache stubCache) {
            var moduleName = BuiltinTypeId.Unknown.GetModuleName(interpreter.LanguageVersion);
            var modulePath = stubCache.GetCacheFilePath(interpreter.Configuration.InterpreterPath);
            return new BuiltinsPythonModule(moduleName, modulePath, services);
        }

        private async Task ReloadSearchPaths(CancellationToken cancellationToken = default) {
            var paths = await GetInterpreterSearchPathsAsync(cancellationToken);
            var (interpreterPaths, userPaths) = PythonLibraryPath.ClassifyPaths(Root, FileSystem, paths, Configuration.SearchPaths);

            InterpreterPaths = interpreterPaths.Select(p => p.Path);
            _userPaths = userPaths.Select(p => p.Path);

            if (Log != null) {
                Log.Log(TraceEventType.Information, "Interpreter search paths:");
                foreach (var s in InterpreterPaths) {
                    Log.Log(TraceEventType.Information, $"    {s}");
                }

                Log.Log(TraceEventType.Information, "User search paths:");
                foreach (var s in _userPaths) {
                    Log.Log(TraceEventType.Information, $"    {s}");
                }
            }
        }

        public bool SetUserConfiguredPaths(IReadOnlyList<string> paths) {
            paths = paths ?? Array.Empty<string>();

            if (paths.SequenceEqual(_userConfiguredPaths)) {
                return false;
            }

            _userConfiguredPaths = paths;
            return true;
        }

        public bool TryAddModulePath(in string path, in long fileSize, in bool allowNonRooted, out string fullModuleName)
            => PathResolver.TryAddModulePath(path, fileSize, allowNonRooted, out fullModuleName);

        // For tests
        internal void AddUnimportableModule(string moduleName)
            => Modules[moduleName] = new ModuleRef(new SentinelModule(moduleName, Services));

        private bool TryCreateModuleStub(string name, string modulePath, out IPythonModule module) {
            // First check stub next to the module.
            if (!string.IsNullOrEmpty(modulePath)) {
                var pyiPath = Path.ChangeExtension(modulePath, "pyi");
                if (FileSystem.FileExists(pyiPath)) {
                    module = new StubPythonModule(name, pyiPath, false, Services);
                    return true;
                }
            }

            // Try location of stubs that are in a separate folder next to the package.
            var stubPath = CurrentPathResolver.GetPossibleModuleStubPaths(name).FirstOrDefault(p => FileSystem.FileExists(p));
            module = !string.IsNullOrEmpty(stubPath) ? new StubPythonModule(name, stubPath, false, Services) : null;
            return module != null;
        }

        private IRunningDocumentTable GetRdt()
            => _rdt ?? (_rdt = Services.GetService<IRunningDocumentTable>());
    }
}<|MERGE_RESOLUTION|>--- conflicted
+++ resolved
@@ -29,6 +29,7 @@
 using Microsoft.Python.Analysis.Types;
 using Microsoft.Python.Analysis.Values;
 using Microsoft.Python.Core;
+using Microsoft.Python.Core.Collections;
 using Microsoft.Python.Core.Diagnostics;
 using Microsoft.Python.Core.IO;
 using Microsoft.Python.Core.OS;
@@ -42,17 +43,10 @@
 
         private IReadOnlyList<string> _userConfiguredPaths;
 
-<<<<<<< HEAD
         public MainModuleResolution(string root, IServiceContainer services, IReadOnlyList<string> userConfiguredPaths = null)
             : base(root, services) {
+            _ui = services.GetService<IUIService>();
             _userConfiguredPaths = userConfiguredPaths ?? Array.Empty<string>();
-        }
-=======
-        public MainModuleResolution(string root, IServiceContainer services)
-            : base(root, services) {
->>>>>>> c33774da
-
-            _ui = services.GetService<IUIService>();
         }
         
         public string BuiltinModuleName => BuiltinTypeId.Unknown.GetModuleName(Interpreter.LanguageVersion);
@@ -165,29 +159,6 @@
             }
         }
 
-<<<<<<< HEAD
-        internal async Task ReloadSearchPaths(CancellationToken cancellationToken = default) {
-            var ps = _services.GetService<IProcessServices>();
-
-            var paths = await GetInterpreterSearchPathsAsync(cancellationToken);
-            var (interpreterPaths, userPaths) = PythonLibraryPath.ClassifyPaths(Root, _fs, paths, _userConfiguredPaths);
-
-            InterpreterPaths = interpreterPaths.Select(p => p.Path);
-            UserPaths = userPaths.Select(p => p.Path);
-
-            _log?.Log(TraceEventType.Information, "Interpreter search paths:");
-            foreach (var s in InterpreterPaths) {
-                _log?.Log(TraceEventType.Information, $"    {s}");
-            }
-
-            _log?.Log(TraceEventType.Information, "User search paths:");
-            foreach (var s in UserPaths) {
-                _log?.Log(TraceEventType.Information, $"    {s}");
-            }
-        }
-
-=======
->>>>>>> c33774da
         public async Task ReloadAsync(CancellationToken cancellationToken = default) {
             foreach (var uri in Modules
                 .Where(m => m.Value.Value?.Name != BuiltinModuleName)
@@ -202,11 +173,7 @@
 
             await ReloadSearchPaths(cancellationToken);
 
-<<<<<<< HEAD
-            PathResolver = new PathResolver(_interpreter.LanguageVersion, Root, InterpreterPaths, UserPaths);
-=======
-            PathResolver = new PathResolver(Interpreter.LanguageVersion, Root, InterpreterPaths, _userPaths);
->>>>>>> c33774da
+            PathResolver = new PathResolver(Interpreter.LanguageVersion, Root, InterpreterPaths, UserPaths);
 
             var addedRoots = new HashSet<string> { Root };
             addedRoots.UnionWith(InterpreterPaths);
@@ -231,10 +198,10 @@
 
         private async Task ReloadSearchPaths(CancellationToken cancellationToken = default) {
             var paths = await GetInterpreterSearchPathsAsync(cancellationToken);
-            var (interpreterPaths, userPaths) = PythonLibraryPath.ClassifyPaths(Root, FileSystem, paths, Configuration.SearchPaths);
+            var (interpreterPaths, userPaths) = PythonLibraryPath.ClassifyPaths(Root, FileSystem, paths, _userConfiguredPaths);
 
             InterpreterPaths = interpreterPaths.Select(p => p.Path);
-            _userPaths = userPaths.Select(p => p.Path);
+            UserPaths = userPaths.Select(p => p.Path);
 
             if (Log != null) {
                 Log.Log(TraceEventType.Information, "Interpreter search paths:");
@@ -243,7 +210,7 @@
                 }
 
                 Log.Log(TraceEventType.Information, "User search paths:");
-                foreach (var s in _userPaths) {
+                foreach (var s in UserPaths) {
                     Log.Log(TraceEventType.Information, $"    {s}");
                 }
             }
