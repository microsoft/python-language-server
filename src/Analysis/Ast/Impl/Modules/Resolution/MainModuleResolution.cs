--- conflicted
+++ resolved
@@ -38,13 +38,9 @@
 namespace Microsoft.Python.Analysis.Modules.Resolution {
     internal sealed class MainModuleResolution : ModuleResolutionBase, IModuleManagement {
         private readonly ConcurrentDictionary<string, IPythonModule> _specialized = new ConcurrentDictionary<string, IPythonModule>();
-<<<<<<< HEAD
-=======
         private readonly IUIService _ui;
         private IModuleDatabaseService _dbService;
->>>>>>> 0913ea3c
         private IRunningDocumentTable _rdt;
-        private IModuleDatabaseService _dbService;
 
         private ImmutableArray<string> _userPaths = ImmutableArray<string>.Empty;
 
@@ -74,7 +70,6 @@
             }
 
             var dbs = GetDbService();
-<<<<<<< HEAD
             moduleImport.IsPersistent = dbs != null && dbs.ModuleExistsInStorage(name, moduleImport.ModulePath);
 
             IPythonModule stub = null;
@@ -83,21 +78,8 @@
                 // First check stub next to the module.
                 if (!TryCreateModuleStub(name, moduleImport.ModulePath, out stub)) {
                     // If nothing found, try Typeshed.
-                    stub = _interpreter.TypeshedResolution.GetOrLoadModule(moduleImport.IsBuiltin ? name : moduleImport.FullName);
-                }
-=======
-            if (dbs != null && dbs.TryCreateModule(name, moduleImport.ModulePath, out module) != ModuleStorageState.DoesNotExist && module != null) {
-                SpecializeModule(name, s => module);
-                return module;
-            }
-
-            // If there is a stub, make sure it is loaded and attached
-            // First check stub next to the module.
-            if (!TryCreateModuleStub(name, moduleImport.ModulePath, out var stub)) {
-                // If nothing found, try Typeshed.
-                stub = Interpreter.TypeshedResolution.GetOrLoadModule(moduleImport.IsBuiltin ? name : moduleImport.FullName);
-            }
->>>>>>> 0913ea3c
+                    stub = Interpreter.TypeshedResolution.GetOrLoadModule(moduleImport.IsBuiltin ? name : moduleImport.FullName);
+                }
 
                 // If stub is created and its path equals to module, return that stub as module
                 if (stub != null && stub.FilePath.PathEquals(moduleImport.ModulePath)) {
@@ -106,23 +88,13 @@
             }
 
             if (moduleImport.IsBuiltin) {
-<<<<<<< HEAD
-                _log?.Log(TraceEventType.Verbose, "Create built-in compiled (scraped) module: ", name, Configuration.InterpreterPath);
-                return new CompiledBuiltinPythonModule(name, stub, moduleImport.IsPersistent, _services);
-            }
-
-            if (moduleImport.IsCompiled) {
-                _log?.Log(TraceEventType.Verbose, "Create compiled (scraped): ", moduleImport.FullName, moduleImport.ModulePath, moduleImport.RootPath);
-                return new CompiledPythonModule(moduleImport.FullName, ModuleType.Compiled, moduleImport.ModulePath, stub, moduleImport.IsPersistent, _services);
-=======
                 Log?.Log(TraceEventType.Verbose, "Create built-in compiled (scraped) module: ", name, Configuration.InterpreterPath);
-                return new CompiledBuiltinPythonModule(name, stub, Services);
+                return new CompiledBuiltinPythonModule(name, stub, moduleImport.IsPersistent, Services);
             }
 
             if (moduleImport.IsCompiled) {
                 Log?.Log(TraceEventType.Verbose, "Create compiled (scraped): ", moduleImport.FullName, moduleImport.ModulePath, moduleImport.RootPath);
-                return new CompiledPythonModule(moduleImport.FullName, ModuleType.Compiled, moduleImport.ModulePath, stub, Services);
->>>>>>> 0913ea3c
+                return new CompiledPythonModule(moduleImport.FullName, ModuleType.Compiled, moduleImport.ModulePath, stub, moduleImport.IsPersistent, Services);
             }
 
             Log?.Log(TraceEventType.Verbose, "Import: ", moduleImport.FullName, moduleImport.ModulePath);
@@ -287,12 +259,8 @@
         }
 
         private IRunningDocumentTable GetRdt()
-<<<<<<< HEAD
-            => _rdt ?? (_rdt = _services.GetService<IRunningDocumentTable>());
-=======
             => _rdt ?? (_rdt = Services.GetService<IRunningDocumentTable>());
 
->>>>>>> 0913ea3c
         private IModuleDatabaseService GetDbService()
             => _dbService ?? (_dbService = Services.GetService<IModuleDatabaseService>());
     }
