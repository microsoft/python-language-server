// Copyright(c) Microsoft Corporation
// All rights reserved.
//
// Licensed under the Apache License, Version 2.0 (the License); you may not use
// this file except in compliance with the License. You may obtain a copy of the
// License at http://www.apache.org/licenses/LICENSE-2.0
//
// THIS CODE IS PROVIDED ON AN  *AS IS* BASIS, WITHOUT WARRANTIES OR CONDITIONS
// OF ANY KIND, EITHER EXPRESS OR IMPLIED, INCLUDING WITHOUT LIMITATION ANY
// IMPLIED WARRANTIES OR CONDITIONS OF TITLE, FITNESS FOR A PARTICULAR PURPOSE,
// MERCHANTABILITY OR NON-INFRINGEMENT.
//
// See the Apache Version 2.0 License for specific language governing
// permissions and limitations under the License.

using System.Collections.Concurrent;
using System.Collections.Generic;
using System.IO;
using System.Linq;
using Microsoft.Python.Analysis.Caching;
using Microsoft.Python.Analysis.Core.DependencyResolution;
using Microsoft.Python.Analysis.Core.Interpreter;
using Microsoft.Python.Analysis.Types;
using Microsoft.Python.Core;
using Microsoft.Python.Core.Collections;
using Microsoft.Python.Core.IO;
using Microsoft.Python.Core.Logging;
using Microsoft.Python.Core.Services;

namespace Microsoft.Python.Analysis.Modules.Resolution {
    internal abstract class ModuleResolutionBase {
        protected IServiceContainer Services { get; }
        protected IFileSystem FileSystem { get; }
        protected IPythonInterpreter Interpreter { get; }
        protected ILogger Log { get; }

        protected ConcurrentDictionary<string, ModuleRef> Modules { get; } = new ConcurrentDictionary<string, ModuleRef>();
        protected PathResolver PathResolver { get; set; }

        protected InterpreterConfiguration Configuration => Interpreter.Configuration;

        public string Root { get; }
        public IStubCache StubCache { get; }

        protected ModuleResolutionBase(string root, IServiceContainer services) {
            Root = root;
            Services = services;
            FileSystem = services.GetService<IFileSystem>();

            Interpreter = services.GetService<IPythonInterpreter>();
            StubCache = services.GetService<IStubCache>();
            Log = services.GetService<ILogger>();
        }

        public ImmutableArray<string> InterpreterPaths { get; protected set; } = ImmutableArray<string>.Empty;
        public ImmutableArray<string> UserPaths { get; protected set; } = ImmutableArray<string>.Empty;

        /// <summary>
        /// Path resolver providing file resolution in module imports.
        /// </summary>
        public PathResolverSnapshot CurrentPathResolver => PathResolver.CurrentSnapshot;

        protected abstract IPythonModule CreateModule(string name);

<<<<<<< HEAD
        public IStubCache StubCache { get; protected set; }

        public IPythonModule GetImportedModule(string name)
            => Modules.TryGetValue(name, out var moduleRef) ? moduleRef.Value : _interpreter.ModuleResolution.GetSpecializedModule(name);
=======
        public IPythonModule GetImportedModule(string name) 
            => Modules.TryGetValue(name, out var moduleRef) ? moduleRef.Value : Interpreter.ModuleResolution.GetSpecializedModule(name);
>>>>>>> 51ccb263

        public IPythonModule GetOrLoadModule(string name) {
            if (Modules.TryGetValue(name, out var moduleRef)) {
                return moduleRef.GetOrCreate(name, this);
            }

            var module = Interpreter.ModuleResolution.GetSpecializedModule(name);
            if (module != null) {
                return module;
            }

            moduleRef = Modules.GetOrAdd(name, new ModuleRef());
            return moduleRef.GetOrCreate(name, this);
        }

        public ModulePath FindModule(string filePath) {
            var bestLibraryPath = string.Empty;

            foreach (var p in InterpreterPaths.Concat(UserPaths)) {
                if (PathEqualityComparer.Instance.StartsWith(filePath, p)) {
                    if (p.Length > bestLibraryPath.Length) {
                        bestLibraryPath = p;
                    }
                }
            }
            return ModulePath.FromFullPath(filePath, bestLibraryPath);
        }

        protected void ReloadModulePaths(in IEnumerable<string> rootPaths) {
<<<<<<< HEAD
            foreach (var root in rootPaths) {
                foreach (var moduleFile in PathUtils.EnumerateFiles(_fs, root)) {
                    PathResolver.TryAddModulePath(moduleFile.FullName, moduleFile.Length, false, out _);
                }

                if (PathUtils.TryGetZipFilePath(root, out var zipFilePath, out var _) && File.Exists(zipFilePath)) {
                    foreach (var moduleFile in PathUtils.EnumerateZip(zipFilePath)) {
                        if (!PathUtils.PathStartsWith(moduleFile.FullName, "EGG-INFO")) {
                            PathResolver.TryAddModulePath(
                                Path.Combine(zipFilePath,
                                PathUtils.NormalizePath(moduleFile.FullName)),
                                moduleFile.Length, false, out _
                            );
                        }
                    }
                }
=======
            foreach (var moduleFile in rootPaths.Where(Directory.Exists).SelectMany(p => PathUtils.EnumerateFiles(FileSystem, p))) {
                PathResolver.TryAddModulePath(moduleFile.FullName, moduleFile.Length, false, out _);
>>>>>>> 51ccb263
            }
        }
        protected class ModuleRef {
            private readonly object _syncObj = new object();
            private IPythonModule _module;

            public ModuleRef(IPythonModule module) {
                _module = module;
            }

            public ModuleRef() { }

            public IPythonModule Value {
                get {
                    lock (_syncObj) {
                        return _module;
                    }
                }
            }

            public IPythonModule GetOrCreate(string name, ModuleResolutionBase mrb) {
                lock (_syncObj) {
                    if (_module != null) {
                        return _module;
                    }

                    var module = mrb.CreateModule(name);
                    _module = module;
                    return module;
                }
            }
        }
    }
}<|MERGE_RESOLUTION|>--- conflicted
+++ resolved
@@ -62,15 +62,8 @@
 
         protected abstract IPythonModule CreateModule(string name);
 
-<<<<<<< HEAD
-        public IStubCache StubCache { get; protected set; }
-
-        public IPythonModule GetImportedModule(string name)
-            => Modules.TryGetValue(name, out var moduleRef) ? moduleRef.Value : _interpreter.ModuleResolution.GetSpecializedModule(name);
-=======
         public IPythonModule GetImportedModule(string name) 
             => Modules.TryGetValue(name, out var moduleRef) ? moduleRef.Value : Interpreter.ModuleResolution.GetSpecializedModule(name);
->>>>>>> 51ccb263
 
         public IPythonModule GetOrLoadModule(string name) {
             if (Modules.TryGetValue(name, out var moduleRef)) {
@@ -100,9 +93,8 @@
         }
 
         protected void ReloadModulePaths(in IEnumerable<string> rootPaths) {
-<<<<<<< HEAD
             foreach (var root in rootPaths) {
-                foreach (var moduleFile in PathUtils.EnumerateFiles(_fs, root)) {
+                foreach (var moduleFile in PathUtils.EnumerateFiles(FileSystem, root)) {
                     PathResolver.TryAddModulePath(moduleFile.FullName, moduleFile.Length, false, out _);
                 }
 
@@ -117,10 +109,6 @@
                         }
                     }
                 }
-=======
-            foreach (var moduleFile in rootPaths.Where(Directory.Exists).SelectMany(p => PathUtils.EnumerateFiles(FileSystem, p))) {
-                PathResolver.TryAddModulePath(moduleFile.FullName, moduleFile.Length, false, out _);
->>>>>>> 51ccb263
             }
         }
         protected class ModuleRef {
