--- conflicted
+++ resolved
@@ -1,4 +1,4 @@
-﻿// Copyright(c) Microsoft Corporation
+// Copyright(c) Microsoft Corporation
 // All rights reserved.
 //
 // Licensed under the Apache License, Version 2.0 (the License); you may not use
@@ -74,7 +74,6 @@
             ).Select(mp => mp.ModuleName).Where(n => !string.IsNullOrEmpty(n)).TakeWhile(_ => !cancellationToken.IsCancellationRequested).ToList();
         }
 
-<<<<<<< HEAD
         public IPythonModule GetImportedModule(string name) 
             => _modules.TryGetValue(name, out var moduleRef) ? moduleRef.Value : _interpreter.ModuleResolution.GetSpecializedModule(name);
 
@@ -94,20 +93,6 @@
 
         public bool TryAddModulePath(in string path, out string fullModuleName) 
             => PathResolver.TryAddModulePath(path, true, out fullModuleName);
-=======
-        public IPythonModule GetImportedModule(string name) {
-            var module = _interpreter.ModuleResolution.GetSpecializedModule(name);
-            if (module != null) {
-                return module;
-            }
-            return _modules.TryGetValue(name, out module) ? module : null;
-        }
-
-        public IEnumerable<string> SetUserSearchPaths(in IEnumerable<string> searchPaths)
-            => PathResolver.SetUserSearchPaths(searchPaths);
-
-        public void AddModulePath(string path) => PathResolver.TryAddModulePath(path, out var _);
->>>>>>> 4afc1efb
 
         public ModulePath FindModule(string filePath) {
             var bestLibraryPath = string.Empty;
@@ -167,17 +152,11 @@
                 var module = mrb.CreateModule(name);
                 ((IDocument)module)?.Reset(null);
 
-<<<<<<< HEAD
                 lock (_syncObj) {
                     _creating = false;
                     _module = module;
                     return module;
                 }
-=======
-        protected void ReloadModulePaths(in IEnumerable<string> rootPaths) {
-            foreach (var modulePath in rootPaths.Where(Directory.Exists).SelectMany(p => PathUtils.EnumerateFiles(p))) {
-                PathResolver.TryAddModulePath(modulePath, out _);
->>>>>>> 4afc1efb
             }
         }
     }
