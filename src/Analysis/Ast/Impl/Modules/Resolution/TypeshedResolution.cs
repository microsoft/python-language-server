﻿// Copyright(c) Microsoft Corporation
// All rights reserved.
//
// Licensed under the Apache License, Version 2.0 (the License); you may not use
// this file except in compliance with the License. You may obtain a copy of the
// License at http://www.apache.org/licenses/LICENSE-2.0
//
// THIS CODE IS PROVIDED ON AN  *AS IS* BASIS, WITHOUT WARRANTIES OR CONDITIONS
// OF ANY KIND, EITHER EXPRESS OR IMPLIED, INCLUDING WITHOUT LIMITATION ANY
// IMPLIED WARRANTIES OR CONDITIONS OF TITLE, FITNESS FOR A PARTICULAR PURPOSE,
// MERCHANTABILITY OR NON-INFRINGEMENT.
//
// See the Apache Version 2.0 License for specific language governing
// permissions and limitations under the License.

using System;
using System.Collections.Generic;
using System.Diagnostics;
using System.IO;
using System.Linq;
using System.Reflection;
using System.Threading;
using System.Threading.Tasks;
using Microsoft.Python.Analysis.Core.DependencyResolution;
using Microsoft.Python.Analysis.Core.Interpreter;
using Microsoft.Python.Analysis.Types;
using Microsoft.Python.Core;
using Microsoft.Python.Core.Collections;
using Microsoft.Python.Core.IO;

namespace Microsoft.Python.Analysis.Modules.Resolution {
    internal sealed class TypeshedResolution : ModuleResolutionBase, IModuleResolution {
        private readonly ImmutableArray<string> _typeStubPaths;

        public TypeshedResolution(string root, IServiceContainer services) : base(root, services) {
            // TODO: merge with user-provided stub paths
            var stubs = Path.Combine(Path.GetDirectoryName(Assembly.GetExecutingAssembly().Location), "Stubs");
            _typeStubPaths = GetTypeShedPaths(Root)
                .Concat(GetTypeShedPaths(stubs))
                .Where(services.GetService<IFileSystem>().DirectoryExists)
                .ToImmutableArray();

            Log?.Log(TraceEventType.Verbose, @"Typeshed paths:");
            foreach (var p in _typeStubPaths) {
                Log?.Log(TraceEventType.Verbose, $"    {p}");
            }
        }

        protected override IPythonModule CreateModule(string name) {
            var moduleImport = CurrentPathResolver.GetModuleImportFromModuleName(name);
            if (moduleImport != default) {
                if (moduleImport.IsCompiled) {
                    Log?.Log(TraceEventType.Warning, "Unsupported native module in stubs", moduleImport.FullName, moduleImport.ModulePath);
                    return null;
                }
<<<<<<< HEAD

                return new StubPythonModule(moduleImport.FullName, moduleImport.ModulePath, true, _services);
=======
                return new StubPythonModule(moduleImport.FullName, moduleImport.ModulePath, true, Services);
>>>>>>> c33774da
            }

            var i = name.IndexOf('.');
            if (i == 0) {
                Debug.Fail("Invalid module name");
                return null;
            }

            var stubPath = CurrentPathResolver.GetPossibleModuleStubPaths(name).FirstOrDefault(p => FileSystem.FileExists(p));
            return stubPath != null ? new StubPythonModule(name, stubPath, true, Services) : null;
        }

        public Task ReloadAsync(CancellationToken cancellationToken = default) {
            Modules.Clear();
            PathResolver = new PathResolver(Interpreter.LanguageVersion, Root, _typeStubPaths, ImmutableArray<string>.Empty);
            ReloadModulePaths(_typeStubPaths.Prepend(Root));
            cancellationToken.ThrowIfCancellationRequested();
            return Task.CompletedTask;
        }

        private IEnumerable<string> GetTypeShedPaths(string typeshedRootPath) {
            if (string.IsNullOrEmpty(typeshedRootPath)) {
                yield break;
            }

            var stdlib = Path.Combine(typeshedRootPath, "stdlib");
            var thirdParty = Path.Combine(typeshedRootPath, "third_party");

            var v = Configuration.Version;
            var subdirs = new List<string> { v.Major.ToString(), "2and3" };
            for (var i = 1; i < v.Minor; i++) {
                subdirs.Add($"{v.Major}.{i}");
            }

            // For 3: all between 3 and current version inclusively + 2and3
            foreach (var subdir in subdirs) {
                yield return Path.Combine(stdlib, subdir);
            }

            foreach (var subdir in subdirs) {
                yield return Path.Combine(thirdParty, subdir);
            }
        }
    }
}<|MERGE_RESOLUTION|>--- conflicted
+++ resolved
@@ -13,7 +13,6 @@
 // See the Apache Version 2.0 License for specific language governing
 // permissions and limitations under the License.
 
-using System;
 using System.Collections.Generic;
 using System.Diagnostics;
 using System.IO;
@@ -22,7 +21,6 @@
 using System.Threading;
 using System.Threading.Tasks;
 using Microsoft.Python.Analysis.Core.DependencyResolution;
-using Microsoft.Python.Analysis.Core.Interpreter;
 using Microsoft.Python.Analysis.Types;
 using Microsoft.Python.Core;
 using Microsoft.Python.Core.Collections;
@@ -53,12 +51,7 @@
                     Log?.Log(TraceEventType.Warning, "Unsupported native module in stubs", moduleImport.FullName, moduleImport.ModulePath);
                     return null;
                 }
-<<<<<<< HEAD
-
-                return new StubPythonModule(moduleImport.FullName, moduleImport.ModulePath, true, _services);
-=======
                 return new StubPythonModule(moduleImport.FullName, moduleImport.ModulePath, true, Services);
->>>>>>> c33774da
             }
 
             var i = name.IndexOf('.');
