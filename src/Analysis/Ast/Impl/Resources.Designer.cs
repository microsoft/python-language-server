--- conflicted
+++ resolved
@@ -196,36 +196,38 @@
         }
         
         /// <summary>
-<<<<<<< HEAD
         ///   Looks up a localized string similar to &apos;{0}&apos; is not defined in the global scope.
         /// </summary>
         internal static string ErrorVariableNotDefinedGlobally {
             get {
                 return ResourceManager.GetString("ErrorVariableNotDefinedGlobally", resourceCulture);
-=======
+            }
+        }
+        
+        /// <summary>
+        ///   Looks up a localized string similar to &apos;{0}&apos; is not defined in non-local scopes.
+        /// </summary>
+        internal static string ErrorVariableNotDefinedNonLocal {
+            get {
+                return ResourceManager.GetString("ErrorVariableNotDefinedNonLocal", resourceCulture);
+            }
+        }
+        
+        /// <summary>
         ///   Looks up a localized string similar to An exception occured while discovering search paths; analysis will not be available..
         /// </summary>
         internal static string ExceptionGettingSearchPaths {
             get {
                 return ResourceManager.GetString("ExceptionGettingSearchPaths", resourceCulture);
->>>>>>> a4d7a4b2
-            }
-        }
-        
-        /// <summary>
-<<<<<<< HEAD
-        ///   Looks up a localized string similar to &apos;{0}&apos; is not defined in non-local scopes.
-        /// </summary>
-        internal static string ErrorVariableNotDefinedNonLocal {
-            get {
-                return ResourceManager.GetString("ErrorVariableNotDefinedNonLocal", resourceCulture);
-=======
+            }
+        }
+        
+        /// <summary>
         ///   Looks up a localized string similar to Interpreter does not exist; analysis will not be available..
         /// </summary>
         internal static string InterpreterNotFound {
             get {
                 return ResourceManager.GetString("InterpreterNotFound", resourceCulture);
->>>>>>> a4d7a4b2
             }
         }
         
