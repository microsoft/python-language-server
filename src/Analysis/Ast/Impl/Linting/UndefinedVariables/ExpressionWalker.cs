--- conflicted
+++ resolved
@@ -54,37 +54,21 @@
         }
 
         public override bool Walk(ListComprehension node) {
-<<<<<<< HEAD
-            node.Walk(new ComprehensionWalker(_walker));
-=======
             node.Walk(new ComprehensionWalker(_analysis, _localNames, _localNameNodes));
->>>>>>> 5cb48be1
             return false;
         }
 
         public override bool Walk(SetComprehension node) {
-<<<<<<< HEAD
-            node.Walk(new ComprehensionWalker(_walker));
-            return false;
-        }
-        public override bool Walk(DictionaryComprehension node) {
-            node.Walk(new ComprehensionWalker(_walker));
-=======
             node.Walk(new ComprehensionWalker(_analysis, _localNames, _localNameNodes));
             return false;
         }
         public override bool Walk(DictionaryComprehension node) {
             node.Walk(new ComprehensionWalker(_analysis, _localNames, _localNameNodes));
->>>>>>> 5cb48be1
             return false;
         }
 
         public override bool Walk(GeneratorExpression node) {
-<<<<<<< HEAD
-            node.Walk(new ComprehensionWalker(_walker));
-=======
             node.Walk(new ComprehensionWalker(_analysis, _localNames, _localNameNodes));
->>>>>>> 5cb48be1
             return false;
         }
 
