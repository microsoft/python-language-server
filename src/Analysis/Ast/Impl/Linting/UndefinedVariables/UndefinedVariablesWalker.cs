﻿// Copyright(c) Microsoft Corporation
// All rights reserved.
//
// Licensed under the Apache License, Version 2.0 (the License); you may not use
// this file except in compliance with the License. You may obtain a copy of the
// License at http://www.apache.org/licenses/LICENSE-2.0
//
// THIS CODE IS PROVIDED ON AN  *AS IS* BASIS, WITHOUT WARRANTIES OR CONDITIONS
// OF ANY KIND, EITHER EXPRESS OR IMPLIED, INCLUDING WITHOUT LIMITATION ANY
// IMPLIED WARRANTIES OR CONDITIONS OF TITLE, FITNESS FOR A PARTICULAR PURPOSE,
// MERCHANTABILITY OR NON-INFRINGEMENT.
//
// See the Apache Version 2.0 License for specific language governing
// permissions and limitations under the License.

using System.Collections.Generic;
using Microsoft.Python.Analysis.Analyzer;
using Microsoft.Python.Analysis.Diagnostics;
using Microsoft.Python.Core;
using Microsoft.Python.Parsing;
using Microsoft.Python.Parsing.Ast;
using ErrorCodes = Microsoft.Python.Analysis.Diagnostics.ErrorCodes;

namespace Microsoft.Python.Analysis.Linting.UndefinedVariables {
    internal sealed class UndefinedVariablesWalker : LinterWalker {
        private readonly List<DiagnosticsEntry> _diagnostics = new List<DiagnosticsEntry>();

        public UndefinedVariablesWalker(IDocumentAnalysis analysis, IServiceContainer services)
            : base(analysis, services) { }

        public IReadOnlyList<DiagnosticsEntry> Diagnostics => _diagnostics;

        public override bool Walk(AssignmentStatement node) {
            if (node.Right is ErrorExpression) {
                return false;
            }
            node.Right?.Walk(new ExpressionWalker(this));
            return false;
        }

        public override bool Walk(CallExpression node) {
            node.Target?.Walk(new ExpressionWalker(this));
            foreach (var arg in node.Args) {
                arg?.Expression?.Walk(new ExpressionWalker(this));
            }
            return false;
        }

        public override bool Walk(IfStatement node) {
            foreach (var test in node.Tests) {
                test.Test.Walk(new ExpressionWalker(this));
            }
            return true;
        }

        public override bool Walk(GlobalStatement node) {
            foreach (var nex in node.Names) {
                var m = Eval.LookupNameInScopes(nex.Name, out var scope, LookupOptions.Global);
                if (m == null) {
<<<<<<< HEAD
                    Eval.ReportDiagnostics(Analysis.Document.Uri, new DiagnosticsEntry(
                        Resources.ErrorVariableNotDefinedGlobally.FormatInvariant(nex.Name),
                        Eval.GetLocation(nex).Span, ErrorCodes.VariableNotDefinedGlobally, Severity.Warning));
=======
                    ReportUndefinedVariable(nex);
>>>>>>> a4d7a4b2
                }
            }
            return false;
        }

        public override bool Walk(NonlocalStatement node) {
            foreach (var nex in node.Names) {
                var m = Eval.LookupNameInScopes(nex.Name, out _, LookupOptions.Nonlocal);
                if (m == null) {
<<<<<<< HEAD
                    Eval.ReportDiagnostics(Analysis.Document.Uri, new DiagnosticsEntry(
                        Resources.ErrorVariableNotDefinedNonLocal.FormatInvariant(nex.Name),
                        Eval.GetLocation(nex).Span, ErrorCodes.VariableNotDefinedNonLocal, Severity.Warning));
=======
                    ReportUndefinedVariable(nex);
>>>>>>> a4d7a4b2
                }
            }
            return false;
        }

        public void ReportUndefinedVariable(NameExpression node) {
            var eval = Analysis.ExpressionEvaluator;
            _diagnostics.Add(new DiagnosticsEntry(
                Resources.UndefinedVariable.FormatInvariant(node.Name),
                eval.GetLocation(node).Span, ErrorCodes.UndefinedVariable, Severity.Warning, DiagnosticSource.Linter));
        }
    }
}<|MERGE_RESOLUTION|>--- conflicted
+++ resolved
@@ -57,13 +57,9 @@
             foreach (var nex in node.Names) {
                 var m = Eval.LookupNameInScopes(nex.Name, out var scope, LookupOptions.Global);
                 if (m == null) {
-<<<<<<< HEAD
                     Eval.ReportDiagnostics(Analysis.Document.Uri, new DiagnosticsEntry(
                         Resources.ErrorVariableNotDefinedGlobally.FormatInvariant(nex.Name),
                         Eval.GetLocation(nex).Span, ErrorCodes.VariableNotDefinedGlobally, Severity.Warning));
-=======
-                    ReportUndefinedVariable(nex);
->>>>>>> a4d7a4b2
                 }
             }
             return false;
@@ -73,13 +69,9 @@
             foreach (var nex in node.Names) {
                 var m = Eval.LookupNameInScopes(nex.Name, out _, LookupOptions.Nonlocal);
                 if (m == null) {
-<<<<<<< HEAD
                     Eval.ReportDiagnostics(Analysis.Document.Uri, new DiagnosticsEntry(
                         Resources.ErrorVariableNotDefinedNonLocal.FormatInvariant(nex.Name),
                         Eval.GetLocation(nex).Span, ErrorCodes.VariableNotDefinedNonLocal, Severity.Warning));
-=======
-                    ReportUndefinedVariable(nex);
->>>>>>> a4d7a4b2
                 }
             }
             return false;
