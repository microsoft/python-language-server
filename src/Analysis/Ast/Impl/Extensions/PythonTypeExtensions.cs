﻿// Copyright(c) Microsoft Corporation
// All rights reserved.
//
// Licensed under the Apache License, Version 2.0 (the License); you may not use
// this file except in compliance with the License. You may obtain a copy of the
// License at http://www.apache.org/licenses/LICENSE-2.0
//
// THIS CODE IS PROVIDED ON AN  *AS IS* BASIS, WITHOUT WARRANTIES OR CONDITIONS
// OF ANY KIND, EITHER EXPRESS OR IMPLIED, INCLUDING WITHOUT LIMITATION ANY
// IMPLIED WARRANTIES OR CONDITIONS OF TITLE, FITNESS FOR A PARTICULAR PURPOSE,
// MERCHANTABILITY OR NON-INFRINGEMENT.
//
// See the Apache Version 2.0 License for specific language governing
// permissions and limitations under the License.

using Microsoft.Python.Analysis.Specializations.Typing;
using Microsoft.Python.Analysis.Types;
using Microsoft.Python.Core;

namespace Microsoft.Python.Analysis {
    public static class PythonTypeExtensions {
        public static bool IsUnknown(this IPythonType value) =>
            value == null || (value.TypeId == BuiltinTypeId.Unknown && value.MemberType == PythonMemberType.Unknown && value.Name.Equals("Unknown"));

<<<<<<< HEAD
        public static bool IsGenericParameter(this IPythonType value) 
            => value is IGenericTypeDefinition;
=======
        public static bool IsGenericParameter(this IPythonType value)
            => value is IGenericTypeParameter;
>>>>>>> 395e48d3

        public static bool IsGeneric(this IPythonType value)
            => value is IGenericTypeDefinition || value is IGenericType || (value is IPythonClassType c && c.IsGeneric());

        public static void TransferDocumentationAndLocation(this IPythonType src, IPythonType dst) {
            if (src != null && dst is PythonType pt) {
                pt.TrySetTypeId(dst.TypeId);
                var documentation = src.Documentation;
                if (!string.IsNullOrEmpty(documentation)) {
                    if (!string.IsNullOrEmpty(documentation)) {
                        pt.SetDocumentation(documentation);
                    }
                }
                if (src is ILocatedMember lm) {
                    pt.SetLocation(lm.Location);
                }
            }
        }

        public static bool IsConstructor(this IPythonClassMember m)
            => m.Name.EqualsOrdinal("__init__") ||  m.Name.EqualsOrdinal("__new__");
    }
}<|MERGE_RESOLUTION|>--- conflicted
+++ resolved
@@ -22,13 +22,8 @@
         public static bool IsUnknown(this IPythonType value) =>
             value == null || (value.TypeId == BuiltinTypeId.Unknown && value.MemberType == PythonMemberType.Unknown && value.Name.Equals("Unknown"));
 
-<<<<<<< HEAD
         public static bool IsGenericParameter(this IPythonType value) 
             => value is IGenericTypeDefinition;
-=======
-        public static bool IsGenericParameter(this IPythonType value)
-            => value is IGenericTypeParameter;
->>>>>>> 395e48d3
 
         public static bool IsGeneric(this IPythonType value)
             => value is IGenericTypeDefinition || value is IGenericType || (value is IPythonClassType c && c.IsGeneric());
