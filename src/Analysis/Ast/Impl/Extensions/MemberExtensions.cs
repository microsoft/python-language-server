--- conflicted
+++ resolved
@@ -25,10 +25,6 @@
                 case IPythonType pt when pt.IsUnknown():
                 case IPythonInstance pi when pi.IsUnknown():
                 case IVariable v when v.Value == null || v.Value.IsUnknown():
-<<<<<<< HEAD
-                case null:
-=======
->>>>>>> 5cce36fb
                     return true;
                 default:
                     return m.MemberType == PythonMemberType.Unknown;
@@ -52,11 +48,7 @@
 
         public static bool IsGeneric(this IMember m) {
             var t = m.GetPythonType();
-<<<<<<< HEAD
             if (t is IGenericType || t is IGenericTypeDefinition) {
-=======
-            if (t is IGenericType || t is IGenericTypeParameter) {
->>>>>>> 5cce36fb
                 return true;
             }
             if (t is IPythonClassType c && c.IsGeneric()) {
