﻿// Copyright(c) Microsoft Corporation
// All rights reserved.
//
// Licensed under the Apache License, Version 2.0 (the License); you may not use
// this file except in compliance with the License. You may obtain a copy of the
// License at http://www.apache.org/licenses/LICENSE-2.0
//
// THIS CODE IS PROVIDED ON AN  *AS IS* BASIS, WITHOUT WARRANTIES OR CONDITIONS
// OF ANY KIND, EITHER EXPRESS OR IMPLIED, INCLUDING WITHOUT LIMITATION ANY
// IMPLIED WARRANTIES OR CONDITIONS OF TITLE, FITNESS FOR A PARTICULAR PURPOSE,
// MERCHANTABILITY OR NON-INFRINGEMENT.
//
// See the Apache Version 2.0 License for specific language governing
// permissions and limitations under the License.

namespace Microsoft.Python.Analysis.Diagnostics {
    public static class ErrorCodes {
        public const string TooManyFunctionArguments = "too-many-function-arguments";
        public const string TooManyPositionalArgumentsBeforeStar = "too-many-positional-arguments-before-star";
        public const string PositionalArgumentAfterKeyword = "positional-argument-after-keyword";
        public const string UnknownParameterName = "unknown-parameter-name";
        public const string ParameterAlreadySpecified = "parameter-already-specified";
        public const string ParameterMissing = "parameter-missing";
        public const string UnresolvedImport = "unresolved-import";
        public const string UndefinedVariable = "undefined-variable";
        public const string VariableNotDefinedGlobally= "variable-not-defined-globally";
        public const string VariableNotDefinedNonLocal = "variable-not-defined-nonlocal";
        public const string UnsupportedOperandType = "unsupported-operand-type";
        public const string ReturnInInit = "return-in-init";
        public const string TypingNewTypeArguments = "typing-newtype-arguments";
        public const string TypingGenericArguments = "typing-generic-arguments";
<<<<<<< HEAD
        public const string InheritNonClass = "inherit-non-class";
=======
>>>>>>> 3d5e6f9c
    }
}<|MERGE_RESOLUTION|>--- conflicted
+++ resolved
@@ -29,9 +29,5 @@
         public const string ReturnInInit = "return-in-init";
         public const string TypingNewTypeArguments = "typing-newtype-arguments";
         public const string TypingGenericArguments = "typing-generic-arguments";
-<<<<<<< HEAD
-        public const string InheritNonClass = "inherit-non-class";
-=======
->>>>>>> 3d5e6f9c
     }
 }