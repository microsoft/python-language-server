﻿// Copyright(c) Microsoft Corporation
// All rights reserved.
//
// Licensed under the Apache License, Version 2.0 (the License); you may not use
// this file except in compliance with the License. You may obtain a copy of the
// License at http://www.apache.org/licenses/LICENSE-2.0
//
// THIS CODE IS PROVIDED ON AN  *AS IS* BASIS, WITHOUT WARRANTIES OR CONDITIONS
// OF ANY KIND, EITHER EXPRESS OR IMPLIED, INCLUDING WITHOUT LIMITATION ANY
// IMPLIED WARRANTIES OR CONDITIONS OF TITLE, FITNESS FOR A PARTICULAR PURPOSE,
// MERCHANTABILITY OR NON-INFRINGEMENT.
//
// See the Apache Version 2.0 License for specific language governing
// permissions and limitations under the License.

namespace Microsoft.Python.Analysis.Diagnostics {
    public static class ErrorCodes {
        public const string TooManyFunctionArguments = "too-many-function-arguments";
        public const string TooManyPositionalArgumentsBeforeStar = "too-many-positional-arguments-before-star";
        public const string PositionalArgumentAfterKeyword = "positional-argument-after-keyword";
        public const string UnknownParameterName = "unknown-parameter-name";
        public const string ParameterAlreadySpecified = "parameter-already-specified";
        public const string ParameterMissing = "parameter-missing";
        public const string UnresolvedImport = "unresolved-import";
        public const string UndefinedVariable = "undefined-variable";
        public const string VariableNotDefinedGlobally= "variable-not-defined-globally";
        public const string VariableNotDefinedNonLocal = "variable-not-defined-nonlocal";
        public const string ReturnInInit = "return-in-init";
        public const string TypingTypeVarArguments = "typing-typevar-arguments";
        public const string TypingNewTypeArguments = "typing-newtype-arguments";
        public const string TypingGenericArguments = "typing-generic-arguments";
<<<<<<< HEAD
        public const string WrongArgumentCount = "wrong-argument-count";
=======
        public const string InheritNonClass = "inherit-non-class";
>>>>>>> 5641e5be
        public const string DuplicateArgumentName = "duplicate-argument-name";
    }
}<|MERGE_RESOLUTION|>--- conflicted
+++ resolved
@@ -29,11 +29,7 @@
         public const string TypingTypeVarArguments = "typing-typevar-arguments";
         public const string TypingNewTypeArguments = "typing-newtype-arguments";
         public const string TypingGenericArguments = "typing-generic-arguments";
-<<<<<<< HEAD
-        public const string WrongArgumentCount = "wrong-argument-count";
-=======
         public const string InheritNonClass = "inherit-non-class";
->>>>>>> 5641e5be
         public const string DuplicateArgumentName = "duplicate-argument-name";
     }
 }