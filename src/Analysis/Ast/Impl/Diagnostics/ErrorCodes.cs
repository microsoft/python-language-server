--- conflicted
+++ resolved
@@ -30,10 +30,7 @@
         public const string ReturnInInit = "return-in-init";
         public const string TypingNewTypeArguments = "typing-newtype-arguments";
         public const string TypingGenericArguments = "typing-generic-arguments";
-<<<<<<< HEAD
         public const string WrongArgumentCount = "wrong-argument-count";
-=======
         public const string DuplicateArgumentName = "duplicate-argument-name";
->>>>>>> 8157ede7
     }
 }