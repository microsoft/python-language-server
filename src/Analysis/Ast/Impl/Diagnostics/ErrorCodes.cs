﻿// Copyright(c) Microsoft Corporation
// All rights reserved.
//
// Licensed under the Apache License, Version 2.0 (the License); you may not use
// this file except in compliance with the License. You may obtain a copy of the
// License at http://www.apache.org/licenses/LICENSE-2.0
//
// THIS CODE IS PROVIDED ON AN  *AS IS* BASIS, WITHOUT WARRANTIES OR CONDITIONS
// OF ANY KIND, EITHER EXPRESS OR IMPLIED, INCLUDING WITHOUT LIMITATION ANY
// IMPLIED WARRANTIES OR CONDITIONS OF TITLE, FITNESS FOR A PARTICULAR PURPOSE,
// MERCHANTABILITY OR NON-INFRINGEMENT.
//
// See the Apache Version 2.0 License for specific language governing
// permissions and limitations under the License.

namespace Microsoft.Python.Analysis.Diagnostics {
    public static class ErrorCodes {
        public const string TooManyFunctionArguments = "too-many-function-arguments";
        public const string TooManyPositionalArgumentsBeforeStar = "too-many-positional-arguments-before-star";
        public const string PositionalArgumentAfterKeyword = "positional-argument-after-keyword";
        public const string UnknownParameterName = "unknown-parameter-name";
        public const string ParameterAlreadySpecified = "parameter-already-specified";
        public const string ParameterMissing = "parameter-missing";
        public const string UnresolvedImport = "unresolved-import";
        public const string UndefinedVariable = "undefined-variable";
        public const string VariableNotDefinedGlobally= "variable-not-defined-globally";
        public const string VariableNotDefinedNonLocal = "variable-not-defined-nonlocal";
<<<<<<< HEAD
        public const string FunctionRedefined = "function-redefined";
        public const string NoSelfArgument = "no-self-argument";
        public const string UnsupportedOperandType = "unsupported-operand-type";
=======
>>>>>>> 0c0074be
        public const string ReturnInInit = "return-in-init";
        public const string TypingTypeVarArguments = "typing-typevar-arguments";
        public const string TypingNewTypeArguments = "typing-newtype-arguments";
        public const string TypingGenericArguments = "typing-generic-arguments";
        public const string InheritNonClass = "inherit-non-class";
        public const string DuplicateArgumentName = "duplicate-argument-name";
    }
}<|MERGE_RESOLUTION|>--- conflicted
+++ resolved
@@ -25,12 +25,8 @@
         public const string UndefinedVariable = "undefined-variable";
         public const string VariableNotDefinedGlobally= "variable-not-defined-globally";
         public const string VariableNotDefinedNonLocal = "variable-not-defined-nonlocal";
-<<<<<<< HEAD
-        public const string FunctionRedefined = "function-redefined";
         public const string NoSelfArgument = "no-self-argument";
         public const string UnsupportedOperandType = "unsupported-operand-type";
-=======
->>>>>>> 0c0074be
         public const string ReturnInInit = "return-in-init";
         public const string TypingTypeVarArguments = "typing-typevar-arguments";
         public const string TypingNewTypeArguments = "typing-newtype-arguments";
