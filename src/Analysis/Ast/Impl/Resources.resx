--- conflicted
+++ resolved
@@ -192,10 +192,9 @@
   <data name="FunctionRedefined" xml:space="preserve">
     <value>Function already defined at line {0}.</value>
   </data>
-<<<<<<< HEAD
   <data name="NoSelfArgument" xml:space="preserve">
     <value>Method should have 'self' as first argument.</value>
-=======
+  </data>
   <data name="NewTypeFirstArgNotString" xml:space="preserve">
     <value>The first argument to NewType must be a string, but it is of type '{0}'.</value>
   </data>
@@ -210,6 +209,5 @@
   </data>
   <data name="DuplicateArgumentName" xml:space="preserve">
     <value>Duplicate argument name '{0}' in function definition.</value>
->>>>>>> 8157ede7
   </data>
 </root>