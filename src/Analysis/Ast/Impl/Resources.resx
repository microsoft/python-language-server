--- conflicted
+++ resolved
@@ -348,18 +348,16 @@
   <data name="UndefinedVariable" xml:space="preserve">
     <value>Undefined variable: '{0}'</value>
   </data>
-<<<<<<< HEAD
   <data name="ErrorVariableNotDefinedGlobally" xml:space="preserve">
     <value>'{0}' is not defined in the global scope</value>
   </data>
   <data name="ErrorVariableNotDefinedNonLocal" xml:space="preserve">
     <value>'{0}' is not defined in non-local scopes</value>
-=======
+  </data>
   <data name="ExceptionGettingSearchPaths" xml:space="preserve">
     <value>An exception occured while discovering search paths; analysis will not be available.</value>
   </data>
   <data name="InterpreterNotFound" xml:space="preserve">
     <value>Interpreter does not exist; analysis will not be available.</value>
->>>>>>> a4d7a4b2
   </data>
 </root>