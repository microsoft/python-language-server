--- conflicted
+++ resolved
@@ -189,7 +189,6 @@
   <data name="UnableToDetermineCachePathException" xml:space="preserve">
     <value>Unable to determine analysis cache path. Exception: {0}. Using default '{1}'.</value>
   </data>
-<<<<<<< HEAD
   <data name="TypeVarMissingFirstArgument" xml:space="preserve">
     <value>TypeVar must have at least one argument.</value>
   </data>
@@ -198,7 +197,7 @@
   </data>
   <data name="TypeVarSingleConstraint" xml:space="preserve">
     <value>A single constraint to TypeVar is not allowed.</value>
-=======
+  </data>
   <data name="FunctionRedefined" xml:space="preserve">
     <value>Function already defined at line {0}.</value>
   </data>
@@ -216,6 +215,5 @@
   </data>
   <data name="DuplicateArgumentName" xml:space="preserve">
     <value>Duplicate argument name '{0}' in function definition.</value>
->>>>>>> 8c640e73
   </data>
 </root>