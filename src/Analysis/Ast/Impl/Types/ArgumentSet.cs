// Python Tools for Visual Studio
// Copyright(c) Microsoft Corporation
// All rights reserved.
//
// Licensed under the Apache License, Version 2.0 (the License); you may not use
// this file except in compliance with the License. You may obtain a copy of the
// License at http://www.apache.org/licenses/LICENSE-2.0
//
// THIS CODE IS PROVIDED ON AN  *AS IS* BASIS, WITHOUT WARRANTIES OR CONDITIONS
// OF ANY KIND, EITHER EXPRESS OR IMPLIED, INCLUDING WITHOUT LIMITATION ANY
// IMPLIED WARRANTIES OR CONDITIONS OF TITLE, FITNESS FOR A PARTICULAR PURPOSE,
// MERCHANTABILITY OR NON-INFRINGEMENT.
//
// See the Apache Version 2.0 License for specific language governing
// permissions and limitations under the License.

using System.Collections.Generic;
using System.IO;
using System.Linq;
using Microsoft.Python.Analysis.Analyzer;
using Microsoft.Python.Analysis.Diagnostics;
using Microsoft.Python.Analysis.Extensions;
using Microsoft.Python.Analysis.Values;
using Microsoft.Python.Core;
using Microsoft.Python.Parsing;
using Microsoft.Python.Parsing.Ast;
using ErrorCodes = Microsoft.Python.Analysis.Diagnostics.ErrorCodes;

namespace Microsoft.Python.Analysis.Types {
    /// <summary>
    /// Set of arguments for a function call.
    /// </summary>
    internal sealed class ArgumentSet : IArgumentSet {
        private readonly List<Argument> _arguments = new List<Argument>();
        private readonly List<DiagnosticsEntry> _errors = new List<DiagnosticsEntry>();
        private readonly ListArg _listArgument;
        private readonly DictArg _dictArgument;
        private bool _evaluated;

        public static IArgumentSet WithoutContext = new ArgumentSet();

        /// <summary>Module that declares the function</summary>
        public IPythonModule DeclaringModule { get; }
        public IReadOnlyList<IArgument> Arguments => _arguments;
        public IListArgument ListArgument => _listArgument;
        public IDictionaryArgument DictionaryArgument => _dictArgument;
        public IReadOnlyList<DiagnosticsEntry> Errors => _errors;
        public int OverloadIndex { get; }
        public IExpressionEvaluator Eval { get; }

<<<<<<< HEAD
        public CallExpression CallExpression { get; }
=======
        public Expression Expression { get; }
>>>>>>> 8c640e73

        private ArgumentSet() { }

        /// <summary>
        /// Creates an empty argument set with some context in how the argument set was used.
        /// </summary>
        /// <param name="expr">Expression associated with argument set.</param>
        /// <param name="eval">Evaluator for the expression involving the argument set.</param>
        /// <returns></returns>
        public static ArgumentSet Empty(Expression expr, IExpressionEvaluator eval) {
            return new ArgumentSet(new List<IMember>(), expr, eval);
        }
        
        /// <summary>
        /// Creates a set of arguments for a call
        ///
        /// Use in the cases a corresponding function is unknown, but it is still convenient to have the context
        /// of the expression which the arguments are needed for and the evaluator that is analyzing
        /// that expression.
        /// 
        /// </summary>
        /// <param name="args">Arguments for the call.</param>
        /// <param name="expr">Expression for the call.</param>
        /// <param name="eval">Evaluator of the current analysis.</param>
        public ArgumentSet(IReadOnlyList<IMember> args, Expression expr, IExpressionEvaluator eval) {
            _arguments = args.Select(t => new Argument(t)).ToList();
            Expression = expr;
            Eval = eval;

            _evaluated = true;
        }

        /// <summary>
        /// Creates set of arguments for a function call based on the call expression
        /// and the function signature. The result contains expressions
        /// for arguments, but not actual values. <see cref="Evaluate"/> on how to
        /// get values for actual parameters.
        /// </summary>
        /// <param name="fn">Function type.</param>
        /// <param name="overloadIndex">Function overload to call.</param>
        /// <param name="instance">Type instance the function is bound to. For derived classes it is different from the declared type.</param>
        /// <param name="callExpr">Call expression that invokes the function.</param>
        /// <param name="eval">Evaluator that can calculate values of arguments from their respective expressions.</param>
        public ArgumentSet(IPythonFunctionType fn, int overloadIndex, IPythonInstance instance, CallExpression callExpr, IExpressionEvaluator eval) {
            Eval = eval;
            OverloadIndex = overloadIndex;
            DeclaringModule = fn.DeclaringModule;
<<<<<<< HEAD
            CallExpression = callExpr;
=======
            Expression = callExpr;
>>>>>>> 8c640e73

            if (callExpr == null) {
                // Typically invoked by specialization code without call expression in the code.
                // Caller usually does not care about arguments.
                _evaluated = true;
                return;
            }

            var overload = fn.Overloads[overloadIndex];
            var fd = overload.FunctionDefinition;

            // Some specialized functions have more complicated definitions, so we pass
            // parameters to those, TypeVar() is an example, so we allow the latter logic to handle
            // argument instatiation. For simple specialized functions, it is enough to handle here.
            if (fn.IsSpecialized && overload.Parameters.Count == 0) {
                // Specialized functions typically don't have AST definitions.
                // We construct the arguments from the call expression. If an argument does not have a name, 
                // we try using name from the function definition based on the argument's position.
                _arguments = new List<Argument>();
                for (var i = 0; i < callExpr.Args.Count; i++) {
                    var name = callExpr.Args[i].Name;
                    if (string.IsNullOrEmpty(name)) {
                        name = i < overload.Parameters.Count ? overload.Parameters[i].Name : $"arg{i}";
                    }
                    var node = fd != null && i < fd.Parameters.Length ? fd.Parameters[i] : null;
                    _arguments.Add(new Argument(name, ParameterKind.Normal, callExpr.Args[i].Expression, null, node));
                }
                return;
            }

            var callLocation = callExpr.GetLocation(eval);

            // https://www.python.org/dev/peps/pep-3102/#id5
            // For each formal parameter, there is a slot which will be used to contain
            // the value of the argument assigned to that parameter. Slots which have
            // had values assigned to them are marked as 'filled'.Slots which have
            // no value assigned to them yet are considered 'empty'.

            var slots = new Argument[overload.Parameters.Count];
            for (var i = 0; i < overload.Parameters.Count; i++) {
                var node = fd != null && i < fd.Parameters.Length ? fd.Parameters[i] : null;
                slots[i] = new Argument(overload.Parameters[i], node);
            }

            // Locate sequence argument, if any
            var sa = slots.Where(s => s.Kind == ParameterKind.List).ToArray();
            if (sa.Length > 1) {
                // Error should have been reported at the function definition location by the parser.
                return;
            }

            var da = slots.Where(s => s.Kind == ParameterKind.Dictionary).ToArray();
            if (da.Length > 1) {
                // Error should have been reported at the function definition location by the parser.
                return;
            }

            _listArgument = sa.Length == 1 && sa[0].Name.Length > 0 ? new ListArg(sa[0].Name, sa[0].ValueExpression, sa[0].Location) : null;
            _dictArgument = da.Length == 1 ? new DictArg(da[0].Name, da[0].ValueExpression, da[0].Location) : null;

            // Class methods
            var formalParamIndex = 0;
            if (fn.DeclaringType != null && fn.HasClassFirstArgument() && slots.Length > 0) {
                slots[0].Value = instance != null ? instance.GetPythonType() : fn.DeclaringType;
                formalParamIndex++;
            }

            try {
                // Positional arguments
                var callParamIndex = 0;
                for (; callParamIndex < callExpr.Args.Count; callParamIndex++, formalParamIndex++) {
                    var arg = callExpr.Args[callParamIndex];

                    if (!string.IsNullOrEmpty(arg.Name) && !arg.Name.StartsWithOrdinal("**")) {
                        // Keyword argument. Done with positionals.
                        break;
                    }

                    if (formalParamIndex >= overload.Parameters.Count) {
                        // We ran out of formal parameters and yet haven't seen
                        // any sequence or dictionary ones. This looks like an error.
                        _errors.Add(new DiagnosticsEntry(Resources.Analysis_TooManyFunctionArguments, arg.GetLocation(eval).Span,
                            ErrorCodes.TooManyFunctionArguments, Severity.Warning, DiagnosticSource.Analysis));
                        return;
                    }

                    var formalParam = overload.Parameters[formalParamIndex];
                    if (formalParam.Kind == ParameterKind.List) {
                        if (string.IsNullOrEmpty(formalParam.Name)) {
                            // If the next unfilled slot is a vararg slot, and it does not have a name, then it is an error.
                            _errors.Add(new DiagnosticsEntry(Resources.Analysis_TooManyPositionalArgumentBeforeStar, arg.GetLocation(eval).Span,
                                ErrorCodes.TooManyPositionalArgumentsBeforeStar, Severity.Warning, DiagnosticSource.Analysis));
                            return;
                        }

                        // If the next unfilled slot is a vararg slot then all remaining
                        // non-keyword arguments are placed into the vararg slot.
                        if (_listArgument == null) {
                            _errors.Add(new DiagnosticsEntry(Resources.Analysis_TooManyFunctionArguments, arg.GetLocation(eval).Span,
                                ErrorCodes.TooManyFunctionArguments, Severity.Warning, DiagnosticSource.Analysis));
                            return;
                        }

                        for (; callParamIndex < callExpr.Args.Count; callParamIndex++) {
                            arg = callExpr.Args[callParamIndex];
                            if (!string.IsNullOrEmpty(arg.Name)) {
                                // Keyword argument. Done here.
                                break;
                            }

                            _listArgument._Expressions.Add(arg.Expression);
                        }

                        break; // Sequence or dictionary parameter found. Done here.
                    }

                    if (formalParam.Kind == ParameterKind.Dictionary) {
                        // Next slot is a dictionary slot, but we have positional arguments still.
                        _errors.Add(new DiagnosticsEntry(Resources.Analysis_TooManyPositionalArgumentBeforeStar, arg.GetLocation(eval).Span,
                            ErrorCodes.TooManyPositionalArgumentsBeforeStar, Severity.Warning, DiagnosticSource.Analysis));
                        return;
                    }

                    // Regular parameter
                    slots[formalParamIndex].ValueExpression = arg.Expression;
                }

                // Keyword arguments
                for (; callParamIndex < callExpr.Args.Count; callParamIndex++) {
                    var arg = callExpr.Args[callParamIndex];

                    if (string.IsNullOrEmpty(arg.Name)) {
                        _errors.Add(new DiagnosticsEntry(Resources.Analysis_PositionalArgumentAfterKeyword, arg.GetLocation(eval).Span,
                            ErrorCodes.PositionalArgumentAfterKeyword, Severity.Warning, DiagnosticSource.Analysis));
                        return;
                    }

                    var nvp = slots.FirstOrDefault(s => s.Name.EqualsOrdinal(arg.Name));
                    if (nvp == null) {
                        // 'def f(a, b)' and then 'f(0, c=1)'. Per spec:
                        // if there is a 'keyword dictionary' argument, the argument is added
                        // to the dictionary using the keyword name as the dictionary key,
                        // unless there is already an entry with that key, in which case it is an error.
                        if (_dictArgument == null) {
                            _errors.Add(new DiagnosticsEntry(Resources.Analysis_UnknownParameterName, arg.GetLocation(eval).Span,
                                ErrorCodes.UnknownParameterName, Severity.Warning, DiagnosticSource.Analysis));
                            return;
                        }

                        if (_dictArgument.Arguments.ContainsKey(arg.Name)) {
                            _errors.Add(new DiagnosticsEntry(Resources.Analysis_ParameterAlreadySpecified.FormatUI(arg.Name), arg.GetLocation(eval).Span,
                                ErrorCodes.ParameterAlreadySpecified, Severity.Warning, DiagnosticSource.Analysis));
                            return;
                        }

                        _dictArgument._Expressions[arg.Name] = arg.Expression;
                        continue;
                    }

                    if (nvp.ValueExpression != null || nvp.Value != null) {
                        // Slot is already filled.
                        _errors.Add(new DiagnosticsEntry(Resources.Analysis_ParameterAlreadySpecified.FormatUI(arg.Name), arg.GetLocation(eval).Span,
                            ErrorCodes.ParameterAlreadySpecified, Severity.Warning, DiagnosticSource.Analysis));
                        return;
                    }

                    // OK keyword parameter
                    nvp.ValueExpression = arg.Expression;
                }

                // We went through all positionals and keywords.
                // For each remaining empty slot: if there is a default value for that slot,
                // then fill the slot with the default value. If there is no default value,
                // then it is an error.
                foreach (var slot in slots.Where(s => s.Kind != ParameterKind.List && s.Kind != ParameterKind.Dictionary && s.Value == null)) {
                    if (slot.ValueExpression == null) {
                        var parameter = overload.Parameters.First(p => p.Name == slot.Name);
                        if (parameter.DefaultValue == null) {
                            // TODO: parameter is not assigned and has no default value.
                            _errors.Add(new DiagnosticsEntry(Resources.Analysis_ParameterMissing.FormatUI(slot.Name), callLocation.Span,
                                ErrorCodes.ParameterMissing, Severity.Warning, DiagnosticSource.Analysis));
                        }
                        // Note that parameter default value expression is from the function definition AST
                        // while actual argument values are from the calling file AST.
                        slot.ValueExpression = CreateExpression(parameter.Name, parameter.DefaultValueString);
                        slot.Value = parameter.DefaultValue;
                        slot.ValueIsDefault = true;
                    }
                }
            } finally {
                // Optimistically return what we gathered, even if there are errors.
                _arguments = slots.Where(s => s.Kind != ParameterKind.List && s.Kind != ParameterKind.Dictionary).ToList();
            }
        }

        public ArgumentSet Evaluate() {
            if (_evaluated || Eval == null) {
                return this;
            }

            foreach (var a in _arguments.Where(x => x.Value == null)) {
                a.Value = GetArgumentValue(a);
            }

            if (_listArgument != null) {
                foreach (var e in _listArgument.Expressions) {
                    var value = Eval.GetValueFromExpression(e) ?? Eval.UnknownType;
                    _listArgument._Values.Add(value);
                }
            }

            if (_dictArgument != null) {
                foreach (var e in _dictArgument.Expressions) {
                    var value = Eval.GetValueFromExpression(e.Value) ?? Eval.UnknownType;
                    _dictArgument._Args[e.Key] = value;
                }
            }

            _evaluated = true;
            return this;
        }

        private IMember GetArgumentValue(Argument arg) {
            if (arg.Value is IMember m) {
                return m;
            }
            // Evaluates expression in the specific module context. Typically used to evaluate
            // expressions representing default values of function arguments since they are
            // are defined in the function declaring module rather than in the caller context.
            if (arg.ValueExpression == null) {
                return Eval.UnknownType;
            }

            if (arg.ValueIsDefault) {
                using (Eval.OpenScope(DeclaringModule.Analysis.GlobalScope)) {
                    return Eval.GetValueFromExpression(arg.ValueExpression) ?? Eval.UnknownType;
                }
            }
            return Eval.GetValueFromExpression(arg.ValueExpression) ?? Eval.UnknownType;
        }

        private Expression CreateExpression(string paramName, string defaultValue) {
            if (string.IsNullOrEmpty(defaultValue)) {
                return null;
            }
            using (var sr = new StringReader($"{paramName}={defaultValue}")) {
                var parser = Parser.CreateParser(sr, Eval.Interpreter.LanguageVersion,ParserOptions.Default);
                var ast = parser.ParseFile();
                if (ast.Body is SuiteStatement ste && ste.Statements.Count > 0 && ste.Statements[0] is AssignmentStatement a) {
                    return a.Right;
                }
                return null;
            }
        }

        private sealed class Argument : IArgument {
            /// <summary>
            /// Argument name.
            /// </summary>
            public string Name { get; }

            /// <summary>
            /// Argument value, if known.
            /// </summary>
            public object Value { get; internal set; }

            /// <summary>
            /// Argument kind, <see cref="ParameterKind"/>.
            /// </summary>
            public ParameterKind Kind { get; }

            /// <summary>
            /// Expression that represents value of the argument in the
            /// call expression. <see cref="CallExpression"/>.
            /// </summary>
            public Expression ValueExpression { get; set; }

            /// <summary>
            /// Indicates if value is a default value expression. Default values
            /// should be evaluated in the context of the file that declared
            /// the function rather than in the caller context.
            /// </summary>
            public bool ValueIsDefault { get; set; }

            /// <summary>
            /// Type of the argument, if annotated.
            /// </summary>
            public IPythonType Type { get; }

            /// <summary>
            /// AST node that defines the argument.
            /// </summary>
            public Node Location { get; }

            public Argument(IParameterInfo p, Node location) :
                this(p.Name, p.Kind, null, p.Type, location) { }

            public Argument(string name, ParameterKind kind, Expression valueValueExpression, IPythonType type, Node location) {
                Name = name;
                Kind = kind;
                Type = type;
                ValueExpression = valueValueExpression;
                Location = location;
            }

            public Argument(IPythonType type) : this(type.Name, type) { }
            public Argument(IMember member) : this(string.Empty, member) { }

            private Argument(string name, object value) {
                Name = name;
                Value = value;
            }
        }

        private sealed class ListArg : IListArgument {
            public string Name { get; }
            public Expression Expression { get; }
            public Node Location { get; }

            public IReadOnlyList<IMember> Values => _Values;
            public IReadOnlyList<Expression> Expressions => _Expressions;

            public List<IMember> _Values { get; } = new List<IMember>();
            public List<Expression> _Expressions { get; } = new List<Expression>();

            public ListArg(string name, Expression expression, Node location) {
                Name = name;
                Expression = expression;
                Location = location;
            }
        }

        private sealed class DictArg : IDictionaryArgument {
            public string Name { get; }
            public Expression Expression { get; }
            public Node Location { get; }

            public IReadOnlyDictionary<string, IMember> Arguments => _Args;
            public IReadOnlyDictionary<string, Expression> Expressions => _Expressions;

            public Dictionary<string, IMember> _Args { get; } = new Dictionary<string, IMember>();
            public Dictionary<string, Expression> _Expressions { get; } = new Dictionary<string, Expression>();

            public DictArg(string name, Expression expression, Node location) {
                Name = name;
                Expression = expression;
                Location = location;
            }
        }
    }
}<|MERGE_RESOLUTION|>--- conflicted
+++ resolved
@@ -48,11 +48,7 @@
         public int OverloadIndex { get; }
         public IExpressionEvaluator Eval { get; }
 
-<<<<<<< HEAD
-        public CallExpression CallExpression { get; }
-=======
         public Expression Expression { get; }
->>>>>>> 8c640e73
 
         private ArgumentSet() { }
 
@@ -100,11 +96,7 @@
             Eval = eval;
             OverloadIndex = overloadIndex;
             DeclaringModule = fn.DeclaringModule;
-<<<<<<< HEAD
-            CallExpression = callExpr;
-=======
             Expression = callExpr;
->>>>>>> 8c640e73
 
             if (callExpr == null) {
                 // Typically invoked by specialization code without call expression in the code.
