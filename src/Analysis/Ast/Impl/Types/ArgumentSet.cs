// Python Tools for Visual Studio
// Copyright(c) Microsoft Corporation
// All rights reserved.
//
// Licensed under the Apache License, Version 2.0 (the License); you may not use
// this file except in compliance with the License. You may obtain a copy of the
// License at http://www.apache.org/licenses/LICENSE-2.0
//
// THIS CODE IS PROVIDED ON AN  *AS IS* BASIS, WITHOUT WARRANTIES OR CONDITIONS
// OF ANY KIND, EITHER EXPRESS OR IMPLIED, INCLUDING WITHOUT LIMITATION ANY
// IMPLIED WARRANTIES OR CONDITIONS OF TITLE, FITNESS FOR A PARTICULAR PURPOSE,
// MERCHANTABILITY OR NON-INFRINGEMENT.
//
// See the Apache Version 2.0 License for specific language governing
// permissions and limitations under the License.

using System.Collections.Generic;
using System.Linq;
using Microsoft.Python.Analysis.Analyzer;
using Microsoft.Python.Analysis.Analyzer.Evaluation;
using Microsoft.Python.Analysis.Diagnostics;
using Microsoft.Python.Analysis.Extensions;
using Microsoft.Python.Analysis.Values;
using Microsoft.Python.Core;
using Microsoft.Python.Parsing;
using Microsoft.Python.Parsing.Ast;
using ErrorCodes = Microsoft.Python.Analysis.Diagnostics.ErrorCodes;

namespace Microsoft.Python.Analysis.Types {
    /// <summary>
    /// Set of arguments for a function call.
    /// </summary>
    internal sealed class ArgumentSet : IArgumentSet {
        private readonly List<Argument> _arguments = new List<Argument>();
        private readonly List<DiagnosticsEntry> _errors = new List<DiagnosticsEntry>();
        private readonly ListArg _listArgument;
        private readonly DictArg _dictArgument;
        private readonly ExpressionEval _eval;
        private bool _evaluated;

        public static IArgumentSet Empty = new ArgumentSet();

        public IReadOnlyList<IArgument> Arguments => _arguments;
        public IListArgument ListArgument => _listArgument;
        public IDictionaryArgument DictionaryArgument => _dictArgument;
        public IReadOnlyList<DiagnosticsEntry> Errors => _errors;
        public int OverloadIndex { get; }
        public IExpressionEvaluator Eval => _eval;


        private ArgumentSet() { }

        public ArgumentSet(IReadOnlyList<IPythonType> typeArgs) {
            _arguments = typeArgs.Select(t => new Argument(t, LocationInfo.Empty)).ToList();
            _evaluated = true;
        }

        public ArgumentSet(IReadOnlyList<IMember> memberArgs) {
            _arguments = memberArgs.Select(t => new Argument(t, LocationInfo.Empty)).ToList();
            _evaluated = true;
        }

        public ArgumentSet(IPythonFunctionType fn, int overloadIndex, IPythonInstance instance, CallExpression callExpr, ExpressionEval eval) :
            this(fn, overloadIndex, instance, callExpr, eval.Module, eval) { }

        /// <summary>
        /// Creates set of arguments for a function call based on the call expression
        /// and the function signature. The result contains expressions
        /// for arguments, but not actual values. <see cref="EvaluateAsync"/> on how to
        /// get values for actual parameters.
        /// </summary>
        /// <param name="fn">Function type.</param>
        /// <param name="overloadIndex">Function overload to call.</param>
        /// <param name="instance">Type instance the function is bound to. For derived classes it is different from the declared type.</param>
        /// <param name="callExpr">Call expression that invokes the function.</param>
        /// <param name="module">Module that contains the call expression.</param>
        /// <param name="eval">Evaluator that can calculate values of arguments from their respective expressions.</param>
        public ArgumentSet(IPythonFunctionType fn, int overloadIndex, IPythonInstance instance, CallExpression callExpr, IPythonModule module, ExpressionEval eval) {
            _eval = eval;
            OverloadIndex = overloadIndex;

            var overload = fn.Overloads[overloadIndex];
            var fd = overload.FunctionDefinition;

            if (fd == null || fn.IsSpecialized) {
                // Typically specialized function, like TypeVar() that does not actually have AST definition.
                // Make the arguments from the call expression. If argument does not have name, 
                // try using name from the function definition based on the argument position.
                _arguments = new List<Argument>();
                for (var i = 0; i < callExpr.Args.Count; i++) {
                    var name = callExpr.Args[i].Name;
                    var location = fd != null && i < fd.Parameters.Length ? fd.Parameters[i].GetLocation(fn.DeclaringModule) : LocationInfo.Empty;
                    if (string.IsNullOrEmpty(name)) {
                        name = fd != null && i < fd.Parameters.Length ? fd.Parameters[i].Name : null;
                    }
                    name = name ?? $"arg{i}";
                    _arguments.Add(new Argument(name, ParameterKind.Normal, callExpr.Args[i].Expression, null, location));
                }
                return;
            }

            if (callExpr == null) {
                // Typically invoked by specialization code without call expression in the code.
                // Caller usually does not care about arguments.
                _evaluated = true;
                return;
            }
            var callLocation = callExpr.GetLocation(module);

            // https://www.python.org/dev/peps/pep-3102/#id5
            // For each formal parameter, there is a slot which will be used to contain
            // the value of the argument assigned to that parameter. Slots which have
            // had values assigned to them are marked as 'filled'.Slots which have
            // no value assigned to them yet are considered 'empty'.

            var slots = fd.Parameters.Select(p => new Argument(p, p.GetLocation(module))).ToArray();
            // Locate sequence argument, if any
            var sa = slots.Where(s => s.Kind == ParameterKind.List).ToArray();
            if (sa.Length > 1) {
                // Error should have been reported at the function definition location by the parser.
                return;
            }

            var da = slots.Where(s => s.Kind == ParameterKind.Dictionary).ToArray();
            if (da.Length > 1) {
                // Error should have been reported at the function definition location by the parser.
                return;
            }

            _listArgument = sa.Length == 1 && sa[0].Name.Length > 0 ? new ListArg(sa[0].Name, sa[0].ValueExpression, sa[0].Location) : null;
            _dictArgument = da.Length == 1 ? new DictArg(da[0].Name, da[0].ValueExpression, da[0].Location) : null;

            // Class methods
            var formalParamIndex = 0;
            if (fn.DeclaringType != null && fn.HasClassFirstArgument() && slots.Length > 0) {
                slots[0].Value = instance != null ? instance.GetPythonType() : fn.DeclaringType;
                formalParamIndex++;
            }

            try {
                // Positional arguments
                var callParamIndex = 0;
                for (; callParamIndex < callExpr.Args.Count; callParamIndex++, formalParamIndex++) {
                    var arg = callExpr.Args[callParamIndex];

                    if (!string.IsNullOrEmpty(arg.Name) && !arg.Name.StartsWithOrdinal("**")) {
                        // Keyword argument. Done with positionals.
                        break;
                    }

                    if (formalParamIndex >= fd.Parameters.Length) {
                        // We ran out of formal parameters and yet haven't seen
                        // any sequence or dictionary ones. This looks like an error.
                        _errors.Add(new DiagnosticsEntry(Resources.Analysis_TooManyFunctionArguments, arg.GetLocation(module).Span,
                            ErrorCodes.TooManyFunctionArguments, Severity.Warning));
                        return;
                    }

                    var formalParam = fd.Parameters[formalParamIndex];
                    if (formalParam.IsList) {
                        if (string.IsNullOrEmpty(formalParam.Name)) {
                            // If the next unfilled slot is a vararg slot, and it does not have a name, then it is an error.
                            _errors.Add(new DiagnosticsEntry(Resources.Analysis_TooManyPositionalArgumentBeforeStar, arg.GetLocation(module).Span,
                                ErrorCodes.TooManyPositionalArgumentsBeforeStar, Severity.Warning));
                            return;
                        }

                        // If the next unfilled slot is a vararg slot then all remaining
                        // non-keyword arguments are placed into the vararg slot.
                        if (_listArgument == null) {
                            _errors.Add(new DiagnosticsEntry(Resources.Analysis_TooManyFunctionArguments, arg.GetLocation(module).Span,
                                ErrorCodes.TooManyFunctionArguments, Severity.Warning));
                            return;
                        }

                        for (; callParamIndex < callExpr.Args.Count; callParamIndex++) {
                            arg = callExpr.Args[callParamIndex];
                            if (!string.IsNullOrEmpty(arg.Name)) {
                                // Keyword argument. Done here.
                                break;
                            }

                            _listArgument._Expressions.Add(arg.Expression);
                        }

                        break; // Sequence or dictionary parameter found. Done here.
                    }

                    if (formalParam.IsDictionary) {
                        // Next slot is a dictionary slot, but we have positional arguments still.
                        _errors.Add(new DiagnosticsEntry(Resources.Analysis_TooManyPositionalArgumentBeforeStar, arg.GetLocation(module).Span,
                            ErrorCodes.TooManyPositionalArgumentsBeforeStar, Severity.Warning));
                        return;
                    }

                    // Regular parameter
                    slots[formalParamIndex].ValueExpression = arg.Expression;
                }

                // Keyword arguments
                for (; callParamIndex < callExpr.Args.Count; callParamIndex++) {
                    var arg = callExpr.Args[callParamIndex];

                    if (string.IsNullOrEmpty(arg.Name)) {
                        _errors.Add(new DiagnosticsEntry(Resources.Analysis_PositionalArgumentAfterKeyword, arg.GetLocation(module).Span,
                            ErrorCodes.PositionalArgumentAfterKeyword, Severity.Warning));
                        return;
                    }

                    var nvp = slots.FirstOrDefault(s => s.Name.EqualsOrdinal(arg.Name));
                    if (nvp == null) {
                        // 'def f(a, b)' and then 'f(0, c=1)'. Per spec:
                        // if there is a 'keyword dictionary' argument, the argument is added
                        // to the dictionary using the keyword name as the dictionary key,
                        // unless there is already an entry with that key, in which case it is an error.
                        if (_dictArgument == null) {
                            _errors.Add(new DiagnosticsEntry(Resources.Analysis_UnknownParameterName, arg.GetLocation(module).Span,
                                ErrorCodes.UnknownParameterName, Severity.Warning));
                            return;
                        }

                        if (_dictArgument.Arguments.ContainsKey(arg.Name)) {
                            _errors.Add(new DiagnosticsEntry(Resources.Analysis_ParameterAlreadySpecified.FormatUI(arg.Name), arg.GetLocation(module).Span,
                                ErrorCodes.ParameterAlreadySpecified, Severity.Warning));
                            return;
                        }

                        _dictArgument._Expressions[arg.Name] = arg.Expression;
                        continue;
                    }

                    if (nvp.ValueExpression != null || nvp.Value != null) {
                        // Slot is already filled.
                        _errors.Add(new DiagnosticsEntry(Resources.Analysis_ParameterAlreadySpecified.FormatUI(arg.Name), arg.GetLocation(module).Span,
                            ErrorCodes.ParameterAlreadySpecified, Severity.Warning));
                        return;
                    }

                    // OK keyword parameter
                    nvp.ValueExpression = arg.Expression;
                }

                // We went through all positionals and keywords.
                // For each remaining empty slot: if there is a default value for that slot,
                // then fill the slot with the default value. If there is no default value,
                // then it is an error.
                foreach (var slot in slots.Where(s => s.Kind != ParameterKind.List && s.Kind != ParameterKind.Dictionary && s.Value == null)) {
                    if (slot.ValueExpression == null) {
                        var parameter = fd.Parameters.First(p => p.Name == slot.Name);
                        if (parameter.DefaultValue == null) {
                            // TODO: parameter is not assigned and has no default value.
                            _errors.Add(new DiagnosticsEntry(Resources.Analysis_ParameterMissing.FormatUI(slot.Name), callLocation.Span,
                                ErrorCodes.ParameterMissing, Severity.Warning));
                        }

                        slot.ValueExpression = parameter.DefaultValue;
                    }
                }
            } finally {
                // Optimistically return what we gathered, even if there are errors.
                _arguments = slots.Where(s => s.Kind != ParameterKind.List && s.Kind != ParameterKind.Dictionary).ToList();
            }
        }

        public ArgumentSet Evaluate() {
            if (_evaluated || Eval == null) {
                return this;
            }

            foreach (var a in _arguments.Where(x => x.Value == null)) {
<<<<<<< HEAD
                a.Value = await Eval.GetValueFromExpressionAsync(a.ValueExpression, cancellationToken) ?? _eval.UnknownType;
                a.Type = await Eval.GetValueFromExpressionAsync(a.TypeExpression, cancellationToken) as IPythonType;
=======
                a.Value = Eval.GetValueFromExpression(a.Expression) ?? _eval.UnknownType;
>>>>>>> 7964942b
            }

            if (_listArgument != null) {
                foreach (var e in _listArgument.Expressions) {
                    var value = Eval.GetValueFromExpression(e) ?? _eval.UnknownType;
                    _listArgument._Values.Add(value);
                }
            }

            if (_dictArgument != null) {
                foreach (var e in _dictArgument.Expressions) {
                    var value = Eval.GetValueFromExpression(e.Value) ?? _eval.UnknownType;
                    _dictArgument._Args[e.Key] = value;
                }
            }

            _evaluated = true;
            return this;
        }

        private sealed class Argument : IArgument {
            public string Name { get; }
            public object Value { get; internal set; }
            public ParameterKind Kind { get; }
            public Expression ValueExpression { get; set; }
            public LocationInfo Location { get; }
            public IPythonType Type { get; internal set; }
            public Expression TypeExpression { get; }

            public Argument(Parameter p, LocationInfo location) :
                this(p.Name, p.Kind, null, p.Annotation, location) { }

            public Argument(string name, ParameterKind kind, Expression valueValueExpression, Expression typeExpression, LocationInfo location) {
                Name = name;
                Kind = kind;
                ValueExpression = valueValueExpression;
                TypeExpression = typeExpression;
                Location = location;
            }

            public Argument(IPythonType type, LocationInfo location) : this(type.Name, type, location) { }
            public Argument(IMember member, LocationInfo location) : this(string.Empty, member, location) { }

            private Argument(string name, object value, LocationInfo location) {
                Name = name;
                Value = value;
                Location = location;
            }
        }

        private sealed class ListArg : IListArgument {
            public string Name { get; }
            public Expression Expression { get; }
            public LocationInfo Location { get; }

            public IReadOnlyList<IMember> Values => _Values;
            public IReadOnlyList<Expression> Expressions => _Expressions;

            public List<IMember> _Values { get; } = new List<IMember>();
            public List<Expression> _Expressions { get; } = new List<Expression>();

            public ListArg(string name, Expression expression, LocationInfo location) {
                Name = name;
                Expression = expression;
                Location = location;
            }
        }

        private sealed class DictArg : IDictionaryArgument {
            public string Name { get; }
            public Expression Expression { get; }
            public LocationInfo Location { get; }

            public IReadOnlyDictionary<string, IMember> Arguments => _Args;
            public IReadOnlyDictionary<string, Expression> Expressions => _Expressions;

            public Dictionary<string, IMember> _Args { get; } = new Dictionary<string, IMember>();
            public Dictionary<string, Expression> _Expressions { get; } = new Dictionary<string, Expression>();

            public DictArg(string name, Expression expression, LocationInfo location) {
                Name = name;
                Expression = expression;
                Location = location;
            }
        }
    }
}<|MERGE_RESOLUTION|>--- conflicted
+++ resolved
@@ -268,12 +268,8 @@
             }
 
             foreach (var a in _arguments.Where(x => x.Value == null)) {
-<<<<<<< HEAD
-                a.Value = await Eval.GetValueFromExpressionAsync(a.ValueExpression, cancellationToken) ?? _eval.UnknownType;
-                a.Type = await Eval.GetValueFromExpressionAsync(a.TypeExpression, cancellationToken) as IPythonType;
-=======
-                a.Value = Eval.GetValueFromExpression(a.Expression) ?? _eval.UnknownType;
->>>>>>> 7964942b
+                a.Value = Eval.GetValueFromExpression(a.ValueExpression) ?? _eval.UnknownType;
+                a.Type = Eval.GetValueFromExpression(a.TypeExpression) as IPythonType;
             }
 
             if (_listArgument != null) {
