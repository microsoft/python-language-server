--- conflicted
+++ resolved
@@ -45,17 +45,9 @@
             : base(name, location, string.Empty, BuiltinTypeId.Type) {
         }
 
-<<<<<<< HEAD
         public PythonClassType(ClassDefinition classDefinition, Location location, BuiltinTypeId builtinTypeId = BuiltinTypeId.Type)
             : base(classDefinition.Name, location, classDefinition.GetDocumentation(), builtinTypeId) {
             Check.ArgumentNotNull(nameof(location), location.Module);
-=======
-        public PythonClassType(
-            ClassDefinition classDefinition,
-            Location location,
-            BuiltinTypeId builtinTypeId = BuiltinTypeId.Type
-        ) : base(classDefinition.Name, location, classDefinition.GetDocumentation(), builtinTypeId) {
->>>>>>> c33774da
             location.Module.AddAstNode(this, classDefinition);
         }
 
