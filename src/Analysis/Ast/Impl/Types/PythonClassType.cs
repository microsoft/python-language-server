--- conflicted
+++ resolved
@@ -294,8 +294,6 @@
 
         public bool Equals(IPythonClassType other)
             => Name == other?.Name && DeclaringModule.Equals(other?.DeclaringModule);
-<<<<<<< HEAD
-=======
 
         private IEnumerable<IPythonType> DisambiguateBases(IEnumerable<IPythonType> bases, IScope currentScope) {
             if (bases == null) {
@@ -349,6 +347,5 @@
                 yield return b;
             }
         }
->>>>>>> 51ccb263
     }
 }