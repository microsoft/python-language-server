﻿// Copyright(c) Microsoft Corporation
// All rights reserved.
//
// Licensed under the Apache License, Version 2.0 (the License); you may not use
// this file except in compliance with the License. You may obtain a copy of the
// License at http://www.apache.org/licenses/LICENSE-2.0
//
// THIS CODE IS PROVIDED ON AN  *AS IS* BASIS, WITHOUT WARRANTIES OR CONDITIONS
// OF ANY KIND, EITHER EXPRESS OR IMPLIED, INCLUDING WITHOUT LIMITATION ANY
// IMPLIED WARRANTIES OR CONDITIONS OF TITLE, FITNESS FOR A PARTICULAR PURPOSE,
// MERCHANTABILITY OR NON-INFRINGEMENT.
//
// See the Apache Version 2.0 License for specific language governing
// permissions and limitations under the License.

using System;
using System.Collections.Generic;
using System.Diagnostics;
using System.Linq;
using Microsoft.Python.Analysis.Modules;
using Microsoft.Python.Analysis.Specializations.Typing;
using Microsoft.Python.Analysis.Types.Collections;
using Microsoft.Python.Analysis.Utilities;
using Microsoft.Python.Analysis.Values;
using Microsoft.Python.Analysis.Values.Collections;
using Microsoft.Python.Core;
using Microsoft.Python.Core.Diagnostics;
using Microsoft.Python.Parsing;
using Microsoft.Python.Parsing.Ast;

namespace Microsoft.Python.Analysis.Types {
    [DebuggerDisplay("Class {Name}")]
    internal partial class PythonClassType : PythonType, IPythonClassType, IGenericType, IEquatable<IPythonClassType> {
        private static readonly string[] _classMethods = { "mro", "__dict__", @"__weakref__" };

        private ReentrancyGuard<IPythonClassType> _memberGuard = new ReentrancyGuard<IPythonClassType>();
        private string _genericName;
        private List<IPythonType> _bases;
        private IReadOnlyList<IPythonType> _mro;
        private string _documentation;

        // For tests
        internal PythonClassType(string name, Location location)
            : base(name, location, string.Empty, BuiltinTypeId.Type) {
            Check.ArgumentNotNull(nameof(location), location.Module);
        }

        public PythonClassType(
            ClassDefinition classDefinition,
            Location location,
            BuiltinTypeId builtinTypeId = BuiltinTypeId.Type
        ) : base(classDefinition.Name, location, classDefinition.GetDocumentation(), builtinTypeId) {
            Check.ArgumentNotNull(nameof(location), location.Module);
            location.Module.AddAstNode(this, classDefinition);
        }

        /// <summary>
        /// If class has generic type parameters, returns that form, e.g 'A[T1, int, ...]', otherwise returns base, e.g 'A'
        /// </summary>
        public override string Name => _genericName ?? base.Name;

        #region IPythonType
        public override PythonMemberType MemberType => PythonMemberType.Class;

        public override IEnumerable<string> GetMemberNames() {
            var names = new HashSet<string>();
            names.UnionWith(Members.Keys);
            foreach (var m in Mro.Skip(1)) {
                names.UnionWith(m.GetMemberNames());
            }
            return DeclaringModule.Interpreter.LanguageVersion.Is3x() ? names.Concat(_classMethods).Distinct() : names;
        }

        public override IMember GetMember(string name) {
            // Push/Pop should be lock protected.
            if (Members.TryGetValue(name, out var member)) {
                return member;
            }

            // Special case names that we want to add to our own Members dict
            var is3x = DeclaringModule.Interpreter.LanguageVersion.Is3x();
            switch (name) {
                case "__mro__":
                case "mro":
<<<<<<< HEAD
                    return is3x ? PythonCollectionType.CreateList(DeclaringModule.Interpreter.ModuleResolution.BuiltinsModule, Mro) : UnknownType;
=======
                    return is3x ? PythonCollectionType.CreateList(DeclaringModule.Interpreter, Mro) : UnknownType as IMember;
>>>>>>> 47fabaee
                case "__dict__":
                    return is3x ? DeclaringModule.Interpreter.GetBuiltinType(BuiltinTypeId.Dict) : UnknownType;
                case @"__weakref__":
                    return is3x ? DeclaringModule.Interpreter.GetBuiltinType(BuiltinTypeId.Object) : UnknownType;
            }

            using (_memberGuard.Push(this, out var reentered)) {
                if (!reentered) {
                    foreach (var m in Mro.Reverse()) {
                        if (m == this) {
                            return member;
                        }
                        member = member ?? m.GetMember(name);
                    }
                }
                return null;
            }
        }

        public override string Documentation {
            get {
                if (!string.IsNullOrEmpty(_documentation)) {
                    return _documentation;
                }

                // Make sure we do not cycle through bases back here.
                using (_memberGuard.Push(this, out var reentered)) {
                    if (reentered) {
                        return null;
                    }
                    // Try doc from the type first (class definition AST node).
                    _documentation = base.Documentation;
                    if (string.IsNullOrEmpty(_documentation)) {
                        // If not present, try docs __init__. IPythonFunctionType handles
                        // __init__ in a special way so there is no danger of call coming
                        // back here and causing stack overflow.
                        _documentation = (GetMember("__init__") as IPythonFunctionType)?.Documentation;
                    }

                    if (string.IsNullOrEmpty(_documentation) && Bases != null) {
                        // If still not found, try bases. 
                        var o = DeclaringModule.Interpreter.GetBuiltinType(BuiltinTypeId.Object);
                        _documentation = Bases.FirstOrDefault(b => b != o && !string.IsNullOrEmpty(b?.Documentation))
                            ?.Documentation;
                    }
                }
                return _documentation;
            }
        }

        // Constructor call
        public override IMember CreateInstance(string typeName, IArgumentSet args) {
            var builtins = DeclaringModule.Interpreter.ModuleResolution.BuiltinsModule;
            // Specializations
            switch (typeName) {
                case "list":
                    return PythonCollectionType.CreateList(builtins, args);
                case "dict": {
                        // self, then contents
                        var contents = args.Values<IMember>().Skip(1).FirstOrDefault();
                        return new PythonDictionary(builtins, contents);
                    }
                case "tuple": {
                        var contents = args.Values<IMember>();
                        return PythonCollectionType.CreateTuple(builtins, contents);
                    }
            }
            return new PythonInstance(this);
        }

        public override IMember Index(IPythonInstance instance, IArgumentSet args) {
            var defaultReturn = base.Index(instance, args);
            var fromBases = Bases
                .MaybeEnumerate()
                .Select(b => b.Index(instance, args))
                .Except(new[] { defaultReturn, UnknownType })
                .FirstOrDefault();

            return fromBases ?? defaultReturn;
        }

        #endregion

        #region IPythonClass
        public ClassDefinition ClassDefinition => DeclaringModule.GetAstNode<ClassDefinition>(this);
        public IReadOnlyList<IPythonType> Bases => _bases;

        public IReadOnlyList<IPythonType> Mro {
            get {
                if (_mro != null) {
                    return _mro;
                }
                if (_bases == null) {
                    return new IPythonType[] { this };
                }
                _mro = new IPythonType[] { this };
                _mro = CalculateMro(this);
                return _mro;
            }
        }

        /// <summary>
        /// Mapping from class generic type parameters to what it was filled in with 
        /// class A(Generic[T, K]): ...
        /// class B(A[int, str]): ...
        /// Has the map {T: int, K: str}
        /// </summary>
        public virtual IReadOnlyDictionary<IGenericTypeParameter, IPythonType> GenericParameters =>
                _genericParameters ?? EmptyDictionary<IGenericTypeParameter, IPythonType>.Instance;

        #endregion

        internal void SetBases(IEnumerable<IPythonType> bases) {
            if (_bases != null) {
                return; // Already set
            }

            bases = bases != null ? bases.Where(b => !b.GetPythonType().IsUnknown()).ToArray() : Array.Empty<IPythonType>();

            // For Python 3+ attach object as a base class by default except for the object class itself.
            if (DeclaringModule.Interpreter.LanguageVersion.Is3x() && DeclaringModule.ModuleType != ModuleType.Builtins) {
                var objectType = DeclaringModule.Interpreter.GetBuiltinType(BuiltinTypeId.Object);
                // During processing of builtins module some types may not be available yet.
                // Specialization will attach proper base at the end.
                Debug.Assert(!objectType.IsUnknown());
                if (!bases.Any(b => objectType.Equals(b))) {
                    bases = bases.Concat(Enumerable.Repeat(objectType, 1));
                }
            }

            _bases = bases.ToList();
            if (_bases.Count > 0) {
                AddMember("__base__", _bases[0], true);
            }
            // Invalidate MRO
            _mro = null;
            if (DeclaringModule is BuiltinsPythonModule) {
                // TODO: If necessary, we can set __bases__ on builtins when the module is fully analyzed.
                return;
            }

            AddMember("__bases__", PythonCollectionType.CreateList(DeclaringModule.Interpreter.ModuleResolution.BuiltinsModule, _bases), true);
        }

        /// <summary>
        /// Calculates MRO according to https://www.python.org/download/releases/2.3/mro/
        /// </summary>
        internal static IReadOnlyList<IPythonType> CalculateMro(IPythonType type, HashSet<IPythonType> recursionProtection = null) {
            if (type == null) {
                return Array.Empty<IPythonType>();
            }
            recursionProtection = recursionProtection ?? new HashSet<IPythonType>();
            if (!recursionProtection.Add(type)) {
                return Array.Empty<IPythonType>();
            }

            var bases = (type as IPythonClassType)?.Bases;
            if (bases == null) {
                var members = (type.GetMember("__bases__") as IPythonCollection)?.Contents ?? Array.Empty<IMember>();
                bases = members.Select(m => m.GetPythonType()).ToArray();
            }

            try {
                var mergeList = new List<List<IPythonType>> { new List<IPythonType>() };
                var finalMro = new List<IPythonType> { type };

                var mros = bases.Select(b => CalculateMro(b, recursionProtection).ToList());
                mergeList.AddRange(mros);

                while (mergeList.Any()) {
                    // Next candidate is the first head that does not appear in any other tails.
                    var nextInMro = mergeList.FirstOrDefault(mro => {
                        var m = mro.FirstOrDefault();
                        return m != null && !mergeList.Any(m2 => m2.Skip(1).Contains(m));
                    })?.FirstOrDefault();

                    if (nextInMro == null) {
                        // MRO is invalid, so return just this class
                        return new[] { type };
                    }

                    finalMro.Add(nextInMro);

                    // Remove all instances of that class from potentially being returned again
                    foreach (var mro in mergeList) {
                        mro.RemoveAll(ns => ns == nextInMro);
                    }

                    // Remove all lists that are now empty.
                    mergeList.RemoveAll(mro => !mro.Any());
                }

                return finalMro;
            } finally {
                recursionProtection.Remove(type);
            }
        }

        public bool Equals(IPythonClassType other)
            => Name == other?.Name && DeclaringModule.Equals(other?.DeclaringModule);

    }
}<|MERGE_RESOLUTION|>--- conflicted
+++ resolved
@@ -82,11 +82,7 @@
             switch (name) {
                 case "__mro__":
                 case "mro":
-<<<<<<< HEAD
-                    return is3x ? PythonCollectionType.CreateList(DeclaringModule.Interpreter.ModuleResolution.BuiltinsModule, Mro) : UnknownType;
-=======
                     return is3x ? PythonCollectionType.CreateList(DeclaringModule.Interpreter, Mro) : UnknownType as IMember;
->>>>>>> 47fabaee
                 case "__dict__":
                     return is3x ? DeclaringModule.Interpreter.GetBuiltinType(BuiltinTypeId.Dict) : UnknownType;
                 case @"__weakref__":
