﻿// Copyright(c) Microsoft Corporation
// All rights reserved.
//
// Licensed under the Apache License, Version 2.0 (the License); you may not use
// this file except in compliance with the License. You may obtain a copy of the
// License at http://www.apache.org/licenses/LICENSE-2.0
//
// THIS CODE IS PROVIDED ON AN  *AS IS* BASIS, WITHOUT WARRANTIES OR CONDITIONS
// OF ANY KIND, EITHER EXPRESS OR IMPLIED, INCLUDING WITHOUT LIMITATION ANY
// IMPLIED WARRANTIES OR CONDITIONS OF TITLE, FITNESS FOR A PARTICULAR PURPOSE,
// MERCHANTABILITY OR NON-INFRINGEMENT.
//
// See the Apache Version 2.0 License for specific language governing
// permissions and limitations under the License.

using System;
using System.Collections.Generic;
using System.Linq;
using Microsoft.Python.Analysis.Analyzer.Evaluation;
using Microsoft.Python.Analysis.Specializations.Typing;
using Microsoft.Python.Analysis.Values;
using Microsoft.Python.Core;
using Microsoft.Python.Core.Text;
using Microsoft.Python.Parsing.Ast;

namespace Microsoft.Python.Analysis.Types {
    /// <summary>
    /// Delegate that is invoked to determine function return type dynamically.
    /// Can be used in specializations or when return type depends on actual arguments.
    /// </summary>
    /// <param name="declaringModule">Module making the call.</param>
    /// <param name="overload">Function overload the return value is requested for.</param>
    /// <param name="args">Call arguments.</param>
    /// <param name="indexSpan">Location of the call expression.</param>
    public delegate IMember ReturnValueProvider(
        IPythonModule declaringModule,
        IPythonFunctionOverload overload,
        IArgumentSet args,
        IndexSpan indexSpan);

    internal sealed class PythonFunctionOverload : LocatedMember, IPythonFunctionOverload {
        private readonly string _returnDocumentation;

        // Allow dynamic function specialization, such as defining return types for builtin
        // functions that are impossible to scrape and that are missing from stubs.
        //  FormalGenericParameters: declaring module, overload for the return value, list of arguments.
        private ReturnValueProvider _returnValueProvider;

        // Return value can be an instance or a type info. Consider type(C()) returning
        // type info of C vs. return C() that returns an instance of C.
        private bool _fromAnnotation;

        public PythonFunctionOverload(IPythonClassMember cm, FunctionDefinition fd, Location location, string returnDocumentation)
            : this(cm.Name, location) {
            ClassMember = cm;
            Documentation = fd.GetDocumentation();
            cm.DeclaringModule.AddAstNode(this, fd);
            _returnDocumentation = returnDocumentation;
        }

        public PythonFunctionOverload(string name, Location location) : base(location) {
            Name = name ?? throw new ArgumentNullException(nameof(name));
        }

        #region ILocatedMember
        public override PythonMemberType MemberType => PythonMemberType.Function;
        #endregion

        internal void SetParameters(IReadOnlyList<IParameterInfo> parameters) => Parameters = parameters;

        internal void AddReturnValue(IMember value) {
            if (value.IsUnknown()) {
                return; // Don't add useless values.
            }

            if (StaticReturnValue.IsUnknown()) {
                SetReturnValue(value, false);
                return;
            }

            // If return value is set from annotation, it should not be changing.
            var currentType = StaticReturnValue.GetPythonType();
            var valueType = value.GetPythonType();
            if (!_fromAnnotation && !currentType.Equals(valueType)) {
                var type = PythonUnionType.Combine(currentType, valueType);
                // Track instance vs type info.
                StaticReturnValue = value is IPythonInstance ? type.CreateInstance() : (IMember)type;
            }
        }

        internal void SetReturnValue(IMember value, bool fromAnnotation) {
            StaticReturnValue = value;
            _fromAnnotation = fromAnnotation;
        }

        internal void SetReturnValueProvider(ReturnValueProvider provider) => _returnValueProvider = provider;
        internal void SetDocumentation(string documentation) => Documentation = documentation;

        #region IPythonFunctionOverload
        public FunctionDefinition FunctionDefinition => ClassMember?.DeclaringModule?.GetAstNode<FunctionDefinition>(this);
        public IPythonClassMember ClassMember { get; }
        public string Name { get; }
        public string Documentation { get; private set; }

        public string GetReturnDocumentation(IPythonType self = null) {
            if (self != null) {
                var returnType = GetSpecificReturnType(self as IPythonClassType, null);
                if (!returnType.IsUnknown()) {
                    return returnType.GetPythonType().Name;
                }
            }
            
            // Use annotation value if it is there
            if(_fromAnnotation && !StaticReturnValue.IsUnknown()) {
                return StaticReturnValue.GetPythonType().Name;
            }

            return _returnDocumentation;
        }

        public IReadOnlyList<IParameterInfo> Parameters { get; private set; } = Array.Empty<IParameterInfo>();
        public IMember StaticReturnValue { get; private set; }

        public IMember Call(IArgumentSet args, IPythonType self) {
            if (!_fromAnnotation) {
                // First try supplied specialization callback.
                var rt = _returnValueProvider?.Invoke(args.Eval.Module, this, args, default);
                if (!rt.IsUnknown()) {
                    return rt;
                }
            }

            return GetSpecificReturnType(self as IPythonClassType, args);
        }
        #endregion

        private IMember GetSpecificReturnType(IPythonClassType selfClassType, IArgumentSet args) {
            var returnValueType = StaticReturnValue.GetPythonType();
            switch (returnValueType) {
                case PythonClassType cls when cls.IsGeneric:
                    return CreateSpecificReturnFromClassType(selfClassType, cls, args); // -> A[_T1, _T2, ...]

                case IGenericType gt when gt.IsGeneric && args != null: // -> CLASS[T] on standalone function (i.e. -> List[T]).
                    var typeArgs = ExpressionEval.GetTypeArgumentsFromParameters(this, args);
                    if (typeArgs != null) {
                        return gt.CreateSpecificType(new ArgumentSet(typeArgs, args.Expression, args.Eval));
                    }
                    break;

                case IGenericTypeParameter gtd1 when selfClassType != null:
                    return CreateSpecificReturnFromTypeVar(selfClassType, args, gtd1); // -> _T

                case IGenericTypeParameter gtd2 when args != null: // -> T on standalone function.
                    return args.Arguments.FirstOrDefault(a => gtd2.Equals(a.Type))?.Value as IMember;
            }

            return StaticReturnValue;
        }

        private IMember CreateSpecificReturnFromClassType(IPythonClassType selfClassType, PythonClassType returnClassType, IArgumentSet args) {
            // -> A[_T1, _T2, ...]
            // Match arguments
            IReadOnlyList<IPythonType> typeArgs = null;
            var classGenericParameters = selfClassType?.GenericParameters.Keys.ToArray() ?? Array.Empty<string>();
            if (classGenericParameters.Length > 0 && selfClassType != null) {
                // Declaring class is specific and provides definitions of generic parameters
                typeArgs = classGenericParameters
                    .Select(n => selfClassType.GenericParameters.TryGetValue(n, out var t) ? t : null)
                    .ExcludeDefault()
                    .ToArray();
            } else if (args != null) {
                typeArgs = ExpressionEval.GetTypeArgumentsFromParameters(this, args);
            }

            if (typeArgs != null) {
                var newArgs = new ArgumentSet(typeArgs, args?.Expression, args?.Eval);
                var specificReturnValue = returnClassType.CreateSpecificType(newArgs);
                return specificReturnValue.CreateInstance(newArgs);
            }

            return null;
        }

        private IMember CreateSpecificReturnFromTypeVar(IPythonClassType selfClassType, IArgumentSet args, IGenericTypeParameter returnType) {
<<<<<<< HEAD
            if (selfClassType.GetSpecificType(returnType, out var specificType)) {
                return specificType.CreateInstance(args);
=======
            if (selfClassType.GetSpecificType(returnType.Name, out var specificType)) {
                return new PythonInstance(specificType);
>>>>>>> e7f29d77
            }

            // Find first base class type in which function was declared
            var baseType = selfClassType.Mro
                .OfType<IPythonClassType>()
                .Skip(1)
                .FirstOrDefault(b => b.GetMember(ClassMember.Name) != null && b.GenericParameters.ContainsKey(returnType.Name));

            // Try and infer return value from base class
<<<<<<< HEAD
            if (baseType != null && baseType.GetSpecificType(returnType, out specificType)) {
                return specificType.CreateInstance(args);
=======
            if (baseType != null && baseType.GetSpecificType(returnType.Name, out specificType)) {
                return new PythonInstance(specificType);
>>>>>>> e7f29d77
            }

            // Try getting type from passed in arguments
            if (args?.Arguments.FirstOrDefault(a => returnType.Equals(a.Type))?.Value is IMember typeFromArgs) {
                return typeFromArgs;
            }

            // Try getting the type from the type parameter bound
            if (returnType.Bound != null) {
                return returnType.Bound.CreateInstance(args);
            }

            // Try returning the constraint
            // TODO: improve this, the heuristic is pretty basic and tailored to simple func(_T) -> _T
            var name = StaticReturnValue.GetPythonType()?.Name;
            var typeDefVar = DeclaringModule.Analysis.GlobalScope.Variables[name];
            if (typeDefVar?.Value is IGenericTypeParameter gtp2) {
                // See if the instance (self) type satisfies one of the constraints.
                return selfClassType.Mro.Any(b => gtp2.Constraints.Any(c => c.Equals(b)))
                    ? selfClassType
                    : gtp2.Constraints.FirstOrDefault();
            }

            return null;
        }
    }
}<|MERGE_RESOLUTION|>--- conflicted
+++ resolved
@@ -182,13 +182,8 @@
         }
 
         private IMember CreateSpecificReturnFromTypeVar(IPythonClassType selfClassType, IArgumentSet args, IGenericTypeParameter returnType) {
-<<<<<<< HEAD
             if (selfClassType.GetSpecificType(returnType, out var specificType)) {
                 return specificType.CreateInstance(args);
-=======
-            if (selfClassType.GetSpecificType(returnType.Name, out var specificType)) {
-                return new PythonInstance(specificType);
->>>>>>> e7f29d77
             }
 
             // Find first base class type in which function was declared
@@ -198,13 +193,8 @@
                 .FirstOrDefault(b => b.GetMember(ClassMember.Name) != null && b.GenericParameters.ContainsKey(returnType.Name));
 
             // Try and infer return value from base class
-<<<<<<< HEAD
             if (baseType != null && baseType.GetSpecificType(returnType, out specificType)) {
                 return specificType.CreateInstance(args);
-=======
-            if (baseType != null && baseType.GetSpecificType(returnType.Name, out specificType)) {
-                return new PythonInstance(specificType);
->>>>>>> e7f29d77
             }
 
             // Try getting type from passed in arguments
