--- conflicted
+++ resolved
@@ -191,13 +191,8 @@
             // Try returning the constraint
             // TODO: improve this, the heuristic is pretty basic and tailored to simple func(_T) -> _T
             var name = StaticReturnValue.GetPythonType()?.Name;
-<<<<<<< HEAD
-            var typeDefVar = DeclaringModule.GlobalScope.Variables[name];
-            if (typeDefVar?.Value is IGenericTypeDefinition gtp2) {
-=======
             var typeDefVar = DeclaringModule.Analysis.GlobalScope.Variables[name];
             if (typeDefVar?.Value is IGenericTypeParameter gtp2) {
->>>>>>> 47fabaee
                 // See if the instance (self) type satisfies one of the constraints.
                 return selfClassType.Mro.Any(b => gtp2.Constraints.Any(c => c.Equals(b)))
                     ? selfClassType
