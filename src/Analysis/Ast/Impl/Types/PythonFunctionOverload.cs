--- conflicted
+++ resolved
@@ -97,28 +97,10 @@
         internal void SetDocumentation(string documentation) => Documentation = documentation;
 
         #region IPythonFunctionOverload
-<<<<<<< HEAD
         public FunctionDefinition FunctionDefinition => ClassMember?.DeclaringModule?.GetAstNode<FunctionDefinition>(this);
         public IPythonClassMember ClassMember { get; }
         public string Name { get; }
         public string Documentation { get; private set; }
-=======
-
-        public FunctionDefinition FunctionDefinition { get; }
-        public IPythonClassMember ClassMember { get; }
-        public string Name { get; }
-
-        public string Documentation {
-            get {
-                var s = _documentationProvider?.Invoke(Name);
-                if (string.IsNullOrEmpty(s)) {
-                    s = FunctionDefinition.GetDocumentation();
-                }
-
-                return s ?? string.Empty;
-            }
-        }
->>>>>>> 6cc54705
 
         public string GetReturnDocumentation(IPythonType self = null) {
             if (self != null) {
