--- conflicted
+++ resolved
@@ -96,12 +96,7 @@
         internal void SetDocumentation(string documentation) => Documentation = documentation;
 
         #region IPythonFunctionOverload
-<<<<<<< HEAD
         public FunctionDefinition FunctionDefinition => ClassMember?.DeclaringModule?.GetAstNode<FunctionDefinition>(this);
-=======
-
-        public FunctionDefinition FunctionDefinition { get; }
->>>>>>> c889543f
         public IPythonClassMember ClassMember { get; }
         public string Name { get; }
         public string Documentation { get; private set; }
