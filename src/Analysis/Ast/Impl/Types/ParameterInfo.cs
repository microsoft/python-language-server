﻿// Copyright(c) Microsoft Corporation
// All rights reserved.
//
// Licensed under the Apache License, Version 2.0 (the License); you may not use
// this file except in compliance with the License. You may obtain a copy of the
// License at http://www.apache.org/licenses/LICENSE-2.0
//
// THIS CODE IS PROVIDED ON AN  *AS IS* BASIS, WITHOUT WARRANTIES OR CONDITIONS
// OF ANY KIND, EITHER EXPRESS OR IMPLIED, INCLUDING WITHOUT LIMITATION ANY
// IMPLIED WARRANTIES OR CONDITIONS OF TITLE, FITNESS FOR A PARTICULAR PURPOSE,
// MERCHANTABILITY OR NON-INFRINGEMENT.
//
// See the Apache Version 2.0 License for specific language governing
// permissions and limitations under the License.

using System;
using Microsoft.Python.Parsing.Ast;

namespace Microsoft.Python.Analysis.Types {
    internal sealed class ParameterInfo : IParameterInfo {
        public ParameterInfo(PythonAst ast, Parameter p, IPythonType type, IMember defaultValue, bool isGeneric)
            : this(p?.Name, type, p?.Kind, defaultValue) {
            Documentation = string.Empty;
            DefaultValueString = p?.DefaultValue?.ToCodeString(ast).Trim();
            if (DefaultValueString == "...") {
                DefaultValueString = null;
            }
            IsGeneric = isGeneric || type.IsGeneric();
        }

        public ParameterInfo(string name, IPythonType type, ParameterKind? kind, IMember defaultValue) {
            Name = name ?? throw new ArgumentNullException(nameof(name));
            Documentation = string.Empty;
            DefaultValue = defaultValue;
            Type = type;
<<<<<<< HEAD
            Kind = kind ?? ParameterKind.Normal;
=======
            IsParamArray = kind == ParameterKind.List;
            IsKeywordDict = kind == ParameterKind.Dictionary;
            IsGeneric = Type.IsGeneric();
>>>>>>> 6cc54705
        }

        public string Name { get; }
        public string Documentation { get; }
        public bool IsGeneric { get; }
        public IPythonType Type { get; }
        public string DefaultValueString { get; }
        public IMember DefaultValue { get; }
        public ParameterKind Kind { get; }
    }
}<|MERGE_RESOLUTION|>--- conflicted
+++ resolved
@@ -33,13 +33,8 @@
             Documentation = string.Empty;
             DefaultValue = defaultValue;
             Type = type;
-<<<<<<< HEAD
             Kind = kind ?? ParameterKind.Normal;
-=======
-            IsParamArray = kind == ParameterKind.List;
-            IsKeywordDict = kind == ParameterKind.Dictionary;
             IsGeneric = Type.IsGeneric();
->>>>>>> 6cc54705
         }
 
         public string Name { get; }
