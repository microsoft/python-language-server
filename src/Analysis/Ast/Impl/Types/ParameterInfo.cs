--- conflicted
+++ resolved
@@ -34,13 +34,7 @@
             Documentation = string.Empty;
             DefaultValue = defaultValue;
             Type = type;
-<<<<<<< HEAD
             Kind = kind ?? ParameterKind.Normal;
-            IsGeneric = Type.IsGeneric();
-=======
-            IsParamArray = kind == ParameterKind.List;
-            IsKeywordDict = kind == ParameterKind.Dictionary;
->>>>>>> 4c5a3493
         }
 
         public string Name { get; }
