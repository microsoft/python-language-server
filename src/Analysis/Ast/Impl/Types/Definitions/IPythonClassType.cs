--- conflicted
+++ resolved
@@ -21,11 +21,7 @@
     /// <summary>
     /// Represents Python class type definition.
     /// </summary>
-<<<<<<< HEAD
     public interface IPythonClassType : IPythonType {
-=======
-    public interface IPythonClassType : IPythonType, IGenericType, ILocatedMember {
->>>>>>> 47fabaee
         /// <summary>
         /// Class definition node in the AST.
         /// </summary>
