﻿// Copyright(c) Microsoft Corporation
// All rights reserved.
//
// Licensed under the Apache License, Version 2.0 (the License); you may not use
// this file except in compliance with the License. You may obtain a copy of the
// License at http://www.apache.org/licenses/LICENSE-2.0
//
// THIS CODE IS PROVIDED ON AN  *AS IS* BASIS, WITHOUT WARRANTIES OR CONDITIONS
// OF ANY KIND, EITHER EXPRESS OR IMPLIED, INCLUDING WITHOUT LIMITATION ANY
// IMPLIED WARRANTIES OR CONDITIONS OF TITLE, FITNESS FOR A PARTICULAR PURPOSE,
// MERCHANTABILITY OR NON-INFRINGEMENT.
//
// See the Apache Version 2.0 License for specific language governing
// permissions and limitations under the License.

using System;
using System.Collections.Generic;
using System.Linq;
using Microsoft.Python.Analysis.Specializations.Typing;
using Microsoft.Python.Analysis.Values;
using Microsoft.Python.Analysis.Values.Collections;
using Microsoft.Python.Core;
using Microsoft.Python.Parsing.Ast;

namespace Microsoft.Python.Analysis.Types.Collections {
    /// <summary>
    /// Type info for an iterable entity. Most base collection class.
    /// </summary>
    internal class PythonCollectionType : PythonTypeWrapper, IPythonCollectionType {
        /// <summary>
        /// Creates type info for an collection.
        /// </summary>
        /// <param name="collectionTypeId">Collection type id, such as <see cref="BuiltinTypeId.List"/>.</param>
        /// <param name="declaringModule">Declaring module.</param>
        /// <param name="isMutable">Indicates if collection is mutable (like list) or immutable (like tuple).</param>
        public PythonCollectionType(
            BuiltinTypeId collectionTypeId,
            IPythonModule declaringModule,
            bool isMutable
            ) : base(collectionTypeId, declaringModule) {
            TypeId = collectionTypeId;
            IteratorType = new PythonIteratorType(collectionTypeId.GetIteratorTypeId(), declaringModule);
            IsMutable = isMutable;
        }

        #region IPythonCollectionType
        /// <summary>
        /// Indicates if collection is mutable (such as list) or not (such as tuple).
        /// </summary>
        public bool IsMutable { get; }
        public virtual IPythonIterator GetIterator(IPythonInstance instance) => (instance as IPythonCollection)?.GetIterator();
        public IPythonIteratorType IteratorType { get; }
        #endregion

        #region IPythonType
        public override BuiltinTypeId TypeId { get; }
        public override PythonMemberType MemberType => PythonMemberType.Class;
        public override IMember GetMember(string name) => name == @"__iter__" ? IteratorType : base.GetMember(name);

        public override IMember CreateInstance(string typeName, IArgumentSet args)
            => new PythonCollection(this, args.Arguments.Select(a => a.Value).OfType<IMember>().ToArray());

        public override IMember Call(IPythonInstance instance, string memberName, IArgumentSet args)
            => DeclaringModule.Interpreter.GetBuiltinType(TypeId)?.Call(instance, memberName, args);

        public override IMember Index(IPythonInstance instance, IArgumentSet args)
            => (instance as IPythonCollection)?.Index(args) ?? UnknownType;

        public IPythonType CreateSpecificType(IArgumentSet typeArguments) {
            throw new NotImplementedException();
        }

        #endregion

        #region IPythonClassType
        public IPythonType DeclaringType => (InnerType as IPythonClassType)?.DeclaringType;
<<<<<<< HEAD
        public IReadOnlyList<IGenericTypeParameter> GenericParameters => (InnerType as IPythonClassType)?.GenericParameters ?? Array.Empty<IGenericTypeParameter>();
=======
        public IReadOnlyList<IGenericTypeParameter> FormalGenericParameters => (InnerType as IPythonClassType)?.FormalGenericParameters ?? Array.Empty<IGenericTypeParameter>();
>>>>>>> 86c84261
        public bool IsGeneric => (InnerType as IPythonClassType)?.IsGeneric == true;
        public ClassDefinition ClassDefinition => (InnerType as IPythonClassType)?.ClassDefinition;
        public IReadOnlyList<IPythonType> Mro => (InnerType as IPythonClassType)?.Mro ?? Array.Empty<IPythonType>();
        public IReadOnlyList<IPythonType> Bases => (InnerType as IPythonClassType)?.Bases ?? Array.Empty<IPythonType>();
<<<<<<< HEAD
        public IReadOnlyDictionary<IGenericTypeParameter, IPythonType> ActualGenericParameters 
            => (InnerType as IPythonClassType)?.ActualGenericParameters ?? EmptyDictionary<IGenericTypeParameter, IPythonType>.Instance;
=======
        public IReadOnlyDictionary<IGenericTypeParameter, IPythonType> GenericParameters 
            => (InnerType as IPythonClassType)?.GenericParameters ?? EmptyDictionary<IGenericTypeParameter, IPythonType>.Instance;
>>>>>>> 86c84261
        #endregion

        public static IPythonCollection CreateList(IPythonModule declaringModule, IArgumentSet args) {
            var exact = true;
            IReadOnlyList<IMember> contents;
            if (args.Arguments.Count > 1) {
                // self and list like in list.__init__ and 'list([1, 'str', 3.0])'
                var arg = args.Arguments[1].Value as PythonCollection;
                exact = arg?.IsExact ?? false;
                contents = arg?.Contents;
            } else {
                contents = args.ListArgument?.Values;
            }
            return CreateList(declaringModule, contents ?? Array.Empty<IMember>(), exact: exact);
        }

        public static IPythonCollection CreateList(IPythonModule declaringModule, IReadOnlyList<IMember> contents, bool flatten = true, bool exact = false) {
            var collectionType = new PythonCollectionType(BuiltinTypeId.List, declaringModule, true);
            return new PythonCollection(collectionType, contents, flatten, exact: exact);
        }

        public static IPythonCollection CreateConcatenatedList(IPythonModule declaringModule, params IPythonCollection[] many) {
            var exact = many?.All(c => c != null && c.IsExact) ?? false;
            var contents = many?.ExcludeDefault().Select(c => c.Contents).SelectMany().ToList() ?? new List<IMember>();
            return CreateList(declaringModule, contents, false, exact: exact);
        }

        public static IPythonCollection CreateTuple(IPythonModule declaringModule, IReadOnlyList<IMember> contents, bool exact = false) {
            var collectionType = new PythonCollectionType(BuiltinTypeId.Tuple, declaringModule, false);
            return new PythonCollection(collectionType, contents, exact: exact);
        }

        public static IPythonCollection CreateConcatenatedTuple(IPythonModule declaringModule, params IPythonCollection[] many) {
            var exact = many?.All(c => c != null && c.IsExact) ?? false;
            var contents = many?.ExcludeDefault().Select(c => c.Contents).SelectMany().ToList() ?? new List<IMember>();
            return CreateTuple(declaringModule, contents, exact: exact);
        }

        public static IPythonCollection CreateSet(IPythonModule declaringModule, IReadOnlyList<IMember> contents, bool flatten = true, bool exact = false) {
            var collectionType = new PythonCollectionType(BuiltinTypeId.Set, declaringModule, true);
            return new PythonCollection(collectionType, contents, flatten, exact: exact);
        }

        public override bool Equals(object obj)
            => obj is IPythonType pt && (PythonTypeComparer.Instance.Equals(pt, this) || PythonTypeComparer.Instance.Equals(pt, InnerType));
        public override int GetHashCode() => PythonTypeComparer.Instance.GetHashCode(this);
    }
}<|MERGE_RESOLUTION|>--- conflicted
+++ resolved
@@ -74,22 +74,13 @@
 
         #region IPythonClassType
         public IPythonType DeclaringType => (InnerType as IPythonClassType)?.DeclaringType;
-<<<<<<< HEAD
-        public IReadOnlyList<IGenericTypeParameter> GenericParameters => (InnerType as IPythonClassType)?.GenericParameters ?? Array.Empty<IGenericTypeParameter>();
-=======
         public IReadOnlyList<IGenericTypeParameter> FormalGenericParameters => (InnerType as IPythonClassType)?.FormalGenericParameters ?? Array.Empty<IGenericTypeParameter>();
->>>>>>> 86c84261
         public bool IsGeneric => (InnerType as IPythonClassType)?.IsGeneric == true;
         public ClassDefinition ClassDefinition => (InnerType as IPythonClassType)?.ClassDefinition;
         public IReadOnlyList<IPythonType> Mro => (InnerType as IPythonClassType)?.Mro ?? Array.Empty<IPythonType>();
         public IReadOnlyList<IPythonType> Bases => (InnerType as IPythonClassType)?.Bases ?? Array.Empty<IPythonType>();
-<<<<<<< HEAD
-        public IReadOnlyDictionary<IGenericTypeParameter, IPythonType> ActualGenericParameters 
-            => (InnerType as IPythonClassType)?.ActualGenericParameters ?? EmptyDictionary<IGenericTypeParameter, IPythonType>.Instance;
-=======
         public IReadOnlyDictionary<IGenericTypeParameter, IPythonType> GenericParameters 
             => (InnerType as IPythonClassType)?.GenericParameters ?? EmptyDictionary<IGenericTypeParameter, IPythonType>.Instance;
->>>>>>> 86c84261
         #endregion
 
         public static IPythonCollection CreateList(IPythonModule declaringModule, IArgumentSet args) {
