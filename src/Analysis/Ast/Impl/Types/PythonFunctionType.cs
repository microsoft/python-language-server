--- conflicted
+++ resolved
@@ -64,17 +64,7 @@
             declaringType != null ? BuiltinTypeId.Method : BuiltinTypeId.Function) {
             DeclaringType = declaringType;
 
-<<<<<<< HEAD
             location.Module.AddAstNode(this, fd);
-=======
-            // For __init__ documentation may either come from the function node of the the declaring
-            // type. Note that if there is no documentation on the class node, the class will try and
-            // get documentation from its __init__ function, delegating down to this type. So we need
-            // to set documentation statically for __init__ here or we may end up/ with stack overflows.
-            if (fd.Name == "__init__") {
-                _documentation = declaringType?.Documentation ?? fd.Documentation;
-            }
->>>>>>> 53eb5886
             ProcessDecorators(fd);
         }
 
