--- conflicted
+++ resolved
@@ -367,11 +367,7 @@
                             }
 
                             if (specificType != null) {
-<<<<<<< HEAD
-                                classType.AddMember(m.Key, specificType.CreateInstance(args), true);
-=======
-                                AddMember(m.Key, new PythonInstance(specificType), true);
->>>>>>> 22832f75
+                                AddMember(m.Key, specificType.CreateInstance(args), true);
                             }
                             break;
                         }
