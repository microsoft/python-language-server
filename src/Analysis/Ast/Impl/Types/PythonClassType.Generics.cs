﻿// Copyright(c) Microsoft Corporation
// All rights reserved.
//
// Licensed under the Apache License, Version 2.0 (the License); you may not use
// this file except in compliance with the License. You may obtain a copy of the
// License at http://www.apache.org/licenses/LICENSE-2.0
//
// THIS CODE IS PROVIDED ON AN  *AS IS* BASIS, WITHOUT WARRANTIES OR CONDITIONS
// OF ANY KIND, EITHER EXPRESS OR IMPLIED, INCLUDING WITHOUT LIMITATION ANY
// IMPLIED WARRANTIES OR CONDITIONS OF TITLE, FITNESS FOR A PARTICULAR PURPOSE,
// MERCHANTABILITY OR NON-INFRINGEMENT.
//
// See the Apache Version 2.0 License for specific language governing
// permissions and limitations under the License.

using System;
using System.Collections.Generic;
using System.Linq;
using Microsoft.Python.Analysis.Specializations.Typing;
using Microsoft.Python.Analysis.Utilities;
using Microsoft.Python.Analysis.Values;
using Microsoft.Python.Core;

namespace Microsoft.Python.Analysis.Types {
    internal partial class PythonClassType {
        private readonly ReentrancyGuard<IPythonClassType> _genericSpecializationGuard = new ReentrancyGuard<IPythonClassType>();
        private readonly ReentrancyGuard<IPythonClassType> _genericResolutionGuard = new ReentrancyGuard<IPythonClassType>();

        private string _nameWithParameters; // Name of the class with generic parameters like abc[int].
        private string _qualifiedNameWithParameters; // Qualified name with qualified parameter names for persistence.

        private Dictionary<string, PythonClassType> _specificTypeCache;
<<<<<<< HEAD
        // Actual assigned parameters for generic class.
        private Dictionary<string, IPythonType> _genericActualParameters;
        // Not yet set generic parameters i.e. TypeVars from Generic[T1, T2, ...].
        private IReadOnlyList<IGenericTypeParameter> _genericParameters = new List<IGenericTypeParameter>();
=======
        private Dictionary<IGenericTypeParameter, IPythonType> _genericParameters;
        private IReadOnlyList<IGenericTypeParameter> _parameters = new List<IGenericTypeParameter>();
>>>>>>> b9233493

        #region IGenericType
        /// <summary>
        /// List of unfilled generic type parameters. Represented as entries in the ActualGenericParameters dictionary 
        /// that have both key and value as generic type parameters
        /// e.g
        /// {T, T}
        /// Where T is a generic type parameter that needs to be filled in by the class
        /// </summary>
        public virtual IReadOnlyList<IGenericTypeParameter> Parameters => _parameters ?? Array.Empty<IGenericTypeParameter>();

        public virtual bool IsGeneric { get; private set; }
        #endregion

        /// <summary>
        /// Given an argument set with types, e.g int, float, str, look at the generic type parameters for the class
        /// and create a new class type with those parameters filled in. Additionally, transmit the specific class
        /// types to bases and recreate them with their specific types.
        /// 
        /// e.g
        /// class A(Generic[T, U]): ...
        /// class B(A[T, str]): ...
        /// 
        /// B[int] defines the type parameter T to be of type int and type parameter U to be type str. 
        /// B[int] inherits from A[int, str] 
        /// </summary>
        public virtual IPythonType CreateSpecificType(IArgumentSet args) {
            lock (_membersLock) {
                var newGenericTypeParameters = GetTypeParameters();
                var newBases = new List<IPythonType>();

                // Get map of generic type parameter to specific type - fill in what type goes to what
                // type parameter T -> int, U -> str, etc.
                var genericTypeToSpecificType = GetSpecificTypes(args, newGenericTypeParameters, newBases);

                var classType = new PythonClassType(BaseName, new Location(DeclaringModule));
                classType.SetDocumentation(Documentation);

                // Storing generic parameters allows methods returning generic types 
                // to know what type parameter returns what specific type
<<<<<<< HEAD
                StoreGenericParameters(classType, genericTypeParameters.Select(p => p.Name).ToArray(), genericTypeToSpecificType);
=======
                classType.StoreGenericParameters(this, newGenericTypeParameters, genericTypeToSpecificType);
>>>>>>> b9233493

                // Set generic name
                classType.SetNames();

                // Locking so threads can only access class after it's been initialized
                // Store generic parameters first so name updates correctly, then check if class type has been cached
                _specificTypeCache = _specificTypeCache ?? new Dictionary<string, PythonClassType>();
                if (_specificTypeCache.TryGetValue(classType.Name, out var cachedType)) {
                    return cachedType;
                }
                _specificTypeCache[classType.Name] = classType;

                // Prevent re-entrancy when resolving generic class where method may be returning instance of type of the same class.
                // e.g
                // class C(Generic[T]): 
                //  def tmp(self):
                //    return C(5)
                // C(5).tmp()
                // We try to resolve generic type when instantiating 'C' but end up resolving it again on 'tmp' method call, looping infinitely
                using (_genericSpecializationGuard.Push(classType, out var reentered)) {
                    if (reentered) {
                        return classType;
                    }

                    // Bases can be null when not set
                    var bases = Bases ?? Array.Empty<IPythonType>();
                    // Get declared generic class parameters, i.e. Generic[T1, T2, ...], Optional[Generic[T1, ...]]
                    var genericClassParameters = bases.OfType<IGenericClassBase>().ToArray();

                    // Get list of bases that are generic but not generic class parameters, e.g A[T], B[T] but not Generic[T1, T2]
                    var genericTypeBases = bases.Except(genericClassParameters).OfType<IGenericType>().Where(g => g.IsGeneric).ToArray();

                    // Removing all generic bases, and will only specialize genericTypeBases, remove generic class parameters entirely
                    // We remove generic class parameters entirely because the type information is now stored in GenericParameters field
                    // We still need generic bases so we can specialize them 
                    var specificBases = bases.Except(genericTypeBases).Except(genericClassParameters).ToList();

                    // Create specific types for generic type bases
                    foreach (var gt in genericTypeBases) {
                        // Look through generic type bases and see if any of their required type parameters
                        // have received a specific type, and if so create specific type
<<<<<<< HEAD
                        var st = gt.FormalGenericParameters
                            .Select(p => classType.GenericParameters.TryGetValue(p.Name, out var t) ? t : null)
=======
                        var st = gt.Parameters
                            .Select(p => classType.GenericParameters.TryGetValue(p, out var t) ? t : null)
>>>>>>> b9233493
                            .Where(p => !p.IsUnknown())
                            .ToArray();
                        if (st.Length > 0) {
                            var type = gt.CreateSpecificType(new ArgumentSet(st, args.Expression, args.Eval));
                            if (!type.IsUnknown()) {
                                specificBases.Add(type);
                            }
                        }
                    }

                    // Set specific class bases 
                    classType.SetBases(specificBases.Concat(newBases), args.Eval.CurrentScope);
                    // Now that parameters are set, check if class is generic
                    classType.SetGenericParameters();
                    // Transfer members from generic to specific type.
                    classType.SetClassMembers(this, args);
                }
                return classType;
            }
        }

        /// <summary>
        /// Gets a list of distinct type parameters from bases and the class itself
        /// </summary>
        private IGenericTypeParameter[] GetTypeParameters() {
            // Case when updating with specific type and already has type parameters, return them
            if (!Parameters.IsNullOrEmpty()) {
                return Parameters.ToArray();
            }

            var bases = Bases ?? Array.Empty<IPythonType>();
            var fromBases = new HashSet<IGenericTypeParameter>();
            var genericClassParameter = bases.OfType<IGenericClassBase>().FirstOrDefault();

            // If Generic[...] is present, ordering of type variables is determined from that
            if (genericClassParameter?.TypeParameters != null) {
                fromBases.UnionWith(genericClassParameter.TypeParameters);
            } else {
                // otherwise look at the generic class bases
                foreach (var gt in bases.OfType<IGenericType>()) {
                    if (gt.Parameters != null) {
                        fromBases.UnionWith(gt.Parameters);
                    }
                }
            }
            return fromBases.ToArray();
        }

        /// <summary>
        /// Given an argument set, returns a dictionary mapping generic type parameter to the supplied specific 
        /// type from arguments. 
        /// </summary>
<<<<<<< HEAD
        private IReadOnlyDictionary<string, IPythonType> GetSpecificTypes(
            IArgumentSet args,
            IGenericTypeParameter[] genericTypeParameters,
            List<IPythonType> newBases) {

=======
        private IReadOnlyDictionary<IGenericTypeParameter, IPythonType> GetSpecificTypes(
            IArgumentSet args,
            IReadOnlyList<IGenericTypeParameter> genericTypeParameters,
            ICollection<IPythonType> newBases
            ) {
>>>>>>> b9233493
            // For now, map each type parameter to itself, and we can fill in the value as we go 
            var genericTypeToSpecificType = genericTypeParameters.ToDictionary(gtp => gtp.Name, gtp => gtp as IPythonType);

            // Arguments passed are those of __init__ or copy constructor or index expression A[int, str, ...].
            // The arguments do not necessarily match all of the declared generic parameters.
            // Some generic parameters may be used to specify method return types or
            // method arguments and do not appear in the constructor argument list.
            // We try to figure out whatever specific types we can from the arguments.
            foreach (var arg in args.Arguments) {
                // The argument may either match generic type parameter or be a specific type
                // created off generic type. Consider '__init__(self, v: _T)' and
                // 'class A(Generic[K, V], Mapping[K, V])'.
                if (arg.Type is IGenericTypeParameter argTypeDefinition) {
                    // Parameter is annotated as generic type definition. 
                    // __init__(self, v: _T), v is annotated as a generic type definition
                    // Check if its generic type name matches any of the generic class parameters i.e. if there is
                    // an argument like 'v: _T' we need to check if class has matching Generic[_T] or A[_T] in bases.
                    if (genericTypeToSpecificType.ContainsKey(argTypeDefinition.Name)) {
                        // TODO: Check if specific type matches generic type parameter constraints and report mismatches.
                        // Assign specific type.
                        if (arg.Value is IMember m && m.GetPythonType() is IPythonType pt) {
                            genericTypeToSpecificType[argTypeDefinition.Name] = pt;
                        } else {
                            // TODO: report supplied parameter is not a type.
                        }
                    } else {
                        // TODO: report generic parameter name mismatch.
                    }
                    continue;
                }

                // Don't add generic type parameters to bases 
                if (!(arg.Value is IGenericTypeParameter) && arg.Value is IMember member && !member.GetPythonType().IsUnknown()) {
                    var type = member.GetPythonType();
                    // Type may be a specific type created off generic or just a type
                    // for the copy constructor. Consider 'class A(Generic[K, V], Mapping[K, V])'
                    // constructed as 'd = {1:'a', 2:'b'}; A(d)'. Here we look through bases
                    // and see if any matches the builtin type id. For example, Mapping or Dict
                    // will have BuiltinTypeId.Dict and we can figure out specific types from
                    // the content of the collection.
                    var b = _bases.OfType<IGenericType>().Where(g => g.IsGeneric).FirstOrDefault(x => x.TypeId == type.TypeId);
                    if (b != null && !b.Parameters.IsNullOrEmpty()) {
                        newBases.Add(type);
                        // Optimistically assign argument types if they match.
                        // Handle common cases directly.
                        GetSpecificTypeFromArgumentValue(b, arg.Value, genericTypeToSpecificType);
                        continue;
                    }

                    // Any regular base match?
                    if (_bases.Any(x => x.TypeId == type.TypeId) && !type.Equals(this)) {
                        newBases.Add(type);
                    }
                }
            }

            // For still undefined parameters try matching passed types in order
            for (int i = 0, gtIndex = 0; i < args.Arguments.Count; i++) {
                var arg = args.Arguments[i];

                if (Equals(arg.Type)) {
                    continue; // Typically 'self'.
                }

                if (arg.Value is IMember member) {
                    var type = member.GetPythonType();
                    if (!type.IsUnknown()) {
<<<<<<< HEAD
                        var gtd = gtIndex < genericTypeParameters.Length ? genericTypeParameters[gtIndex] : null;
                        if (gtd != null && genericTypeToSpecificType.TryGetValue(gtd.Name, out var s) && s is IGenericTypeParameter) {
                            genericTypeToSpecificType[gtd.Name] = type;
=======
                        var gtd = gtIndex < genericTypeParameters.Count ? genericTypeParameters[gtIndex] : null;
                        if (gtd != null && genericTypeToSpecificType.TryGetValue(gtd, out var s) && s is IGenericTypeParameter) {
                            genericTypeToSpecificType[gtd] = type;
>>>>>>> b9233493
                        }
                        gtIndex++;
                    }
                }
            }

            return genericTypeToSpecificType;
        }

        /// <summary>
        /// Points the generic type parameter in class type to their corresponding specific type
        /// (or a generic type parameter if no specific type was provided)
        /// </summary>
<<<<<<< HEAD
        internal void StoreGenericParameters(PythonClassType specificClassType, string[] genericParameters, IReadOnlyDictionary<string, IPythonType> genericToSpecificTypes) {
            // copy original generic parameters over and try to fill them in
            specificClassType._genericActualParameters = GenericParameters.ToDictionary(k => k.Key, k => k.Value);
=======
        internal void StoreGenericParameters(
            IPythonClassType templateClass,
            IEnumerable<IGenericTypeParameter> newGenericParameters,
            IReadOnlyDictionary<IGenericTypeParameter, IPythonType> genericToSpecificTypes) {

            // copy original generic parameters over and try to fill them in
            _genericParameters = templateClass.GenericParameters.ToDictionary(k => k.Key, k => k.Value);
>>>>>>> b9233493

            // Case when creating a new specific class type
            if (templateClass.Parameters.Count == 0) {
                // Assign class type generic type parameters to specific types 
<<<<<<< HEAD
                foreach (var gb in genericParameters) {
                    specificClassType._genericActualParameters[gb] = 
                        genericToSpecificTypes.TryGetValue(gb, out var v) ? v : null;
=======
                foreach (var gb in newGenericParameters) {
                    _genericParameters[gb] = genericToSpecificTypes.TryGetValue(gb, out var v) ? v : null;
>>>>>>> b9233493
                }
            } else {
                // When Parameters field is not empty then need to update generic parameters field
                foreach (var gp in templateClass.GenericParameters.Keys) {
                    if (templateClass.GenericParameters[gp] is IGenericTypeParameter specificType) {
                        // Get unfilled type parameter or type parameter that was filled with another type parameter
                        // and try to fill it in
                        // e.g 
                        // class A(Generic[T]):
                        // class B(A[U])
                        // A has T => U
<<<<<<< HEAD
                        specificClassType._genericActualParameters[gp] = 
                            genericToSpecificTypes.TryGetValue(specificType.Name, out var v) ? v : null;
=======
                        _genericParameters[gp] = genericToSpecificTypes.TryGetValue(specificType, out var v) ? v : null;
>>>>>>> b9233493
                    }
                }
            }

            SetNames();
        }

        /// <summary>
        /// Given generic type such as Generic[T1, T2, ...] attempts to extract specific types
        /// for its parameters from an argument value. Handles common cases such as dictionary,
        /// list and tuple. Typically used on argument that is passed to the class constructor.
        /// </summary>
        /// <remarks>
        /// Consider 'class A(Generic[K, V], Dict[K, V]): ...' constructed as
        /// 'd = {1:'a', 2:'b'}; A(d). The method extracts types of keys and values from
        /// the instance of the dictionary so concrete class type can be created with
        /// the specific type arguments.
        /// </remarks>
        /// <param name="gt">Generic type (Generic[T1, T2, ...], A[T1, T2, ..], etc.).</param>
        /// <param name="argumentValue">Argument value passed to the class constructor.</param>
        /// <param name="specificTypes">Dictionary or name (T1) to specific type to populate.</param>
<<<<<<< HEAD
        private void GetSpecificTypeFromArgumentValue(IGenericType gt, object argumentValue, IDictionary<string, IPythonType> specificTypes) {
=======
        private static void GetSpecificTypeFromArgumentValue(IGenericType gt, object argumentValue, IDictionary<IGenericTypeParameter, IPythonType> specificTypes) {
>>>>>>> b9233493
            switch (argumentValue) {
                case IPythonDictionary dict when gt.Parameters.Count == 2:
                    var keyType = dict.Keys.FirstOrDefault()?.GetPythonType();
                    var valueType = dict.Values.FirstOrDefault()?.GetPythonType();
                    if (!keyType.IsUnknown()) {
<<<<<<< HEAD
                        specificTypes[gt.FormalGenericParameters[0].Name] = keyType;
                    }
                    if (!valueType.IsUnknown()) {
                        specificTypes[gt.FormalGenericParameters[1].Name] = valueType;
=======
                        specificTypes[gt.Parameters[0]] = keyType;
                    }
                    if (!valueType.IsUnknown()) {
                        specificTypes[gt.Parameters[1]] = valueType;
>>>>>>> b9233493
                    }
                    break;
                case IPythonIterable iter when gt.TypeId == BuiltinTypeId.List && gt.Parameters.Count == 1:
                    var itemType = iter.GetIterator().Next.GetPythonType();
                    if (!itemType.IsUnknown()) {
<<<<<<< HEAD
                        specificTypes[gt.FormalGenericParameters[0].Name] = itemType;
=======
                        specificTypes[gt.Parameters[0]] = itemType;
>>>>>>> b9233493
                    }
                    break;
                case IPythonCollection coll when gt.TypeId == BuiltinTypeId.Tuple && gt.Parameters.Count >= 1:
                    var itemTypes = coll.Contents.Select(m => m.GetPythonType()).ToArray();
<<<<<<< HEAD
                    for (var i = 0; i < Math.Min(itemTypes.Length, gt.FormalGenericParameters.Count); i++) {
                        specificTypes[gt.FormalGenericParameters[i].Name] = itemTypes[i];
=======
                    for (var i = 0; i < Math.Min(itemTypes.Length, gt.Parameters.Count); i++) {
                        specificTypes[gt.Parameters[i]] = itemTypes[i];
>>>>>>> b9233493
                    }
                    break;
            }
        }

        /// <summary>
        /// Transfers members from generic class to the specific class type
        /// while instantiating specific types for the members.
        /// </summary>
        private void SetClassMembers(IPythonClassType templateClass, IArgumentSet args) {
            // Add members from the template class.
            // Members must be clones rather than references since
            // we are going to set specific types on them.
            AddMembers(templateClass, true);

            // Resolve return types of methods, if any were annotated as generics
            var members = GetMemberNames()
                .Except(new[] { "__class__", "__bases__", "__base__" })
                .ToDictionary(n => n, GetMember);

            // Create specific types.
            // Functions handle generics internally upon the call to Call.
            foreach (var m in members) {
                switch (m.Value) {
                    case IPythonTemplateType tt when tt.IsGeneric(): {
                            var specificType = tt.CreateSpecificType(args);
                            AddMember(m.Key, specificType, true);
                            break;
                        }
                    case IPythonInstance inst: {
                            var t = inst.GetPythonType();
                            IPythonType specificType = null;
                            switch (t) {
                                case IPythonTemplateType tt when tt.IsGeneric():
                                    specificType = tt.CreateSpecificType(args);
                                    break;
                                case IGenericTypeParameter gtd:
<<<<<<< HEAD
                                    classType.GenericParameters.TryGetValue(gtd.Name, out specificType);
=======
                                    GenericParameters.TryGetValue(gtd, out specificType);
>>>>>>> b9233493
                                    break;
                            }

                            if (specificType != null) {
                                AddMember(m.Key, new PythonInstance(specificType), true);
                            }
                            break;
                        }
                }
            }
        }

        /// <summary>
        /// Determines if the class is generic.
        /// A class is generic if it has at least one unfilled generic type parameters or one of its bases is generic
        /// </summary>
        private void DecideGeneric() {
            using (_genericResolutionGuard.Push(this, out var reentered)) {
                if (!reentered) {
                    IsGeneric = !Parameters.IsNullOrEmpty() || (Bases?.OfType<IGenericType>().Any(g => g.IsGeneric) ?? false);
                }
            }
        }

        private void SetNames() {
            // Based on available data, calculate name of generic with parameters, if any,
            // as well as qualified name.
<<<<<<< HEAD
            if (!_genericActualParameters.IsNullOrEmpty()) {
                _nameWithParameters = CodeFormatter.FormatSequence(BaseName, '[', _genericActualParameters.Values);
                _qualifiedNameWithParameters = CodeFormatter.FormatSequence(BaseName, '[', _genericActualParameters.Values.Select(v => v.Name));
=======
            if (!_genericParameters.IsNullOrEmpty()) {
                _nameWithParameters = CodeFormatter.FormatSequence(BaseName, '[', _genericParameters.Values);
                _qualifiedNameWithParameters = CodeFormatter.FormatSequence(BaseName, '[', _genericParameters.Values.Select(v => v.QualifiedName));
>>>>>>> b9233493
            }
        }

        private void SetGenericParameters() {
            _parameters = _genericParameters.Values.Distinct().OfType<IGenericTypeParameter>().ToList();
            DecideGeneric();
        }
    }
}<|MERGE_RESOLUTION|>--- conflicted
+++ resolved
@@ -30,15 +30,8 @@
         private string _qualifiedNameWithParameters; // Qualified name with qualified parameter names for persistence.
 
         private Dictionary<string, PythonClassType> _specificTypeCache;
-<<<<<<< HEAD
-        // Actual assigned parameters for generic class.
-        private Dictionary<string, IPythonType> _genericActualParameters;
-        // Not yet set generic parameters i.e. TypeVars from Generic[T1, T2, ...].
-        private IReadOnlyList<IGenericTypeParameter> _genericParameters = new List<IGenericTypeParameter>();
-=======
-        private Dictionary<IGenericTypeParameter, IPythonType> _genericParameters;
+        private Dictionary<string, IPythonType> _genericParameters;
         private IReadOnlyList<IGenericTypeParameter> _parameters = new List<IGenericTypeParameter>();
->>>>>>> b9233493
 
         #region IGenericType
         /// <summary>
@@ -79,11 +72,7 @@
 
                 // Storing generic parameters allows methods returning generic types 
                 // to know what type parameter returns what specific type
-<<<<<<< HEAD
-                StoreGenericParameters(classType, genericTypeParameters.Select(p => p.Name).ToArray(), genericTypeToSpecificType);
-=======
-                classType.StoreGenericParameters(this, newGenericTypeParameters, genericTypeToSpecificType);
->>>>>>> b9233493
+                classType.StoreGenericParameters(this, newGenericTypeParameters.Select(p => p.Name).ToArray(), genericTypeToSpecificType);
 
                 // Set generic name
                 classType.SetNames();
@@ -125,13 +114,8 @@
                     foreach (var gt in genericTypeBases) {
                         // Look through generic type bases and see if any of their required type parameters
                         // have received a specific type, and if so create specific type
-<<<<<<< HEAD
-                        var st = gt.FormalGenericParameters
+                        var st = gt.Parameters
                             .Select(p => classType.GenericParameters.TryGetValue(p.Name, out var t) ? t : null)
-=======
-                        var st = gt.Parameters
-                            .Select(p => classType.GenericParameters.TryGetValue(p, out var t) ? t : null)
->>>>>>> b9233493
                             .Where(p => !p.IsUnknown())
                             .ToArray();
                         if (st.Length > 0) {
@@ -184,19 +168,11 @@
         /// Given an argument set, returns a dictionary mapping generic type parameter to the supplied specific 
         /// type from arguments. 
         /// </summary>
-<<<<<<< HEAD
         private IReadOnlyDictionary<string, IPythonType> GetSpecificTypes(
-            IArgumentSet args,
-            IGenericTypeParameter[] genericTypeParameters,
-            List<IPythonType> newBases) {
-
-=======
-        private IReadOnlyDictionary<IGenericTypeParameter, IPythonType> GetSpecificTypes(
             IArgumentSet args,
             IReadOnlyList<IGenericTypeParameter> genericTypeParameters,
             ICollection<IPythonType> newBases
             ) {
->>>>>>> b9233493
             // For now, map each type parameter to itself, and we can fill in the value as we go 
             var genericTypeToSpecificType = genericTypeParameters.ToDictionary(gtp => gtp.Name, gtp => gtp as IPythonType);
 
@@ -264,15 +240,9 @@
                 if (arg.Value is IMember member) {
                     var type = member.GetPythonType();
                     if (!type.IsUnknown()) {
-<<<<<<< HEAD
-                        var gtd = gtIndex < genericTypeParameters.Length ? genericTypeParameters[gtIndex] : null;
+                        var gtd = gtIndex < genericTypeParameters.Count ? genericTypeParameters[gtIndex] : null;
                         if (gtd != null && genericTypeToSpecificType.TryGetValue(gtd.Name, out var s) && s is IGenericTypeParameter) {
                             genericTypeToSpecificType[gtd.Name] = type;
-=======
-                        var gtd = gtIndex < genericTypeParameters.Count ? genericTypeParameters[gtIndex] : null;
-                        if (gtd != null && genericTypeToSpecificType.TryGetValue(gtd, out var s) && s is IGenericTypeParameter) {
-                            genericTypeToSpecificType[gtd] = type;
->>>>>>> b9233493
                         }
                         gtIndex++;
                     }
@@ -286,31 +256,19 @@
         /// Points the generic type parameter in class type to their corresponding specific type
         /// (or a generic type parameter if no specific type was provided)
         /// </summary>
-<<<<<<< HEAD
-        internal void StoreGenericParameters(PythonClassType specificClassType, string[] genericParameters, IReadOnlyDictionary<string, IPythonType> genericToSpecificTypes) {
-            // copy original generic parameters over and try to fill them in
-            specificClassType._genericActualParameters = GenericParameters.ToDictionary(k => k.Key, k => k.Value);
-=======
         internal void StoreGenericParameters(
             IPythonClassType templateClass,
-            IEnumerable<IGenericTypeParameter> newGenericParameters,
-            IReadOnlyDictionary<IGenericTypeParameter, IPythonType> genericToSpecificTypes) {
+            IEnumerable<string> newGenericParameters,
+            IReadOnlyDictionary<string, IPythonType> genericToSpecificTypes) {
 
             // copy original generic parameters over and try to fill them in
             _genericParameters = templateClass.GenericParameters.ToDictionary(k => k.Key, k => k.Value);
->>>>>>> b9233493
 
             // Case when creating a new specific class type
             if (templateClass.Parameters.Count == 0) {
                 // Assign class type generic type parameters to specific types 
-<<<<<<< HEAD
-                foreach (var gb in genericParameters) {
-                    specificClassType._genericActualParameters[gb] = 
-                        genericToSpecificTypes.TryGetValue(gb, out var v) ? v : null;
-=======
                 foreach (var gb in newGenericParameters) {
                     _genericParameters[gb] = genericToSpecificTypes.TryGetValue(gb, out var v) ? v : null;
->>>>>>> b9233493
                 }
             } else {
                 // When Parameters field is not empty then need to update generic parameters field
@@ -322,12 +280,7 @@
                         // class A(Generic[T]):
                         // class B(A[U])
                         // A has T => U
-<<<<<<< HEAD
-                        specificClassType._genericActualParameters[gp] = 
-                            genericToSpecificTypes.TryGetValue(specificType.Name, out var v) ? v : null;
-=======
-                        _genericParameters[gp] = genericToSpecificTypes.TryGetValue(specificType, out var v) ? v : null;
->>>>>>> b9233493
+                        _genericParameters[gp] = genericToSpecificTypes.TryGetValue(specificType.Name, out var v) ? v : null;
                     }
                 }
             }
@@ -349,48 +302,28 @@
         /// <param name="gt">Generic type (Generic[T1, T2, ...], A[T1, T2, ..], etc.).</param>
         /// <param name="argumentValue">Argument value passed to the class constructor.</param>
         /// <param name="specificTypes">Dictionary or name (T1) to specific type to populate.</param>
-<<<<<<< HEAD
         private void GetSpecificTypeFromArgumentValue(IGenericType gt, object argumentValue, IDictionary<string, IPythonType> specificTypes) {
-=======
-        private static void GetSpecificTypeFromArgumentValue(IGenericType gt, object argumentValue, IDictionary<IGenericTypeParameter, IPythonType> specificTypes) {
->>>>>>> b9233493
             switch (argumentValue) {
                 case IPythonDictionary dict when gt.Parameters.Count == 2:
                     var keyType = dict.Keys.FirstOrDefault()?.GetPythonType();
                     var valueType = dict.Values.FirstOrDefault()?.GetPythonType();
                     if (!keyType.IsUnknown()) {
-<<<<<<< HEAD
-                        specificTypes[gt.FormalGenericParameters[0].Name] = keyType;
+                        specificTypes[gt.Parameters[0].Name] = keyType;
                     }
                     if (!valueType.IsUnknown()) {
-                        specificTypes[gt.FormalGenericParameters[1].Name] = valueType;
-=======
-                        specificTypes[gt.Parameters[0]] = keyType;
-                    }
-                    if (!valueType.IsUnknown()) {
-                        specificTypes[gt.Parameters[1]] = valueType;
->>>>>>> b9233493
+                        specificTypes[gt.Parameters[1].Name] = valueType;
                     }
                     break;
                 case IPythonIterable iter when gt.TypeId == BuiltinTypeId.List && gt.Parameters.Count == 1:
                     var itemType = iter.GetIterator().Next.GetPythonType();
                     if (!itemType.IsUnknown()) {
-<<<<<<< HEAD
-                        specificTypes[gt.FormalGenericParameters[0].Name] = itemType;
-=======
-                        specificTypes[gt.Parameters[0]] = itemType;
->>>>>>> b9233493
+                        specificTypes[gt.Parameters[0].Name] = itemType;
                     }
                     break;
                 case IPythonCollection coll when gt.TypeId == BuiltinTypeId.Tuple && gt.Parameters.Count >= 1:
                     var itemTypes = coll.Contents.Select(m => m.GetPythonType()).ToArray();
-<<<<<<< HEAD
-                    for (var i = 0; i < Math.Min(itemTypes.Length, gt.FormalGenericParameters.Count); i++) {
-                        specificTypes[gt.FormalGenericParameters[i].Name] = itemTypes[i];
-=======
                     for (var i = 0; i < Math.Min(itemTypes.Length, gt.Parameters.Count); i++) {
-                        specificTypes[gt.Parameters[i]] = itemTypes[i];
->>>>>>> b9233493
+                        specificTypes[gt.Parameters[i].Name] = itemTypes[i];
                     }
                     break;
             }
@@ -428,11 +361,7 @@
                                     specificType = tt.CreateSpecificType(args);
                                     break;
                                 case IGenericTypeParameter gtd:
-<<<<<<< HEAD
-                                    classType.GenericParameters.TryGetValue(gtd.Name, out specificType);
-=======
-                                    GenericParameters.TryGetValue(gtd, out specificType);
->>>>>>> b9233493
+                                    GenericParameters.TryGetValue(gtd.Name, out specificType);
                                     break;
                             }
 
@@ -460,15 +389,9 @@
         private void SetNames() {
             // Based on available data, calculate name of generic with parameters, if any,
             // as well as qualified name.
-<<<<<<< HEAD
-            if (!_genericActualParameters.IsNullOrEmpty()) {
-                _nameWithParameters = CodeFormatter.FormatSequence(BaseName, '[', _genericActualParameters.Values);
-                _qualifiedNameWithParameters = CodeFormatter.FormatSequence(BaseName, '[', _genericActualParameters.Values.Select(v => v.Name));
-=======
             if (!_genericParameters.IsNullOrEmpty()) {
                 _nameWithParameters = CodeFormatter.FormatSequence(BaseName, '[', _genericParameters.Values);
-                _qualifiedNameWithParameters = CodeFormatter.FormatSequence(BaseName, '[', _genericParameters.Values.Select(v => v.QualifiedName));
->>>>>>> b9233493
+                _qualifiedNameWithParameters = CodeFormatter.FormatSequence(BaseName, '[', _genericParameters.Values.Select(v => v.Name));
             }
         }
 
