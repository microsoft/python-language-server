--- conflicted
+++ resolved
@@ -26,10 +26,6 @@
     internal partial class PythonClassType {
         private readonly ReentrancyGuard<IPythonClassType> _genericSpecializationGuard = new ReentrancyGuard<IPythonClassType>();
         private readonly ReentrancyGuard<IPythonClassType> _genericResolutionGuard = new ReentrancyGuard<IPythonClassType>();
-<<<<<<< HEAD
-=======
-        private readonly object _genericParameterLock = new object();
->>>>>>> 51ccb263
 
         private bool _isGeneric;
         private Dictionary<string, PythonClassType> _specificTypeCache;
@@ -64,13 +60,8 @@
         /// B[int] inherits from A[int, str] 
         /// </summary>
         public IPythonType CreateSpecificType(IArgumentSet args) {
-<<<<<<< HEAD
             lock (_membersLock) {
-                var genericTypeParameters = GetTypeParameters();
-=======
-            lock (_genericParameterLock) {
                 var newGenericTypeParameters = GetTypeParameters();
->>>>>>> 51ccb263
                 var newBases = new List<IPythonType>();
 
                 // Get map of generic type parameter to specific type - fill in what type goes to what
@@ -80,11 +71,7 @@
                 var classType = new PythonClassType(BaseName, new Location(DeclaringModule));
                 // Storing generic parameters allows methods returning generic types 
                 // to know what type parameter returns what specific type
-<<<<<<< HEAD
-                classType.StoreGenericParameters(genericTypeParameters, genericTypeToSpecificType);
-=======
                 classType.StoreGenericParameters(this, newGenericTypeParameters, genericTypeToSpecificType);
->>>>>>> 51ccb263
 
                 // Set generic name
                 // Locking so threads can only access class after it's been initialized
@@ -142,11 +129,7 @@
                     classType._parameters = classType._genericParameters.Values.Distinct().OfType<IGenericTypeParameter>().ToList();
                     classType.DecideGeneric();
                     // Transfer members from generic to specific type.
-<<<<<<< HEAD
-                    classType.SetClassMembers(args);
-=======
                     classType.SetClassMembers(this, args);
->>>>>>> 51ccb263
                 }
                 return classType;
             }
@@ -274,29 +257,17 @@
         /// type parameter if no specific type was provided)
         /// </summary>
         private void StoreGenericParameters(
-<<<<<<< HEAD
-            IReadOnlyList<IGenericTypeParameter> genericParameters, 
-            IReadOnlyDictionary<IGenericTypeParameter, IPythonType> genericToSpecificTypes
-            ) {
-            // copy original generic parameters over and try to fill them in
-            _genericParameters = new Dictionary<IGenericTypeParameter, IPythonType>(GenericParameters.ToDictionary(k => k.Key, k => k.Value));
-=======
             IPythonClassType templateClass,
             IEnumerable<IGenericTypeParameter> newGenericParameters,
             IReadOnlyDictionary<IGenericTypeParameter, IPythonType> genericToSpecificTypes) {
 
             // copy original generic parameters over and try to fill them in
             _genericParameters = templateClass.GenericParameters.ToDictionary(k => k.Key, k => k.Value);
->>>>>>> 51ccb263
 
             // Case when creating a new specific class type
             if (templateClass.Parameters.Count == 0) {
                 // Assign class type generic type parameters to specific types 
-<<<<<<< HEAD
-                foreach (var gb in genericParameters) {
-=======
                 foreach (var gb in newGenericParameters) {
->>>>>>> 51ccb263
                     _genericParameters[gb] = genericToSpecificTypes.TryGetValue(gb, out var v) ? v : null;
                 }
             } else {
@@ -364,19 +335,11 @@
         /// Transfers members from generic class to the specific class type
         /// while instantiating specific types for the members.
         /// </summary>
-<<<<<<< HEAD
-        private void SetClassMembers(IArgumentSet args) {
-            // Add members from the template class (this one).
-            // Members must be clones rather than references since
-            // we are going to set specific types on them.
-            AddMembers(this, true);
-=======
         private void SetClassMembers(IPythonClassType templateClass, IArgumentSet args) {
             // Add members from the template class.
             // Members must be clones rather than references since
             // we are going to set specific types on them.
             AddMembers(templateClass, true);
->>>>>>> 51ccb263
 
             // Resolve return types of methods, if any were annotated as generics
             var members = GetMemberNames()
