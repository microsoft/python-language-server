﻿// Copyright(c) Microsoft Corporation
// All rights reserved.
//
// Licensed under the Apache License, Version 2.0 (the License); you may not use
// this file except in compliance with the License. You may obtain a copy of the
// License at http://www.apache.org/licenses/LICENSE-2.0
//
// THIS CODE IS PROVIDED ON AN  *AS IS* BASIS, WITHOUT WARRANTIES OR CONDITIONS
// OF ANY KIND, EITHER EXPRESS OR IMPLIED, INCLUDING WITHOUT LIMITATION ANY
// IMPLIED WARRANTIES OR CONDITIONS OF TITLE, FITNESS FOR A PARTICULAR PURPOSE,
// MERCHANTABILITY OR NON-INFRINGEMENT.
//
// See the Apache Version 2.0 License for specific language governing
// permissions and limitations under the License.

using Microsoft.Python.Core.Text;
using Microsoft.Python.Parsing.Ast;

namespace Microsoft.Python.Analysis.Types {
    public readonly struct Location {
<<<<<<< HEAD
        public Location(IPythonModule module) : this(module, default) { }

        public Location(IPythonModule module, IndexSpan indexSpan) => (Module, IndexSpan) = (module, indexSpan);

        public void Deconstruct(out IPythonModule module, out IndexSpan indexSpan) => (module, indexSpan) = (Module, IndexSpan);
=======
        public Location(IPythonModule module, IndexSpan indexSpan = default) {
            Module = module;
            IndexSpan = indexSpan;
        }
>>>>>>> cf915c3c

        public IPythonModule Module { get; }
        public IndexSpan IndexSpan { get; }

        public LocationInfo LocationInfo {
            get {
                if (Module is ILocationConverter lc && !string.IsNullOrEmpty(Module?.FilePath) && Module?.Uri != null) {
                    return new LocationInfo(Module.FilePath, Module.Uri, IndexSpan.ToSourceSpan(lc));
                }
                return LocationInfo.Empty;
            }
        }

        public bool IsValid => Module != null && IndexSpan != default;

        public override bool Equals(object obj)
            => obj is Location other && other.Module == Module && other.IndexSpan == IndexSpan;

        public override int GetHashCode() => (IndexSpan.GetHashCode() * 397) ^ Module?.GetHashCode() ?? 0;
    }
}<|MERGE_RESOLUTION|>--- conflicted
+++ resolved
@@ -18,18 +18,12 @@
 
 namespace Microsoft.Python.Analysis.Types {
     public readonly struct Location {
-<<<<<<< HEAD
-        public Location(IPythonModule module) : this(module, default) { }
-
-        public Location(IPythonModule module, IndexSpan indexSpan) => (Module, IndexSpan) = (module, indexSpan);
-
-        public void Deconstruct(out IPythonModule module, out IndexSpan indexSpan) => (module, indexSpan) = (Module, IndexSpan);
-=======
         public Location(IPythonModule module, IndexSpan indexSpan = default) {
             Module = module;
             IndexSpan = indexSpan;
         }
->>>>>>> cf915c3c
+
+        public void Deconstruct(out IPythonModule module, out IndexSpan indexSpan) => (module, indexSpan) = (Module, IndexSpan);
 
         public IPythonModule Module { get; }
         public IndexSpan IndexSpan { get; }
