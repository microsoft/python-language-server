--- conflicted
+++ resolved
@@ -22,11 +22,8 @@
 using Microsoft.Python.Analysis.Utilities;
 using Microsoft.Python.Analysis.Values;
 using Microsoft.Python.Core;
-<<<<<<< HEAD
+using Microsoft.Python.Core.Diagnostics;
 using Microsoft.Python.Core.Text;
-=======
-using Microsoft.Python.Core.Diagnostics;
->>>>>>> 28ec49bc
 using Microsoft.Python.Parsing;
 using Microsoft.Python.Parsing.Ast;
 
@@ -72,17 +69,7 @@
             _members["TypeVar"] = fn;
 
             // NewType
-<<<<<<< HEAD
-            fn = PythonFunctionType.Specialize("NewType", this, GetMemberDocumentation("NewType"));
-            o = new PythonFunctionOverload(fn.Name, location);
-            // When called, create generic parameter type. For documentation
-            // use original TypeVar declaration so it appear as a tooltip.
-            o.SetReturnValueProvider((declaringModule, overload, args, indexSpan) => CreateTypeAlias(args));
-            fn.AddOverload(o);
-            _members["NewType"] = fn;
-=======
             _members["NewType"] = SpecializeNewType(location);
->>>>>>> 28ec49bc
 
             // Type
             fn = PythonFunctionType.Specialize("Type", this, GetMemberDocumentation("Type"));
@@ -388,21 +375,14 @@
             return Interpreter.UnknownType;
         }
 
-<<<<<<< HEAD
-        private IPythonType ToGenericTemplate(string typeName, IGenericTypeParameter[] typeArgs, BuiltinTypeId typeId) {
+        private IPythonType ToGenericTemplate(string typeName, IReadOnlyList<IPythonType> typeArgs, BuiltinTypeId typeId) {
             if (_members[typeName] is SpecializedGenericType gt) {
                 var name = CodeFormatter.FormatSequence(typeName, '[', typeArgs);
                 var qualifiedName = CodeFormatter.FormatSequence($"typing:{typeName}", '[', typeArgs.Select(t => t.QualifiedName));
-                return new SpecializedGenericType(name, qualifiedName, gt.SpecificTypeConstructor, this, typeId, typeArgs);
-            }
-            return Interpreter.UnknownType;
-        }
-=======
-        private IPythonType ToGenericTemplate(string typeName, IReadOnlyList<IPythonType> typeArgs, BuiltinTypeId typeId)
-            => _members[typeName] is SpecializedGenericType gt
-                ? new SpecializedGenericType(CodeFormatter.FormatSequence(typeName, '[', typeArgs), gt.SpecificTypeConstructor, this, typeId,
-                    typeArgs.OfType<IGenericTypeParameter>().ToList())
-                : Interpreter.UnknownType;
->>>>>>> 28ec49bc
+                var args = typeArgs.OfType<IGenericTypeParameter>().ToList();
+                return new SpecializedGenericType(name, qualifiedName, gt.SpecificTypeConstructor, this, typeId, args);
+            }
+            return Interpreter.UnknownType;
+        }
     }
 }