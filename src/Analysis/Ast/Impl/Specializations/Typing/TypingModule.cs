--- conflicted
+++ resolved
@@ -146,7 +146,7 @@
             _members["Optional"] = new SpecializedGenericType("Optional", CreateOptional, this);
             _members["Type"] = new SpecializedGenericType("Type", CreateType, this);
 
-            _members["Generic"] = new SpecializedGenericType("Generic", CreateGenericClassParameter, this);
+            _members["Generic"] = new SpecializedGenericType("Generic", CreateGenericClassBase, this);
         }
 
         private string GetMemberDocumentation(string name)
@@ -265,7 +265,7 @@
                 eval.ReportDiagnostics(
                     eval.Module?.Uri,
                     new DiagnosticsEntry(Resources.NewTypeFirstArgument,
-                        eval?.GetLocation(argExpr).Span ?? default,
+                        eval.GetLocation(argExpr).Span,
                         Diagnostics.ErrorCodes.TypingNewTypeArguments,
                         Severity.Warning, DiagnosticSource.Analysis)
                 );
@@ -356,15 +356,11 @@
                 : new[] { str, unicode };
             var docArgs = new[] { "'AnyStr'" }.Concat(constraints.Select(c => c.Name));
 
-<<<<<<< HEAD
             var documentation = CodeFormatter.FormatSequence("TypeVar", '(', docArgs);
             return new PythonTypeWrapper("AnyStr", documentation, this, Interpreter.GetBuiltinType(BuiltinTypeId.Str));
-=======
-            return new GenericTypeParameter(name, this, constraints, default, documentation, default);
->>>>>>> 9f4fb3e2
-        }
-
-        private IPythonType CreateGenericClassParameter(IReadOnlyList<IPythonType> typeArgs) {
+        }
+
+        private IPythonType CreateGenericClassBase(IReadOnlyList<IPythonType> typeArgs) {
             // Handle Generic[_T1, _T2, ...]. _T1, et al are IGenericTypeParameter from TypeVar.
             // Hold the parameter until concrete type is provided at the time of the class instantiation.
             if (typeArgs.Count > 0) {
