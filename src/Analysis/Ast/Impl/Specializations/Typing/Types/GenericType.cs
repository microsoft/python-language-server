﻿// Copyright(c) Microsoft Corporation
// All rights reserved.
//
// Licensed under the Apache License, Version 2.0 (the License); you may not use
// this file except in compliance with the License. You may obtain a copy of the
// License at http://www.apache.org/licenses/LICENSE-2.0
//
// THIS CODE IS PROVIDED ON AN  *AS IS* BASIS, WITHOUT WARRANTIES OR CONDITIONS
// OF ANY KIND, EITHER EXPRESS OR IMPLIED, INCLUDING WITHOUT LIMITATION ANY
// IMPLIED WARRANTIES OR CONDITIONS OF TITLE, FITNESS FOR A PARTICULAR PURPOSE,
// MERCHANTABILITY OR NON-INFRINGEMENT.
//
// See the Apache Version 2.0 License for specific language governing
// permissions and limitations under the License.

using System;
using System.Collections;
using System.Collections.Generic;
using System.Linq;
using Microsoft.Python.Analysis.Types;
using Microsoft.Python.Analysis.Values;

namespace Microsoft.Python.Analysis.Specializations.Typing.Types {
    internal delegate IPythonType SpecificTypeConstructor(IReadOnlyList<IPythonType> typeArgs);

    /// <summary>
    /// Base class for generic types and type declarations.
    /// </summary>
    internal class SpecializedGenericType : LocatedMember, IGenericType {
        internal SpecificTypeConstructor SpecificTypeConstructor { get; }

        /// <summary>
        /// Constructs generic type with generic type parameters. Typically used
        /// in generic classes such as when handling Generic[_T] base.
        /// </summary>
<<<<<<< HEAD
        public GenericType(string name, IReadOnlyList<IGenericTypeDefinition> parameters, IPythonModule declaringModule)
=======
        public SpecializedGenericType(string name, IReadOnlyList<IGenericTypeParameter> parameters, IPythonModule declaringModule)
>>>>>>> e0a37a99
            : this(name, declaringModule) {
            Parameters = parameters ?? throw new ArgumentNullException(nameof(parameters));
        }

        /// <summary>
        /// Constructs generic type with dynamic type constructor.
        /// Typically used in type specialization scenarios.
        /// </summary>
        /// <param name="name">Type name including parameters, such as Iterator[T]</param>
        /// <param name="specificTypeConstructor">Constructor of specific types.</param>
        /// <param name="declaringModule">Declaring module.</param>
        /// <param name="typeId">Type id. Used in type comparisons such as when matching
        /// function arguments. For example, Iterator[T] normally has type id of ListIterator.</param>
        /// <param name="parameters">Optional type parameters as declared by TypeVar.</param>
        public SpecializedGenericType(
            string name,
            SpecificTypeConstructor specificTypeConstructor,
            IPythonModule declaringModule,
            BuiltinTypeId typeId = BuiltinTypeId.Unknown,
            IReadOnlyList<IGenericTypeParameter> parameters = null
            ) : this(name, declaringModule) {
            SpecificTypeConstructor = specificTypeConstructor ?? throw new ArgumentNullException(nameof(specificTypeConstructor));
            TypeId = typeId;
            Parameters = parameters ?? Array.Empty<IGenericTypeParameter>();
        }

        private SpecializedGenericType(string name, IPythonModule declaringModule) : base(declaringModule) {
            Name = name ?? throw new ArgumentNullException(nameof(name));
        }

        public override PythonMemberType MemberType => PythonMemberType.Generic;

        /// <summary>
        /// Type parameters such as in Tuple[T1, T2. ...] or
        /// Generic[_T1, _T2, ...] as returned by TypeVar.
        /// </summary>
        public IReadOnlyList<IGenericTypeParameter> Parameters { get; }

        #region IPythonType
        public string Name { get; }
        public string QualifiedName => this.GetQualifiedName();
        public IMember GetMember(string name) => null;
        public IEnumerable<string> GetMemberNames() => Enumerable.Empty<string>();
        public BuiltinTypeId TypeId { get; } = BuiltinTypeId.Unknown;
        public virtual string Documentation => Name;
        public bool IsBuiltin => false;
        public bool IsAbstract => true;
        public bool IsSpecialized => true;

        public bool IsGeneric => true;

        public IMember CreateInstance(string typeName, IArgumentSet args) {
            var types = GetTypesFromValues(args.Arguments);
            if (types.Count != args.Arguments.Count) {
                throw new ArgumentException(@"Generic type instance construction arguments must be all of IPythonType", nameof(args));
            }
            var specific = CreateSpecificType(args);
            return specific == null
                ? DeclaringModule.Interpreter.UnknownType
                : specific.CreateInstance(typeName);
        }

        public virtual IMember Call(IPythonInstance instance, string memberName, IArgumentSet args) => DeclaringModule.Interpreter.UnknownType;
        public virtual IMember Index(IPythonInstance instance, IArgumentSet args) => DeclaringModule.Interpreter.UnknownType;

        /// <summary>
        /// Creates instance of a type information with the specific
        /// type arguments from a generic template.
        /// </summary>
        public IPythonType CreateSpecificType(IArgumentSet typeArguments)
<<<<<<< HEAD
            => CreateSpecificType(GetTypesFromValues(typeArguments.Arguments));
=======
            => SpecificTypeConstructor(typeArguments.Arguments.Select(a => a.Value).OfType<IPythonType>().ToArray());
>>>>>>> e0a37a99
        #endregion

        public override bool Equals(object other) {
            if (other == null) {
                return false;
            }
            if (TypeId != BuiltinTypeId.Unknown && other is IPythonType t && t.TypeId == TypeId) {
                return true;
            }
            return this == other;
        }

        public override int GetHashCode()
            => TypeId != BuiltinTypeId.Unknown ? TypeId.GetHashCode() : base.GetHashCode();

        private IReadOnlyList<IPythonType> GetTypesFromValues(IEnumerable<IArgument> args)
            => args.Select(a => a.Value).OfType<IMember>().Select(m => m.GetPythonType()).ToArray();
    }
}<|MERGE_RESOLUTION|>--- conflicted
+++ resolved
@@ -33,11 +33,7 @@
         /// Constructs generic type with generic type parameters. Typically used
         /// in generic classes such as when handling Generic[_T] base.
         /// </summary>
-<<<<<<< HEAD
-        public GenericType(string name, IReadOnlyList<IGenericTypeDefinition> parameters, IPythonModule declaringModule)
-=======
         public SpecializedGenericType(string name, IReadOnlyList<IGenericTypeParameter> parameters, IPythonModule declaringModule)
->>>>>>> e0a37a99
             : this(name, declaringModule) {
             Parameters = parameters ?? throw new ArgumentNullException(nameof(parameters));
         }
@@ -108,11 +104,7 @@
         /// type arguments from a generic template.
         /// </summary>
         public IPythonType CreateSpecificType(IArgumentSet typeArguments)
-<<<<<<< HEAD
-            => CreateSpecificType(GetTypesFromValues(typeArguments.Arguments));
-=======
             => SpecificTypeConstructor(typeArguments.Arguments.Select(a => a.Value).OfType<IPythonType>().ToArray());
->>>>>>> e0a37a99
         #endregion
 
         public override bool Equals(object other) {
