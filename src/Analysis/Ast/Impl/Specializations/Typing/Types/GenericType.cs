--- conflicted
+++ resolved
@@ -122,15 +122,8 @@
         public bool IsAbstract => true;
         public bool IsSpecialized => true;
 
-<<<<<<< HEAD
-        public bool IsGeneric => true;
-
-        public IPythonInstance CreateInstance(IArgumentSet args) {
-            var types = args.Values<IPythonType>();
-=======
         public IMember CreateInstance(string typeName, IArgumentSet args) {
             var types = GetTypesFromValues(args.Arguments);
->>>>>>> e7f29d77
             if (types.Count != args.Arguments.Count) {
                 throw new ArgumentException(@"Generic type instance construction arguments must be all of IPythonType", nameof(args));
             }
