﻿// Copyright(c) Microsoft Corporation
// All rights reserved.
//
// Licensed under the Apache License, Version 2.0 (the License); you may not use
// this file except in compliance with the License. You may obtain a copy of the
// License at http://www.apache.org/licenses/LICENSE-2.0
//
// THIS CODE IS PROVIDED ON AN  *AS IS* BASIS, WITHOUT WARRANTIES OR CONDITIONS
// OF ANY KIND, EITHER EXPRESS OR IMPLIED, INCLUDING WITHOUT LIMITATION ANY
// IMPLIED WARRANTIES OR CONDITIONS OF TITLE, FITNESS FOR A PARTICULAR PURPOSE,
// MERCHANTABILITY OR NON-INFRINGEMENT.
//
// See the Apache Version 2.0 License for specific language governing
// permissions and limitations under the License.

using System;
using System.Collections.Generic;
using System.Linq;
using Microsoft.Python.Analysis.Diagnostics;
using Microsoft.Python.Analysis.Types;
using Microsoft.Python.Analysis.Utilities;
using Microsoft.Python.Analysis.Values;
using Microsoft.Python.Core.Diagnostics;
using Microsoft.Python.Core.Text;
using Microsoft.Python.Parsing;

namespace Microsoft.Python.Analysis.Specializations.Typing.Types {
    internal sealed class GenericTypeParameter : PythonType, IGenericTypeParameter {
        public GenericTypeParameter(
            string name,
            IPythonModule declaringModule,
            IReadOnlyList<IPythonType> constraints,
            IPythonType bound,
            object covariant,
            object contravariant,
            IndexSpan indexSpan)
            : base(name, new Location(declaringModule, indexSpan),
                GetDocumentation(name, constraints, bound, covariant, contravariant, declaringModule)) {
            Constraints = constraints ?? Array.Empty<IPythonType>();
            Bound = bound;
            Covariant = covariant;
            Contravariant = contravariant;
        }

        #region IGenericTypeParameter
        public IReadOnlyList<IPythonType> Constraints { get; }
        public IPythonType Bound { get; }
        public object Covariant { get; }
        public object Contravariant { get; }
        #endregion

        #region IPythonType

        public override BuiltinTypeId TypeId => BuiltinTypeId.Type;
        public override PythonMemberType MemberType => PythonMemberType.Generic;
        public override bool IsSpecialized => true;

        #endregion

        private static bool TypeVarArgumentsValid(IArgumentSet argSet) {
            var args = argSet.Arguments;
            var constraints = argSet.ListArgument?.Values ?? Array.Empty<IMember>();

            var eval = argSet.Eval;
            var expr = argSet.Expression;
            var callLocation = expr?.GetLocation(eval);

            if (argSet.Errors.Count > 0) {
                argSet.ReportErrors();
                return false;
            }

            // Report diagnostic if user passed in a value for name and it is not a string
            var name = (args[0].Value as IPythonConstant)?.GetString();
            if (string.IsNullOrEmpty(name)) {
                eval.ReportDiagnostics(
                    eval.Module.Uri,
                    new DiagnosticsEntry(Resources.TypeVarFirstArgumentNotString,
                        callLocation?.Span ?? default,
                        Diagnostics.ErrorCodes.TypingTypeVarArguments,
                        Severity.Warning, DiagnosticSource.Analysis)
                );
                return false;
            }

            // Python gives runtime error when TypeVar has one constraint
            // e.g. T = TypeVar('T', int)
            if (constraints.Count == 1) {
                eval.ReportDiagnostics(
                    eval.Module.Uri,
                    new DiagnosticsEntry(Resources.TypeVarSingleConstraint,
                        callLocation?.Span ?? default,
                        Diagnostics.ErrorCodes.TypingTypeVarArguments,
                        Severity.Warning, DiagnosticSource.Analysis)
                );
                return false;
            }

            return true;
        }

        /// <summary>
        /// Given arguments to TypeVar, finds the bound type
        /// </summary>
        private static IPythonType GetBoundType(IArgumentSet argSet) {
            var eval = argSet.Eval;
            var boundArg = argSet.Argument("bound");
            // User did not pass in upper bound, bail
            if(boundArg.ValueIsDefault) {
                return null;
            }

            var rawBound = boundArg.Value as IMember;
            switch (rawBound) {
                case IPythonType t:
                    return t;
<<<<<<< HEAD
                case IPythonConstant c when !string.IsNullOrEmpty(c.GetString()):
                    return eval.GetTypeFromString(c.GetString());
=======
                case IPythonConstant c:
                    var s = c.GetString();
                    if (!string.IsNullOrEmpty(s)) {
                        return eval.GetTypeFromString(s) ?? argSet.Eval.UnknownType;
                    }
                    return argSet.Eval.UnknownType;
>>>>>>> e7f29d77
                default:
                    return rawBound.GetPythonType();
            }
        }

<<<<<<< HEAD
        public static IPythonType FromTypeVar(IArgumentSet argSet, IPythonModule declaringModule, IndexSpan location = default) {
            Check.ArgumentNotNull(nameof(argSet.Eval), argSet.Eval);

=======
        public static IPythonType FromTypeVar(IArgumentSet argSet, IPythonModule declaringModule, IndexSpan indexSpan = default) {
>>>>>>> e7f29d77
            if (!TypeVarArgumentsValid(argSet)) {
                return declaringModule.Interpreter.UnknownType;
            }

            var constraintArgs = argSet.ListArgument?.Values ?? Array.Empty<IMember>();

            var name = argSet.GetArgumentValue<IPythonConstant>("name")?.GetString();
            var constraints = constraintArgs.Select(a => {
                // Type constraints may be specified as type name strings.
                var typeString = a.GetString();
                return !string.IsNullOrEmpty(typeString) ? argSet.Eval.GetTypeFromString(typeString) : a.GetPythonType();
            }).ToArray();

            var bound = GetBoundType(argSet);
            var covariant = argSet.GetArgumentValue<IPythonConstant>("covariant")?.Value;
            var contravariant = argSet.GetArgumentValue<IPythonConstant>("contravariant")?.Value;

            return new GenericTypeParameter(name, declaringModule, constraints, bound, covariant, contravariant, indexSpan);
        }

        private static string GetDocumentation(string name, IReadOnlyList<IPythonType> constraints, IPythonType bound, object covariant, object contravariant, IPythonModule declaringModule) {
            var constaintStrings = constraints != null ? constraints.Select(c => c.IsUnknown() ? "?" : c.Name) : Enumerable.Empty<string>();

            var boundStrings = Enumerable.Empty<string>();
            if (bound != null) {
                string boundName;
                if(bound.DeclaringModule.Equals(declaringModule) || bound.DeclaringModule is IBuiltinsPythonModule) {
                    boundName = bound.Name;
                } else {
                    boundName = $"{bound.DeclaringModule.Name}.{bound.Name}";
                }
                boundStrings = Enumerable.Repeat($"bound={boundName}", 1);
            }

            var covariantStrings = covariant != null ? Enumerable.Repeat($"covariant={covariant}", 1) : Enumerable.Empty<string>();
            var contravariantStrings = contravariant != null ? Enumerable.Repeat($"contravariant={contravariant}", 1) : Enumerable.Empty<string>();

            var docArgs = Enumerable.Repeat($"'{name}'", 1)
                .Concat(constaintStrings).Concat(boundStrings).Concat(covariantStrings).Concat(contravariantStrings);

            var documentation = CodeFormatter.FormatSequence("TypeVar", '(', docArgs);
            return documentation;
        }

        public bool Equals(IGenericTypeParameter other) => Name.Equals(other?.Name);
    }
}<|MERGE_RESOLUTION|>--- conflicted
+++ resolved
@@ -106,7 +106,7 @@
             var eval = argSet.Eval;
             var boundArg = argSet.Argument("bound");
             // User did not pass in upper bound, bail
-            if(boundArg.ValueIsDefault) {
+            if(boundArg == default) {
                 return null;
             }
 
@@ -114,29 +114,19 @@
             switch (rawBound) {
                 case IPythonType t:
                     return t;
-<<<<<<< HEAD
-                case IPythonConstant c when !string.IsNullOrEmpty(c.GetString()):
-                    return eval.GetTypeFromString(c.GetString());
-=======
                 case IPythonConstant c:
                     var s = c.GetString();
                     if (!string.IsNullOrEmpty(s)) {
                         return eval.GetTypeFromString(s) ?? argSet.Eval.UnknownType;
                     }
                     return argSet.Eval.UnknownType;
->>>>>>> e7f29d77
                 default:
                     return rawBound.GetPythonType();
             }
         }
 
-<<<<<<< HEAD
-        public static IPythonType FromTypeVar(IArgumentSet argSet, IPythonModule declaringModule, IndexSpan location = default) {
+        public static IPythonType FromTypeVar(IArgumentSet argSet, IPythonModule declaringModule, IndexSpan indexSpan = default) {
             Check.ArgumentNotNull(nameof(argSet.Eval), argSet.Eval);
-
-=======
-        public static IPythonType FromTypeVar(IArgumentSet argSet, IPythonModule declaringModule, IndexSpan indexSpan = default) {
->>>>>>> e7f29d77
             if (!TypeVarArgumentsValid(argSet)) {
                 return declaringModule.Interpreter.UnknownType;
             }
