--- conflicted
+++ resolved
@@ -26,11 +26,7 @@
         /// Type parameters such as in Tuple[T1, T2. ...] or
         /// Generic[_T1, _T2, ...] as returned by TypeVar.
         /// </summary>
-<<<<<<< HEAD
-        IReadOnlyList<IGenericTypeParameter> GenericParameters { get; }
-=======
         IReadOnlyList<IGenericTypeParameter> FormalGenericParameters { get; }
->>>>>>> 86c84261
 
         bool IsGeneric { get; }
     }
