--- conflicted
+++ resolved
@@ -27,16 +27,13 @@
         /// List of constraints for the type.
         /// </summary>
         IReadOnlyList<IPythonType> Constraints { get; }
-<<<<<<< HEAD
-        object Bound { get; }
-        object Covariant { get; }
-        object Contravariant { get; }
-=======
 
         /// <summary>
         /// Bound type, i.e upper bound this type parameter can represent
         /// </summary>
         IPythonType Bound { get; }
->>>>>>> 9f4fb3e2
+
+        object Covariant { get; }
+        object Contravariant { get; }
     }
 }