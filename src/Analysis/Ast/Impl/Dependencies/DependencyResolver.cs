﻿// Copyright(c) Microsoft Corporation
// All rights reserved.
//
// Licensed under the Apache License, Version 2.0 (the License); you may not use
// this file except in compliance with the License. You may obtain a copy of the
// License at http://www.apache.org/licenses/LICENSE-2.0
//
// THIS CODE IS PROVIDED ON AN  *AS IS* BASIS, WITHOUT WARRANTIES OR CONDITIONS
// OF ANY KIND, EITHER EXPRESS OR IMPLIED, INCLUDING WITHOUT LIMITATION ANY
// IMPLIED WARRANTIES OR CONDITIONS OF TITLE, FITNESS FOR A PARTICULAR PURPOSE,
// MERCHANTABILITY OR NON-INFRINGEMENT.
//
// See the Apache Version 2.0 License for specific language governing
// permissions and limitations under the License.

using System.Collections.Generic;
using System.Linq;
using System.Threading;
using System.Threading.Tasks;
using Microsoft.Python.Core;
using Microsoft.Python.Core.Collections;
using Microsoft.Python.Core.Threading;

namespace Microsoft.Python.Analysis.Dependencies {
    internal sealed class DependencyResolver<TKey, TValue> : IDependencyResolver<TKey, TValue> {
        private readonly Dictionary<TKey, int> _keys = new Dictionary<TKey, int>();
        private readonly List<DependencyVertex<TKey, TValue>> _vertices = new List<DependencyVertex<TKey, TValue>>();
        private readonly object _syncObj = new object();

        private int _version;

        public int Version => _version;
        
        public int ChangeValue(in TKey key, in TValue value, in bool isRoot, params TKey[] incomingKeys)
            => ChangeValue(key, value, isRoot, ImmutableArray<TKey>.Create(incomingKeys));

        public int ChangeValue(in TKey key, in TValue value, in bool isRoot, in ImmutableArray<TKey> incomingKeys) {
            lock (_syncObj) {
                if (!_keys.TryGetValue(key, out var index)) {
                    index = _keys.Count;
                    _keys[key] = index;
                    _vertices.Add(default);
                }

                Update(key, value, isRoot, incomingKeys, index);
                return _version;
            }
        }

        public int TryAddValue(in TKey key, in TValue value, in bool isRoot, in ImmutableArray<TKey> incomingKeys) {
            lock (_syncObj) {
                if (!_keys.TryGetValue(key, out var index)) {
                    index = _keys.Count;
                    _keys[key] = index;
                    _vertices.Add(default);
                } else if (_vertices[index] != default) {
                    return _version;
                }

                Update(key, value, isRoot, incomingKeys, index);
                return _version;
            }
        }

        public int Remove(in TKey key) {
            lock (_syncObj) {
                if (!_keys.TryGetValue(key, out var index)) {
                    return _version;
                }

                var version = Interlocked.Increment(ref _version);

                var vertex = _vertices[index];
                if (vertex == default) {
                    return version;
                }

                _vertices[index] = default;
                foreach (var incomingIndex in vertex.Incoming) {
                    var incoming = _vertices[incomingIndex];
                    if (incoming != default && incoming.IsSealed) {
                        _vertices[incomingIndex] = new DependencyVertex<TKey, TValue>(incoming, version, false);
                    }
                }

                if (!vertex.IsSealed) {
                    return version;
                }
                
                foreach (var outgoingIndex in vertex.Outgoing) {
                    var outgoing = _vertices[outgoingIndex];
                    if (outgoing != default && !outgoing.IsNew) {
                        _vertices[outgoingIndex] = new DependencyVertex<TKey, TValue>(outgoing, version, true);
                    }
                }

                return version;
            }
        }

        public int RemoveKeys(params TKey[] keys) => RemoveKeys(ImmutableArray<TKey>.Create(keys));

        public int RemoveKeys(in ImmutableArray<TKey> keys) {
            lock (_syncObj) {
                foreach (var key in keys) {
                    if (_keys.TryGetValue(key, out var index)) {
                        _vertices[index] = default;
                    }
                }

                var oldKeysReversed = _keys.ToDictionary(kvp => kvp.Value, kvp => kvp.Key);
                var oldVertices = new DependencyVertex<TKey, TValue>[_vertices.Count];
                _vertices.CopyTo(oldVertices);

                _keys.Clear();
                _vertices.Clear();

                foreach (var oldVertex in oldVertices) {
                    if (oldVertex == default) {
                        continue;
                    }

                    var incomingKeys = oldVertex.Incoming.Select(i => oldKeysReversed[i]);
                    var key = oldVertex.Key;
                    var value = oldVertex.Value;
                    var isRoot = oldVertex.IsRoot;

                    if (!_keys.TryGetValue(key, out var index)) {
                        index = _keys.Count;
                        _keys[key] = index;
                        _vertices.Add(default);
                    }
                    
                    Update(key, value, isRoot, incomingKeys, index);
                }

                return _version;
            }
        }

        private void Update(in TKey key, in TValue value, in bool isRoot, in ImmutableArray<TKey> incomingKeys, in int index) {
            var version = Interlocked.Increment(ref _version);

            var incoming = EnsureKeys(index, incomingKeys, version);

            _vertices[index] = new DependencyVertex<TKey, TValue>(key, value, isRoot, incoming, version, index);
            _keys[key] = index;
        }

        private ImmutableArray<int> EnsureKeys(in int index, in ImmutableArray<TKey> keys, in int version) {
            var incoming = ImmutableArray<int>.Empty;

            foreach (var key in keys) {
                if (!_keys.TryGetValue(key, out var keyIndex)) {
                    keyIndex = _keys.Count;
                    _keys[key] = keyIndex;
                    _vertices.Add(default);
                } else {
                    var vertex = _vertices[keyIndex];
                    if (vertex != default && vertex.IsSealed && !vertex.ContainsOutgoing(index)) {
                        _vertices[keyIndex] = new DependencyVertex<TKey, TValue>(vertex, version, false);
                    }
                }

                incoming = incoming.Add(keyIndex);
            }

            return incoming;
        }

        public IDependencyChainWalker<TKey, TValue> CreateWalker() {
            lock (_syncObj) {
                TryCreateWalker(_version, int.MaxValue, out var walker);
                return walker;
            }
        }

        public bool TryCreateWalker(in int version, in int walkerDepthLimit, out IDependencyChainWalker<TKey, TValue> walker) {
            ImmutableArray<DependencyVertex<TKey, TValue>> vertices;

            lock (_syncObj) {
                if (version != _version) {
                    walker = default;
                    return false;
                }

                vertices = ImmutableArray<DependencyVertex<TKey, TValue>>.Create(_vertices);
            }

            if (!TryBuildReverseGraph(vertices, version)) {
                walker = default;
                return false;
            }

            var depths = CalculateDepths(vertices);

            if (!TryCreateWalkingGraph(vertices, depths, version, out var walkingGraph)) {
                walker = default;
                return false;
            }

            if (!FindLoops(walkingGraph, version, out var loopsCount)) {
                walker = default;
                return false;
            }

            if (!TryResolveLoops(walkingGraph, loopsCount, version, out var totalNodesCount)) {
                walker = default;
                return false;
            }

            // Iterate original graph to get starting vertices
            if (!TryFindMissingDependencies(vertices, walkingGraph, version, out var missingKeys)) {
                walker = default;
                return false;
            }

            foreach (var vertex in walkingGraph) {
                vertex.Seal();
                vertex.SecondPass?.Seal();
            }

            var affectedValues = walkingGraph.Select(v => v.DependencyVertex.Value);
            var startingVertices = walkingGraph.Where(v => !v.HasIncoming);
            walker = new DependencyChainWalker(this, startingVertices, affectedValues, depths, missingKeys, totalNodesCount, version);
            return version == _version;
        }

        private bool TryBuildReverseGraph(in ImmutableArray<DependencyVertex<TKey, TValue>> vertices, in int version) {
            var reverseGraphIsBuilt = true;
            foreach (var vertex in vertices) {
                if (vertex != null && !vertex.IsSealed) {
                    reverseGraphIsBuilt = false;
                    break;
                }
            }

            if (reverseGraphIsBuilt) {
                return version == _version;
            }

            var outgoingVertices = new HashSet<int>[vertices.Count];
            foreach (var vertex in vertices) {
                if (vertex == default) {
                    continue;
                }

                if (version != _version) {
                    return false;
                }

                foreach (var incomingIndex in vertex.Incoming) {
                    if (vertices[incomingIndex] != default) {
                        var outgoing = outgoingVertices[incomingIndex];
                        if (outgoing == default) {
                            outgoing = new HashSet<int>();
                            outgoingVertices[incomingIndex] = outgoing;
                        } 

                        outgoing.Add(vertex.Index);
                    }
                }
            }

            lock (_syncObj) {
                if (version != _version) {
                    return false;
                }

                foreach (var vertex in vertices) {
                    if (vertex != default && !vertex.IsSealed) {
                        vertex.Seal(outgoingVertices[vertex.Index]);
                    }
                }

                return true;
            }
        }

        private bool TryCreateWalkingGraph(in ImmutableArray<DependencyVertex<TKey, TValue>> vertices, in ImmutableArray<int> depths, in int version, out ImmutableArray<WalkingVertex<TKey, TValue>> analysisGraph) {
            if (version != _version) {
                analysisGraph = default;
                return false;
            }

            var nodesByVertexIndex = new Dictionary<int, WalkingVertex<TKey, TValue>>();

            for (var index = 0; index < vertices.Count; index++) {
                var vertex = vertices[index];
                if (vertex == null || vertex.IsWalked || depths[index] == -1) {
                    continue;
                }

                var node = new WalkingVertex<TKey, TValue>(vertices[index]);
                nodesByVertexIndex[index] = node;
            }

            if (nodesByVertexIndex.Count == 0) {
                analysisGraph = default;
                return false;
            }

            var queue = new Queue<WalkingVertex<TKey, TValue>>(nodesByVertexIndex.Values);
            while (queue.Count > 0) {
                var node = queue.Dequeue();
                if (version != _version) {
                    analysisGraph = default;
                    return false;
                }

                foreach (var outgoingIndex in node.DependencyVertex.Outgoing) {
                    if (!nodesByVertexIndex.TryGetValue(outgoingIndex, out var outgoingNode)) {
                        var vertex = vertices[outgoingIndex];
                        if (vertex == null || depths[vertex.Index] == -1) {
                            continue;
                        }

                        outgoingNode = new WalkingVertex<TKey, TValue>(vertex);
                        nodesByVertexIndex[outgoingIndex] = outgoingNode;
                        queue.Enqueue(outgoingNode);
                    }

                    node.AddOutgoing(outgoingNode);
                }
            }

            analysisGraph = ImmutableArray<WalkingVertex<TKey, TValue>>.Create(nodesByVertexIndex.Values);
            return true;
        }

        private static ImmutableArray<int> CalculateDepths(in ImmutableArray<DependencyVertex<TKey, TValue>> vertices) {
            var depths = new int[vertices.Count];
            for (var i = 0; i < depths.Length; i++) {
                depths[i] = -1; // Unreachable vertices will be marked as -1
            }

            for (var i = 0; i < depths.Length; i++) {
                var vertex = vertices[i];
                if (vertex != null && vertex.IsRoot) {
                    depths[i] = 0;
                    SetDepths(depths, vertices, vertex.Incoming, 1);
                }
            }
            
            return ImmutableArray<int>.Create(depths);
        }

        private static void SetDepths(in int[] depths, in ImmutableArray<DependencyVertex<TKey, TValue>> vertices, in ImmutableArray<int> indices, int depth) {
            foreach (var index in indices) {
                if (depths[index] != -1 && depths[index] <= depth) {
                    continue;
                }

                depths[index] = depth;
                var vertex = vertices[index];
                if (vertex != null && vertex.Incoming.Count > 0) {
                    SetDepths(depths, vertices, vertex.Incoming, depth + 1);
                }
            }
        }

        private bool FindLoops(ImmutableArray<WalkingVertex<TKey, TValue>> graph, int version, out int loopsCount) {
            var index = 0;
            var loopNumber = 0;
            var stackP = new Stack<WalkingVertex<TKey, TValue>>();
            var stackS = new Stack<WalkingVertex<TKey, TValue>>();

            foreach (var vertex in graph) {
                if (vertex.Index == -1) {
                    CheckForLoop(vertex, stackP, stackS, ref index, ref loopNumber);
                }

                if (version != _version) {
                    loopsCount = default;
                    return false;
                }
            }

            loopsCount = loopNumber;
            return true;
        }

        private static void CheckForLoop(WalkingVertex<TKey, TValue> vertex, Stack<WalkingVertex<TKey, TValue>> stackP,
            Stack<WalkingVertex<TKey, TValue>> stackS, ref int counter, ref int loopNumber) {
            vertex.Index = counter++;
            stackP.Push(vertex);
            stackS.Push(vertex);

            foreach (var child in vertex.Outgoing) {
                if (child.Index == -1) {
                    CheckForLoop(child, stackP, stackS, ref counter, ref loopNumber);
                } else if (child.LoopNumber == -1) {
                    while (stackP.Peek().Index > child.Index) {
                        stackP.Pop();
                    }
                }
            }

            if (stackP.Count > 0 && vertex == stackP.Peek()) {
                if (SetLoopNumber(vertex, stackS, loopNumber)) {
                    loopNumber++;
                }

                stackP.Pop();
            }
        }

        private static bool SetLoopNumber(WalkingVertex<TKey, TValue> vertex, Stack<WalkingVertex<TKey, TValue>> stackS,
            int loopIndex) {
            var count = 0;
            WalkingVertex<TKey, TValue> loopVertex;
            do {
                loopVertex = stackS.Pop();
                loopVertex.LoopNumber = loopIndex;
                count++;
            } while (loopVertex != vertex);

            if (count != 1) {
                return true;
            }

            vertex.LoopNumber = -2;
            return false;
        }

        private bool TryResolveLoops(in ImmutableArray<WalkingVertex<TKey, TValue>> graph, int loopsCount, int version, out int totalNodesCount) {
            if (loopsCount == 0) {
                totalNodesCount = graph.Count;
                return true;
            }

            // Create vertices for second pass
            var inLoopsCount = 0;
            var secondPassLoops = new List<WalkingVertex<TKey, TValue>>[loopsCount];
            foreach (var vertex in graph) {
                if (vertex.IsInLoop) {
                    var secondPassVertex = vertex.CreateSecondPassVertex();
                    var loopNumber = vertex.LoopNumber;
                    if (secondPassLoops[loopNumber] == null) {
                        secondPassLoops[loopNumber] = new List<WalkingVertex<TKey, TValue>> {secondPassVertex};
                    } else {
                        secondPassLoops[loopNumber].Add(secondPassVertex);
                    }

                    inLoopsCount++;
                }

                if (version != _version) {
                    totalNodesCount = default;
                    return false;
                }

                vertex.Index = -1; // Reset index, will use later
            }

            // Break the loops so that its items can be iterated
            foreach (var loop in secondPassLoops) {
                // Sort loop items by amount of incoming connections
                loop.Sort(WalkingVertex<TKey, TValue>.FirstPassIncomingComparison);

                var counter = 0;
                foreach (var secondPassVertex in loop) {
                    var vertex = secondPassVertex.FirstPass;
                    if (vertex.Index == -1) {
                        RemoveOutgoingLoopEdges(vertex, ref counter);
                    }

                    if (version != _version) {
                        totalNodesCount = default;
                        return false;
                    }
                }
            }

            // Make first vertex from second pass loop (loop is sorted at this point) have incoming edges from vertices from first pass loop and set unique loop numbers
            var outgoingVertices = new HashSet<WalkingVertex<TKey, TValue>>();
            foreach (var loop in secondPassLoops) {
                outgoingVertices.Clear();
                var startVertex = loop[0];

                foreach (var secondPassVertex in loop) {
                    var firstPassVertex = secondPassVertex.FirstPass;
                    firstPassVertex.AddOutgoing(startVertex);

                    foreach (var outgoingVertex in firstPassVertex.Outgoing) {
                        if (outgoingVertex.LoopNumber != firstPassVertex.LoopNumber) {
                            // Collect outgoing vertices to reference them from loop
                            outgoingVertices.Add(outgoingVertex);
                        } else if (outgoingVertex.SecondPass != null) {
                            // Copy outgoing edges to the second pass vertex
                            secondPassVertex.AddOutgoing(outgoingVertex.SecondPass);
                        }
                    }
                }

                // Add outgoing edges to all second pass vertices to ensure that further analysis won't start until loop is fully analyzed
                foreach (var secondPassVertex in loop) {
                    secondPassVertex.AddOutgoing(outgoingVertices);
                }

                if (version != _version) {
                    totalNodesCount = default;
                    return false;
                }

                loopsCount++;
            }

            totalNodesCount = graph.Count + inLoopsCount;
            return true;
        }

        private static void RemoveOutgoingLoopEdges(WalkingVertex<TKey, TValue> vertex, ref int counter) {
            vertex.Index = counter++;
            for (var i = vertex.Outgoing.Count - 1; i >= 0; i--) {
                var outgoing = vertex.Outgoing[i];
                if (outgoing.LoopNumber != vertex.LoopNumber) {
                    continue;
                }

                if (outgoing.Index == -1) {
                    RemoveOutgoingLoopEdges(outgoing, ref counter);
                } else if (outgoing.Index < vertex.Index) {
                    vertex.RemoveOutgoingAt(i);
                }
            }
        }

        private bool TryFindMissingDependencies(in ImmutableArray<DependencyVertex<TKey, TValue>> vertices, in ImmutableArray<WalkingVertex<TKey, TValue>> walkingGraph, int version, out ImmutableArray<TKey> missingKeys) {
            var haveMissingDependencies = new bool[vertices.Count];
            var queue = new Queue<DependencyVertex<TKey, TValue>>();
            var missingIndicesHashSet = new HashSet<int>();

            // First, go through all the vertices and find those that have missing incoming edges
            foreach (var vertex in vertices) {
                if (vertex == default) {
                    continue;
                }

                foreach (var incoming in vertex.Incoming) {
                    if (vertices[incoming] == default) {
                        haveMissingDependencies[vertex.Index] = true;
                        queue.Enqueue(vertex);
                        missingIndicesHashSet.Add(incoming);
                    }
                }
            }

            missingKeys = ImmutableArray<TKey>.Empty;

            // From them, go through the edges and mark all reachable vertices
            while (queue.Count > 0) {
                if (version != _version) {
                    return false;
                }

                var vertex = queue.Dequeue();
                foreach (var outgoing in vertex.Outgoing) {
                    if (vertices[outgoing] == default) {
                        continue;
                    }

                    if (haveMissingDependencies[outgoing]) {
                        continue; // This vertex has been visited
                    }

                    haveMissingDependencies[outgoing] = true;
                    queue.Enqueue(vertices[outgoing]);
                }
            }

            foreach (var walkingVertex in walkingGraph) {
                if (haveMissingDependencies[walkingVertex.DependencyVertex.Index]) {
                    walkingVertex.MarkHasMissingDependencies();
                    walkingVertex.SecondPass?.MarkHasMissingDependencies();
                }
            }

            lock (_syncObj) {
                foreach (var (key, index) in _keys) {
                    if (missingIndicesHashSet.Contains(index)/* && depths[index] <= walkerDepthLimit*/) {
                        missingKeys = missingKeys.Add(key);
                    }
                }
            }
            
            return version == _version;
        }

        private sealed class DependencyChainWalker : IDependencyChainWalker<TKey, TValue> {
            private readonly DependencyResolver<TKey, TValue> _dependencyResolver;
            private readonly ImmutableArray<WalkingVertex<TKey, TValue>> _startingVertices;
            private readonly ImmutableArray<int> _depths;
            private readonly object _syncObj;
            private int _remaining;
            private PriorityProducerConsumer<IDependencyChainNode<TValue>> _ppc;

            public ImmutableArray<TKey> MissingKeys { get; }
            public ImmutableArray<TValue> AffectedValues { get; }
            public int Version { get; }

            public int Remaining {
                get {
                    lock (_syncObj) {
                        return _remaining;
                    }
                }
            }

            public DependencyChainWalker(in DependencyResolver<TKey, TValue> dependencyResolver,
                in ImmutableArray<WalkingVertex<TKey, TValue>> startingVertices,
                in ImmutableArray<TValue> affectedValues,
                in ImmutableArray<int> depths,
                in ImmutableArray<TKey> missingKeys,
                in int totalNodesCount,
                in int version) {

                _syncObj = new object();
                _dependencyResolver = dependencyResolver;
                _startingVertices = startingVertices;
                _depths = depths;
                AffectedValues = affectedValues;
                Version = version;
                MissingKeys = missingKeys;

                _remaining = totalNodesCount;
            }

            public Task<IDependencyChainNode<TValue>> GetNextAsync(CancellationToken cancellationToken) {
                PriorityProducerConsumer<IDependencyChainNode<TValue>> ppc;
                lock (_syncObj) {
                    if (_ppc == null) {
                        _ppc = new PriorityProducerConsumer<IDependencyChainNode<TValue>>();

                        foreach (var vertex in _startingVertices) {
                            _ppc.Produce(new DependencyChainNode(this, vertex, _depths[vertex.DependencyVertex.Index]));
                        }
                    }

                    ppc = _ppc;
                }

                return ppc.ConsumeAsync(cancellationToken);
            }

            public void MoveNext(WalkingVertex<TKey, TValue> vertex) {
                var verticesToProduce = new List<WalkingVertex<TKey, TValue>>();
                var isCompleted = false;
                lock (_syncObj) {
                    _remaining--;
                    foreach (var outgoing in vertex.Outgoing) {
                        if (!outgoing.HasIncoming) {
                            continue;
                        }

                        outgoing.DecrementIncoming(vertex.HasOnlyWalkedIncoming);
                        if (outgoing.HasIncoming) {
                            continue;
                        }

                        verticesToProduce.Add(outgoing);
                    }

                    if (_remaining == 0) {
                        isCompleted = true;
                    }
                }

                if (isCompleted) {
                    _ppc.Produce(null);
                } else {
                    foreach (var toProduce in verticesToProduce) {
                        _ppc.Produce(new DependencyChainNode(this, toProduce, _depths[toProduce.DependencyVertex.Index]));
                    }
                }
            }

            public bool IsValidVersion {
                get {
                    lock (_dependencyResolver._syncObj) {
                        return _dependencyResolver._version == Version;
                    }
                }
            }
        }

        private sealed class DependencyChainNode : IDependencyChainNode<TValue> {
            private readonly WalkingVertex<TKey, TValue> _vertex;
            private DependencyChainWalker _walker;
            public TValue Value => _vertex.DependencyVertex.Value;
            public int VertexDepth { get; }
            public bool HasMissingDependencies => _vertex.HasMissingDependencies;
            public bool HasOnlyWalkedDependencies => _vertex.HasOnlyWalkedIncoming && _vertex.SecondPass == default;
<<<<<<< HEAD
=======
            public bool IsWalkedWithDependencies => _vertex.HasOnlyWalkedIncoming && _vertex.DependencyVertex.IsWalked;
>>>>>>> 3d5e6f9c
            public bool IsValidVersion => _walker.IsValidVersion;

            public DependencyChainNode(DependencyChainWalker walker, WalkingVertex<TKey, TValue> vertex, int depth) {
                _walker = walker;
                _vertex = vertex;
                VertexDepth = depth;
            }

            public void MarkWalked() {
                if (_vertex.SecondPass == null) {
                    _vertex.DependencyVertex.MarkWalked();
                }
            }

            public void MoveNext() => Interlocked.Exchange(ref _walker, null)?.MoveNext(_vertex);
        }
    }
}<|MERGE_RESOLUTION|>--- conflicted
+++ resolved
@@ -691,10 +691,7 @@
             public int VertexDepth { get; }
             public bool HasMissingDependencies => _vertex.HasMissingDependencies;
             public bool HasOnlyWalkedDependencies => _vertex.HasOnlyWalkedIncoming && _vertex.SecondPass == default;
-<<<<<<< HEAD
-=======
             public bool IsWalkedWithDependencies => _vertex.HasOnlyWalkedIncoming && _vertex.DependencyVertex.IsWalked;
->>>>>>> 3d5e6f9c
             public bool IsValidVersion => _walker.IsValidVersion;
 
             public DependencyChainNode(DependencyChainWalker walker, WalkingVertex<TKey, TValue> vertex, int depth) {
