﻿// Copyright(c) Microsoft Corporation
// All rights reserved.
//
// Licensed under the Apache License, Version 2.0 (the License); you may not use
// this file except in compliance with the License. You may obtain a copy of the
// License at http://www.apache.org/licenses/LICENSE-2.0
//
// THIS CODE IS PROVIDED ON AN  *AS IS* BASIS, WITHOUT WARRANTIES OR CONDITIONS
// OF ANY KIND, EITHER EXPRESS OR IMPLIED, INCLUDING WITHOUT LIMITATION ANY
// IMPLIED WARRANTIES OR CONDITIONS OF TITLE, FITNESS FOR A PARTICULAR PURPOSE,
// MERCHANTABILITY OR NON-INFRINGEMENT.
//
// See the Apache Version 2.0 License for specific language governing
// permissions and limitations under the License.

using System.Collections.Generic;
using System.Diagnostics;
using System.Linq;
using Microsoft.Python.Analysis.Analyzer.Evaluation;
using Microsoft.Python.Analysis.Documents;
using Microsoft.Python.Analysis.Modules;
using Microsoft.Python.Analysis.Specializations.Typing;
using Microsoft.Python.Analysis.Types;
using Microsoft.Python.Analysis.Types.Collections;
using Microsoft.Python.Analysis.Values;
using Microsoft.Python.Core;
using Microsoft.Python.Core.Diagnostics;
using Microsoft.Python.Parsing.Ast;

namespace Microsoft.Python.Analysis.Analyzer {
    [DebuggerDisplay("{Module.Name} : {Module.ModuleType}")]
    internal class ModuleWalker : AnalysisWalker {
        private const string AllVariableName = "__all__";
        private readonly IDocumentAnalysis _stubAnalysis;

        // A hack to use __all__ export in the most simple case.
        private int _allReferencesCount;
        private bool _allIsUsable = true;

        public ModuleWalker(IServiceContainer services, IPythonModule module)
            : base(new ExpressionEval(services, module)) {
            _stubAnalysis = Module.Stub is IDocument doc ? doc.GetAnyAnalysis() : null;
        }

        public override bool Walk(NameExpression node) {
            if (Eval.CurrentScope == Eval.GlobalScope && node.Name == AllVariableName) {
                _allReferencesCount++;
            }
            return base.Walk(node);
        }

        public override bool Walk(AugmentedAssignStatement node) {
            HandleAugmentedAllAssign(node);
            return base.Walk(node);
        }

        public override bool Walk(CallExpression node) {
            HandleAllAppendExtend(node);
            return base.Walk(node);
        }

        private void HandleAugmentedAllAssign(AugmentedAssignStatement node) {
            if (!IsHandleableAll(node.Left)) {
                return;
            }

            if (node.Right is ErrorExpression) {
                return;
            }

            if (node.Operator != Parsing.PythonOperator.Add) {
                _allIsUsable = false;
                return;
            }

            var rightVar = Eval.GetValueFromExpression(node.Right);
            var right = rightVar as IPythonCollection;

            if (right == null) {
                _allIsUsable = false;
                return;
            }

            ExtendAll(node.Left, right);
        }

        private void HandleAllAppendExtend(CallExpression node) {
            if (!(node.Target is MemberExpression me)) {
                return;
            }

            if (!IsHandleableAll(me.Target)) {
                return;
            }

            if (node.Args.Count == 0) {
                return;
            }

            var arg = node.Args[0].Expression;
            var v = Eval.GetValueFromExpression(arg);
            if (v == null) {
                _allIsUsable = false;
                return;
            }

            IPythonCollection values = null;
            switch (me.Name) {
                case "append":
                    values = PythonCollectionType.CreateList(Module.Interpreter, new List<IMember> { v }, exact: true);
                    break;
                case "extend":
                    values = v as IPythonCollection;
                    break;
            }

            if (values == null) {
                _allIsUsable = false;
                return;
            }

            ExtendAll(me.Target, values);
        }

        private void ExtendAll(Node location, IPythonCollection values) {
            Eval.LookupNameInScopes(AllVariableName, out var scope, LookupOptions.Global);
            if (scope == null) {
                return;
            }

            var all = scope.Variables[AllVariableName]?.Value as IPythonCollection;
            var list = PythonCollectionType.CreateConcatenatedList(Module.Interpreter, all, values);
            var source = list.IsGeneric() ? VariableSource.Generic : VariableSource.Declaration;

            Eval.DeclareVariable(AllVariableName, list, source, location);
        }

        private bool IsHandleableAll(Node node) {
            // TODO: handle more complicated lvars
            if (!(node is NameExpression ne)) {
                return false;
            }

            return Eval.CurrentScope == Eval.GlobalScope && ne.Name == AllVariableName;
        }

        public override bool Walk(PythonAst node) {
            Check.InvalidOperation(() => Ast == node, "walking wrong AST");

            // Collect basic information about classes and functions in order
            // to correctly process forward references. Does not determine
            // types yet since at this time imports or generic definitions
            // have not been processed.
            SymbolTable.Build(Eval);

            // There are cases (see typeshed datetime stub) with constructs
            //   class A:
            //      def __init__(self, x: Optional[B]): ...
            //
            //   _A = A
            //
            //   class B:
            //      def func(self, x: Optional[_A])
            //
            // so evaluation of A -> B ends up incomplete since _A is not known yet.
            // Thus, when A type is created, we need to go and evaluate all assignments
            // that might be referring to it in the right hand side.
            if (Ast.Body is SuiteStatement ste) {
                foreach (var statement in ste.Statements.OfType<AssignmentStatement>()) {
                    if (statement.Left.Count == 1 && statement.Left[0] is NameExpression leftNex && statement.Right is NameExpression rightNex) {
                        var m = Eval.GetInScope<IPythonClassType>(rightNex.Name);
                        if (m != null) {
                            Eval.DeclareVariable(leftNex.Name, m, VariableSource.Declaration, leftNex);
                        }
                    }
                }
            }

            return base.Walk(node);
        }

        // Classes and functions are walked by their respective evaluators
        public override bool Walk(ClassDefinition node) {
            SymbolTable.Evaluate(node);
            return false;
        }

        public override bool Walk(FunctionDefinition node) {
            SymbolTable.Evaluate(node);
            return false;
        }

        public void Complete() {
            SymbolTable.EvaluateAll();
            SymbolTable.ReplacedByStubs.Clear();
            MergeStub();

            if (_allIsUsable && _allReferencesCount >= 1 && GlobalScope.Variables.TryGetVariable(AllVariableName, out var variable)
                && variable?.Value is IPythonCollection collection && collection.IsExact) {
                StarImportMemberNames = collection.Contents
                    .OfType<IPythonConstant>()
                    .Select(c => c.GetString())
                    .Where(s => !string.IsNullOrEmpty(s))
                    .ToImmutableArray();
            }

            Eval.ClearCache();
        }

        public GlobalScope GlobalScope => Eval.GlobalScope;
        public IReadOnlyList<string> StarImportMemberNames { get; private set; }

        /// <summary>
        /// Merges data from stub with the data from the module.
        /// </summary>
        /// <remarks>
        /// Functions are taken from the stub by the function walker since
        /// information on the return type is needed during the analysis walk.
        /// However, if the module is compiled (scraped), it often lacks some
        /// of the definitions. Stub may contains those so we need to merge it in.
        /// </remarks>
        private void MergeStub() {
            if (Module.ModuleType == ModuleType.User) {
                return;
            }
            // No stub, no merge.
            if (_stubAnalysis == null) {
                return;
            }

            // Note that scrape can pick up more functions than the stub contains
            // Or the stub can have definitions that scraping had missed. Therefore
            // merge is the combination of the two with the documentation coming
            // from the library source of from the scraped module.
            foreach (var v in _stubAnalysis.GlobalScope.Variables) {
                var stubType = v.Value.GetPythonType();
                if (stubType.IsUnknown()) {
                    continue;
                }

                var sourceVar = Eval.GlobalScope.Variables[v.Name];
                var sourceType = sourceVar?.Value.GetPythonType();
                
                // If stub says 'Any' but we have better type, keep the current type.
                if (!IsStubBetterType(sourceType, stubType)) {
                    continue;;
                }

                // If types are the classes, merge members.
                // Otherwise, replace type from one from the stub.
                if (sourceType is PythonClassType cls && Module.Equals(cls.DeclaringModule)) {
                    // If class exists and belongs to this module, add or replace
                    // its members with ones from the stub, preserving documentation.
                    // Don't augment types that do not come from this module.
                    foreach (var name in stubType.GetMemberNames()) {
                        var stubMember = stubType.GetMember(name);
                        var member = cls.GetMember(name);
<<<<<<< HEAD
=======

                        var memberType = member?.GetPythonType();
                        var stubMemberType = stubMember.GetPythonType();
                        if (!IsStubBetterType(memberType, stubMemberType)) {
                            continue; ;
                        }

>>>>>>> 74aa212c
                        // Get documentation from the current type, if any, since stubs
                        // typically do not contain documentation while scraped code does.
                        memberType?.TransferDocumentationAndLocation(stubMemberType);
                        cls.AddMember(name, stubMember, overwrite: true);
                    }
                } else {
                    // Re-declare variable with the data from the stub unless member is a module.
                    // Modules members that are modules should remain as they are, i.e. os.path
                    // should remain library with its own stub attached.
                    if (!(stubType is IPythonModule)) {
                        sourceType.TransferDocumentationAndLocation(stubType);
                        // TODO: choose best type between the scrape and the stub. Stub probably should always win.
                        var source = Eval.CurrentScope.Variables[v.Name]?.Source ?? VariableSource.Declaration;
                        Eval.DeclareVariable(v.Name, v.Value, source);
                    }
                }
            }
        }

        private static bool IsStubBetterType(IPythonType sourceType, IPythonType stubType)
            // If stub says 'Any' but we have better type, keep the current type.
            => sourceType.IsUnknown() || !(stubType.DeclaringModule is TypingModule) || stubType.Name != "Any";
    }
}<|MERGE_RESOLUTION|>--- conflicted
+++ resolved
@@ -255,16 +255,13 @@
                     foreach (var name in stubType.GetMemberNames()) {
                         var stubMember = stubType.GetMember(name);
                         var member = cls.GetMember(name);
-<<<<<<< HEAD
-=======
 
                         var memberType = member?.GetPythonType();
                         var stubMemberType = stubMember.GetPythonType();
                         if (!IsStubBetterType(memberType, stubMemberType)) {
-                            continue; ;
+                            continue;
                         }
 
->>>>>>> 74aa212c
                         // Get documentation from the current type, if any, since stubs
                         // typically do not contain documentation while scraped code does.
                         memberType?.TransferDocumentationAndLocation(stubMemberType);
