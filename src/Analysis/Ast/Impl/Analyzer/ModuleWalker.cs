--- conflicted
+++ resolved
@@ -109,7 +109,7 @@
 
             switch (me.Name) {
                 case "append":
-                    values = PythonCollectionType.CreateList(Module.Interpreter, Eval.GetLoc(arg), new List<IMember>() { v }, exact: true);
+                    values = PythonCollectionType.CreateList(Module.Interpreter, new List<IMember> { v }, exact: true);
                     break;
                 case "extend":
                     values = v as IPythonCollection;
@@ -130,17 +130,9 @@
                 return;
             }
 
-<<<<<<< HEAD
-            var allContents = (scope.Variables[AllVariableName].Value as IPythonCollection)?.Contents;
-
-            var list = PythonCollectionType.CreateConcatenatedList(Module.Interpreter, allContents, values);
-=======
-            var loc = Eval.GetLoc(declNode);
 
             var all = scope.Variables[AllVariableName].Value as IPythonCollection;
-
-            var list = PythonCollectionType.CreateConcatenatedList(Module.Interpreter, loc, all, values);
->>>>>>> 41c0927d
+            var list = PythonCollectionType.CreateConcatenatedList(Module.Interpreter, all, values);
             var source = list.IsGeneric() ? VariableSource.Generic : VariableSource.Declaration;
 
             Eval.DeclareVariable(AllVariableName, list, source, Module);
