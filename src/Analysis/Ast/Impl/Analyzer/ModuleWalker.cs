--- conflicted
+++ resolved
@@ -41,11 +41,7 @@
             // types yet since at this time imports or generic definitions
             // have not been processed.
             SymbolTable.Build(Eval);
-<<<<<<< HEAD
-            
-=======
 
->>>>>>> 446cb262
             // There are cases (see typeshed datetime stub) with constructs
             //   class A:
             //      def __init__(self, x: Optional[B]): ...
