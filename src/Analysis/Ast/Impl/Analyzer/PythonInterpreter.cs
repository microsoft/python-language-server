--- conflicted
+++ resolved
@@ -43,43 +43,15 @@
             LanguageVersion = Configuration.Version.ToLanguageVersion();
         }
 
-<<<<<<< HEAD
-        private async Task LoadBuiltinTypesAsync(
-            string root,
-            IServiceManager sm,
-            CancellationToken cancellationToken = default,
-            string typeshedPath = null,
-            IReadOnlyList<string> userConfiguredSearchPaths = null
-        ) {
+        private async Task InitializeAsync(string root,IServiceManager sm, string typeshedPath, IReadOnlyList<string> userConfiguredPaths, CancellationToken cancellationToken = default) {
             cancellationToken.ThrowIfCancellationRequested();
 
             sm.AddService(this);
-            _moduleResolution = new MainModuleResolution(root, sm, userConfiguredSearchPaths);
-            _stubResolution = new TypeshedResolution(sm, root: typeshedPath);
-
-            await _moduleResolution.InitializeAsync(cancellationToken);
-            await _stubResolution.InitializeAsync(cancellationToken);
-
-            lock (_lock) {
-                var builtinModule = _moduleResolution.CreateBuiltinsModule();
-                _builtinTypes[BuiltinTypeId.NoneType]
-                    = new PythonType("NoneType", new Location(builtinModule), string.Empty, BuiltinTypeId.NoneType);
-                _builtinTypes[BuiltinTypeId.Unknown]
-                    = UnknownType = new PythonType("Unknown", new Location(builtinModule), string.Empty);
-            }
-
-            await _moduleResolution.LoadBuiltinTypesAsync(cancellationToken);
-=======
-        private async Task InitializeAsync(string root, IServiceManager sm, CancellationToken cancellationToken = default) {
-            cancellationToken.ThrowIfCancellationRequested();
-
-            sm.AddService(this);
-            _moduleResolution = new MainModuleResolution(root, sm);
-            _stubResolution = new TypeshedResolution(Configuration.TypeshedPath, sm);
+            _moduleResolution = new MainModuleResolution(root, sm, userConfiguredPaths);
+            _stubResolution = new TypeshedResolution(typeshedPath, sm);
             
             await _stubResolution.ReloadAsync(cancellationToken);
             await _moduleResolution.ReloadAsync(cancellationToken);
->>>>>>> c33774da
         }
 
         public static async Task<IPythonInterpreter> CreateAsync(
@@ -91,11 +63,7 @@
             IReadOnlyList<string> userConfiguredPaths = null
         ) {
             var pi = new PythonInterpreter(configuration);
-<<<<<<< HEAD
-            await pi.LoadBuiltinTypesAsync(root, sm, cancellationToken, typeshedPath, userConfiguredPaths);
-=======
-            await pi.InitializeAsync(root, sm, cancellationToken);
->>>>>>> c33774da
+            await pi.InitializeAsync(root, sm, typeshedPath, userConfiguredPaths, cancellationToken);
 
             // Specialize typing
             TypingModule.Create(sm);
