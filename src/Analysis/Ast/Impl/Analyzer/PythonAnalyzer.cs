--- conflicted
+++ resolved
@@ -192,16 +192,6 @@
                 // Now run the analysis.
                 var walker = new ModuleWalker(_services, module, ast);
 
-<<<<<<< HEAD
-            //_log?.Log(TraceEventType.Verbose, $"Analysis begins: {node.Document.Name} ({node.Document.ModuleType})");
-            // Store current expected version so we can see if it still 
-            // the same at the time the analysis completes.
-            var analysisVersion = node.Analyzable.ExpectedAnalysisVersion;
-
-            // Make sure the file is parsed ans the AST is up to date.
-            var ast = await node.Document.GetAstAsync(cancellationToken);
-            //_log?.Log(TraceEventType.Verbose, $"Parse of {node.Document.Name} ({node.Document.ModuleType}) complete in {(DateTime.Now - startTime).TotalMilliseconds} ms.");
-=======
                 await ast.WalkAsync(walker, cancellationToken);
                 cancellationToken.ThrowIfCancellationRequested();
 
@@ -210,7 +200,6 @@
                 await walker.CompleteAsync(cancellationToken);
                 cancellationToken.ThrowIfCancellationRequested();
                 var analysis = new DocumentAnalysis((IDocument)module, version, walker.GlobalScope, walker.Eval);
->>>>>>> 338358e8
 
                 (module as IAnalyzable)?.NotifyAnalysisComplete(analysis);
                 node.Value.TrySetAnalysis(analysis, version, _syncObj);
@@ -325,16 +314,8 @@
                 }
             }
 
-<<<<<<< HEAD
-            // Note that we do not set the new analysis here and rather let
-            // Python analyzer to call NotifyAnalysisComplete.
-            await walker.CompleteAsync(cancellationToken);
-            _log?.Log(TraceEventType.Verbose, $"Analysis of {node.Document.Name} ({node.Document.ModuleType}) complete in {(DateTime.Now - startTime).TotalMilliseconds} ms.");
-            return new DocumentAnalysis(node.Document, analysisVersion, walker.GlobalScope, walker.Eval);
-=======
             private static bool Ignore(IModuleManagement moduleResolution, string name) 
                 => moduleResolution.BuiltinModuleName.EqualsOrdinal(name) || moduleResolution.GetSpecializedModule(name) != null;
->>>>>>> 338358e8
         }
     }
 }