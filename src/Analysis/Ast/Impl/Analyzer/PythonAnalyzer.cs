﻿// Copyright(c) Microsoft Corporation
// All rights reserved.
//
// Licensed under the Apache License, Version 2.0 (the License); you may not use
// this file except in compliance with the License. You may obtain a copy of the
// License at http://www.apache.org/licenses/LICENSE-2.0
//
// THIS CODE IS PROVIDED ON AN  *AS IS* BASIS, WITHOUT WARRANTIES OR CONDITIONS
// OF ANY KIND, EITHER EXPRESS OR IMPLIED, INCLUDING WITHOUT LIMITATION ANY
// IMPLIED WARRANTIES OR CONDITIONS OF TITLE, FITNESS FOR A PARTICULAR PURPOSE,
// MERCHANTABILITY OR NON-INFRINGEMENT.
//
// See the Apache Version 2.0 License for specific language governing
// permissions and limitations under the License.

using System;
using System.Collections.Generic;
using System.Diagnostics;
using System.Threading;
using System.Threading.Tasks;
using Microsoft.Python.Analysis.Core.DependencyResolution;
using Microsoft.Python.Analysis.Dependencies;
using Microsoft.Python.Analysis.Documents;
using Microsoft.Python.Analysis.Modules;
using Microsoft.Python.Analysis.Types;
using Microsoft.Python.Core;
using Microsoft.Python.Core.Collections;
using Microsoft.Python.Core.Disposables;
using Microsoft.Python.Core.Logging;
using Microsoft.Python.Core.Services;
using Microsoft.Python.Parsing.Ast;

namespace Microsoft.Python.Analysis.Analyzer {
    public sealed class PythonAnalyzer : IPythonAnalyzer, IDisposable {
        private readonly IServiceManager _services;
        private readonly IDependencyResolver<ModuleKey, PythonAnalyzerEntry> _dependencyResolver;
        private readonly Dictionary<ModuleKey, PythonAnalyzerEntry> _analysisEntries = new Dictionary<ModuleKey, PythonAnalyzerEntry>();
        private readonly DisposeToken _disposeToken = DisposeToken.Create<PythonAnalyzer>();
        private readonly object _syncObj = new object();
        private readonly AsyncManualResetEvent _analysisCompleteEvent = new AsyncManualResetEvent();
        private readonly AsyncAutoResetEvent _analysisRunningEvent = new AsyncAutoResetEvent();
        private readonly ProgressReporter _progress;
        private readonly ILogger _log;
        private readonly int _maxTaskRunning = Environment.ProcessorCount * 3;
        private int _runningTasks;
        private int _version;
        private int _queueLength;

        public PythonAnalyzer(IServiceManager services) {
            _services = services;
            _log = services.GetService<ILogger>();
            _progress = new ProgressReporter(services.GetService<IProgressService>());
            _dependencyResolver = new DependencyResolver<ModuleKey, PythonAnalyzerEntry>();
            _analysisCompleteEvent.Set();
            _analysisRunningEvent.Set();
        }

        public void Dispose() {
            _progress.Dispose();
            _disposeToken.TryMarkDisposed();
        }

        public Task WaitForCompleteAnalysisAsync(CancellationToken cancellationToken = default)
            => _analysisCompleteEvent.WaitAsync(cancellationToken);

        public async Task<IDocumentAnalysis> GetAnalysisAsync(IPythonModule module, int waitTime, CancellationToken cancellationToken) {
            var key = new ModuleKey(module);
            PythonAnalyzerEntry entry;
            lock (_syncObj) {
                if (!_analysisEntries.TryGetValue(key, out entry)) {
                    var emptyAnalysis = new EmptyAnalysis(_services, (IDocument)module);
                    entry = new PythonAnalyzerEntry(module, emptyAnalysis.Ast, emptyAnalysis, -1, 0);
                    _analysisEntries[key] = entry;
                }
            }

            if (waitTime < 0 || Debugger.IsAttached) {
                return await GetAnalysisAsync(entry, default, cancellationToken);
            }

            using (var timeoutCts = new CancellationTokenSource(waitTime))
            using (var cts = CancellationTokenSource.CreateLinkedTokenSource(timeoutCts.Token, cancellationToken)) {
                cts.CancelAfter(waitTime);
                var timeoutToken = timeoutCts.Token;
                return await GetAnalysisAsync(entry, timeoutToken, cts.Token);
            }
        }

        private async Task<IDocumentAnalysis> GetAnalysisAsync(PythonAnalyzerEntry entry, CancellationToken timeoutCt, CancellationToken cancellationToken) {
            while (!timeoutCt.IsCancellationRequested) {
                try {
                    var analysis = await entry.GetAnalysisAsync(cancellationToken);
                    lock (_syncObj) {
                        if (entry.AnalysisVersion == analysis.Version) {
                            return analysis;
                        }
                    }
                } catch (OperationCanceledException) when (timeoutCt.IsCancellationRequested) {
                    return entry.PreviousAnalysis;
                }
            }

            return entry.PreviousAnalysis;
        }

        public void InvalidateAnalysis(IPythonModule module) {
            lock (_syncObj) {
                if (_analysisEntries.TryGetValue(new ModuleKey(module), out var entry)) {
                    entry.Invalidate(_version + 1);
                }
            }
        }

        public void EnqueueDocumentForAnalysis(IPythonModule module, ImmutableArray<IPythonModule> dependencies) {
            var key = new ModuleKey(module);
            PythonAnalyzerEntry entry;
            int version;
            lock (_syncObj) {
                if (!_analysisEntries.TryGetValue(key, out entry)) {
                    return;
                }

                var significantDependencies = dependencies.Where(IsSignificant);
                if (significantDependencies.Count == 0) {
                    return;
                }

                version = _version + 1;
                entry.Invalidate(significantDependencies, version);
            }

            AnalyzeDocumentAsync(key, entry, version, default).DoNotWait();

            bool IsSignificant(IPythonModule m)
                => m != entry.Module && ((m.ModuleType == ModuleType.User && m.Analysis.Version < entry.AnalysisVersion) || m.Analysis is EmptyAnalysis);
        }

        public void EnqueueDocumentForAnalysis(IPythonModule module, PythonAst ast, int bufferVersion, CancellationToken cancellationToken) {
            var key = new ModuleKey(module);
            PythonAnalyzerEntry entry;
            int version;
            lock (_syncObj) {
                version = _version + 1;
                if (_analysisEntries.TryGetValue(key, out entry)) {
                    if (entry.BufferVersion >= bufferVersion) {
                        return;
                    }

                    entry.Invalidate(module, ast, bufferVersion, version);
                } else {
                    entry = new PythonAnalyzerEntry(module, ast, new EmptyAnalysis(_services, (IDocument)module), bufferVersion, version);
                    _analysisEntries[key] = entry;
                }
            }

            AnalyzeDocumentAsync(key, entry, version, cancellationToken).DoNotWait();
        }

        private async Task AnalyzeDocumentAsync(ModuleKey key, PythonAnalyzerEntry entry, int entryVersion, CancellationToken cancellationToken) {
            _analysisCompleteEvent.Reset();
            _log?.Log(TraceEventType.Verbose, $"Analysis of {entry.Module.Name}({entry.Module.ModuleType}) queued");
            _progress.ReportRemaining(++_queueLength);

            using (var cts = CancellationTokenSource.CreateLinkedTokenSource(_disposeToken.CancellationToken, cancellationToken)) {
                var analysisToken = cts.Token;
<<<<<<< HEAD
                var walker = await _dependencyResolver.AddChangesAsync(key, entry, cts.Token);
=======
                if (!TryFindDependencies(entry, entryVersion, analysisToken, out var dependencies)) {
                    return;
                }

                if (entry.AnalysisVersion > entryVersion) {
                    return;
                }
>>>>>>> d63a6463

                var walker = _dependencyResolver.NotifyChanges(key, entry, dependencies);
                lock (_syncObj) {
                    if (_version > walker.Version) {
                        return;
                    }

                    _version = walker.Version;
                }


                var stopOnVersionChange = true;
                _progress?.ReportRemaining(walker.AffectedValues.Count);
                if (walker.MissingKeys.Count > 0) {
                    LoadMissingDocuments(entry.Module.Interpreter, walker.MissingKeys);
                }

                await _analysisRunningEvent.WaitAsync(cancellationToken);
                var stopWatch = Stopwatch.StartNew();

                try {
                    lock (_syncObj) {
                        foreach (var affectedEntry in walker.AffectedValues) {
                            affectedEntry.Invalidate(_version);
                            if (affectedEntry.NotAnalyzed) {
                                stopOnVersionChange = false;
                            }
                        }

                        if (_version > walker.Version && stopOnVersionChange) {
                            return;
                        }
                    }

                    _log?.Log(TraceEventType.Verbose, $"Analysis version {walker.Version} of {walker.AffectedValues.Count} entries has started.");
                    await AnalyzeAffectedEntriesAsync(walker, stopOnVersionChange, stopWatch, analysisToken);
                } finally {
                    _progress.ReportRemaining(--_queueLength);
                    _analysisRunningEvent.Set();
                    stopWatch.Stop();

                    if (_log != null) {
                        if (walker.Remaining == 0) {
                            _log?.Log(TraceEventType.Verbose, $"Analysis version {walker.Version} has been completed in {stopWatch.Elapsed.TotalMilliseconds} ms.");
                        } else {
                            _log?.Log(TraceEventType.Verbose, $"Analysis version {walker.Version} has been canceled in {stopWatch.Elapsed.TotalMilliseconds} ms with {walker.Remaining} remaining entries.");
                        }
                    }
                }
            }
        }

        private async Task AnalyzeAffectedEntriesAsync(IDependencyChainWalker<ModuleKey, PythonAnalyzerEntry> walker, bool stopOnVersionChange, Stopwatch stopWatch, CancellationToken cancellationToken) {
            IDependencyChainNode<PythonAnalyzerEntry> node;
            while ((node = await walker.GetNextAsync(cancellationToken)) != null) {
                int version;
                lock (_syncObj) {
                    version = _version;
                }

                if (version > walker.Version) {
                    if (stopOnVersionChange) {
                        return;
                    }

                    if (!node.Value.NotAnalyzed) {
                        node.Skip();
                        continue;
                    }
                }

                if (Interlocked.Increment(ref _runningTasks) >= _maxTaskRunning || walker.Remaining == 1) {
                    Analyze(node, walker.Version, stopWatch, cancellationToken);
                } else {
                    StartAnalysis(node, walker.Version, stopWatch, cancellationToken);
                }
            }

            if (walker.MissingKeys.Where(k => !k.IsTypeshed).Count == 0) {
                Interlocked.Exchange(ref _runningTasks, 0);
                _analysisCompleteEvent.Set();
                _progress.Dispose();
            }
        }

        private void LoadMissingDocuments(IPythonInterpreter interpreter, ImmutableArray<ModuleKey> missingKeys) {
            foreach (var (moduleName, _, isTypeshed) in missingKeys) {
                var moduleResolution = isTypeshed ? interpreter.TypeshedResolution : interpreter.ModuleResolution;
                moduleResolution.GetOrLoadModule(moduleName);
            }
        }

        private void StartAnalysis(IDependencyChainNode<PythonAnalyzerEntry> node, int version, Stopwatch stopWatch, CancellationToken cancellationToken)
            => Task.Run(() => Analyze(node, version, stopWatch, cancellationToken), cancellationToken);

        /// <summary>
        /// Performs analysis of the document. Returns document global scope
        /// with declared variables and inner scopes. Does not analyze chain
        /// of dependencies, it is intended for the single file analysis.
        /// </summary>
        private void Analyze(IDependencyChainNode<PythonAnalyzerEntry> node, int version, Stopwatch stopWatch, CancellationToken cancellationToken) {
            try {
<<<<<<< HEAD
                _progress.ReportRemaining(++_queueLength);
=======
                var entry = node.Value;
                if (!entry.IsValidVersion(version, out var module, out var ast)) {
                    _log?.Log(TraceEventType.Verbose, $"Analysis of {module.Name}({module.ModuleType}) canceled.");
                    node.Skip();
                    return;
                }
>>>>>>> d63a6463

                var startTime = stopWatch.Elapsed;

                // Now run the analysis.
                var walker = new ModuleWalker(_services, module, ast);

                ast.Walk(walker);
                cancellationToken.ThrowIfCancellationRequested();

                // Note that we do not set the new analysis here and rather let
                // Python analyzer to call NotifyAnalysisComplete.
                walker.Complete();
                cancellationToken.ThrowIfCancellationRequested();
                var analysis = new DocumentAnalysis((IDocument)module, version, walker.GlobalScope, walker.Eval);

                (module as IAnalyzable)?.NotifyAnalysisComplete(analysis);
                entry.TrySetAnalysis(analysis, version);
                node.Commit();

                _log?.Log(TraceEventType.Verbose, $"Analysis of {module.Name}({module.ModuleType}) completed in {(stopWatch.Elapsed - startTime).TotalMilliseconds} ms.");
            } catch (OperationCanceledException oce) {
                node.Value.TryCancel(oce, version);
                node.Skip();
                var module = node.Value.Module;
                _log?.Log(TraceEventType.Verbose, $"Analysis of {module.Name}({module.ModuleType}) canceled.");
            } catch (Exception exception) {
                var module = node.Value.Module;
                node.Value.TrySetException(exception, version);
                node.Commit();
                _log?.Log(TraceEventType.Verbose, $"Analysis of {module.Name}({module.ModuleType}) failed.");
            } finally {
                _progress.ReportRemaining(--_queueLength);
                Interlocked.Decrement(ref _runningTasks);
            }
        }

        private bool TryFindDependencies(PythonAnalyzerEntry entry, int version, CancellationToken cancellationToken, out ImmutableArray<ModuleKey> dependencies) {
            IPythonModule module;
            PythonAst ast;
            lock (_syncObj) {
                if (!entry.IsValidVersion(version, out module, out ast)) {
                    dependencies = ImmutableArray<ModuleKey>.Empty;
                    return false;
                }
            }

            var dependenciesHashSet = new HashSet<ModuleKey>();
            var isTypeshed = module is StubPythonModule stub && stub.IsTypeshed;
            var moduleResolution = module.Interpreter.ModuleResolution;
            var pathResolver = isTypeshed
                ? module.Interpreter.TypeshedResolution.CurrentPathResolver
                : moduleResolution.CurrentPathResolver;

            if (module.Stub != null) {
                dependenciesHashSet.Add(new ModuleKey(module.Stub));
            }

            foreach (var dependency in entry.AnalysisDependencies) {
                dependenciesHashSet.Add(new ModuleKey(dependency));
            }

            foreach (var node in ast.TraverseDepthFirst<Node>(n => n.GetChildNodes())) {
                if (cancellationToken.IsCancellationRequested) {
                    dependencies = ImmutableArray<ModuleKey>.Empty;
                    return false;
                }

                switch (node) {
                    case ImportStatement import:
                        foreach (var moduleName in import.Names) {
                            HandleSearchResults(isTypeshed, dependenciesHashSet, moduleResolution, pathResolver.FindImports(module.FilePath, moduleName, import.ForceAbsolute));
                        }
                        break;
                    case FromImportStatement fromImport:
                        var imports = pathResolver.FindImports(module.FilePath, fromImport);
                        HandleSearchResults(isTypeshed, dependenciesHashSet, moduleResolution, imports);
                        if (imports is IImportChildrenSource childrenSource) {
                            foreach (var name in fromImport.Names) {
                                if (childrenSource.TryGetChildImport(name.Name, out var childImport)) {
                                    HandleSearchResults(isTypeshed, dependenciesHashSet, moduleResolution, childImport);
                                }
                            }
                        }
                        break;
                }
            }

            dependenciesHashSet.Remove(new ModuleKey(entry.Module));
            dependencies = ImmutableArray<ModuleKey>.Create(dependenciesHashSet);
            return true;
        }

        private static void HandleSearchResults(bool isTypeshed, HashSet<ModuleKey> dependencies, IModuleManagement moduleResolution, IImportSearchResult searchResult) {
            switch (searchResult) {
                case ModuleImport moduleImport when !Ignore(moduleResolution, moduleImport.FullName):
                    dependencies.Add(new ModuleKey(moduleImport.FullName, moduleImport.ModulePath, isTypeshed));
                    return;
                case PossibleModuleImport possibleModuleImport when !Ignore(moduleResolution, possibleModuleImport.PrecedingModuleFullName):
                    dependencies.Add(new ModuleKey(possibleModuleImport.PrecedingModuleFullName, possibleModuleImport.PrecedingModulePath, isTypeshed));
                    return;
                default:
                    return;
            }
        }

        private static bool Ignore(IModuleManagement moduleResolution, string name)
            => moduleResolution.BuiltinModuleName.EqualsOrdinal(name) || moduleResolution.GetSpecializedModule(name) != null;

        [DebuggerDisplay("{Name} : {FilePath}")]
        private struct ModuleKey : IEquatable<ModuleKey> {
            public string Name { get; }
            public string FilePath { get; }
            public bool IsTypeshed { get; }

            public ModuleKey(IPythonModule module) {
                Name = module.Name;
                FilePath = module.ModuleType == ModuleType.CompiledBuiltin ? null : module.FilePath;
                IsTypeshed = module is StubPythonModule stub && stub.IsTypeshed;
            }

            public ModuleKey(string name, string filePath, bool isTypeshed) {
                Name = name;
                FilePath = filePath;
                IsTypeshed = isTypeshed;
            }

            public bool Equals(ModuleKey other) 
                => Name.EqualsOrdinal(other.Name) && FilePath.PathEquals(other.FilePath) && IsTypeshed == other.IsTypeshed;

            public override bool Equals(object obj) => obj is ModuleKey other && Equals(other);

            public override int GetHashCode() {
                unchecked {
                    var hashCode = (Name != null ? Name.GetHashCode() : 0);
                    hashCode = (hashCode * 397) ^ (FilePath != null ? FilePath.GetPathHashCode() : 0);
                    hashCode = (hashCode * 397) ^ IsTypeshed.GetHashCode();
                    return hashCode;
                }
            }

            public static bool operator ==(ModuleKey left, ModuleKey right) => left.Equals(right);

            public static bool operator !=(ModuleKey left, ModuleKey right) => !left.Equals(right);

            public void Deconstruct(out string moduleName, out string filePath, out bool isTypeshed) {
                moduleName = Name;
                filePath = FilePath;
                isTypeshed = IsTypeshed;
            }

            public override string ToString() => $"{Name}({FilePath})";
        }
    }
}<|MERGE_RESOLUTION|>--- conflicted
+++ resolved
@@ -163,9 +163,6 @@
 
             using (var cts = CancellationTokenSource.CreateLinkedTokenSource(_disposeToken.CancellationToken, cancellationToken)) {
                 var analysisToken = cts.Token;
-<<<<<<< HEAD
-                var walker = await _dependencyResolver.AddChangesAsync(key, entry, cts.Token);
-=======
                 if (!TryFindDependencies(entry, entryVersion, analysisToken, out var dependencies)) {
                     return;
                 }
@@ -173,7 +170,6 @@
                 if (entry.AnalysisVersion > entryVersion) {
                     return;
                 }
->>>>>>> d63a6463
 
                 var walker = _dependencyResolver.NotifyChanges(key, entry, dependencies);
                 lock (_syncObj) {
@@ -276,16 +272,14 @@
         /// </summary>
         private void Analyze(IDependencyChainNode<PythonAnalyzerEntry> node, int version, Stopwatch stopWatch, CancellationToken cancellationToken) {
             try {
-<<<<<<< HEAD
-                _progress.ReportRemaining(++_queueLength);
-=======
                 var entry = node.Value;
                 if (!entry.IsValidVersion(version, out var module, out var ast)) {
                     _log?.Log(TraceEventType.Verbose, $"Analysis of {module.Name}({module.ModuleType}) canceled.");
                     node.Skip();
                     return;
                 }
->>>>>>> d63a6463
+
+                _progress.ReportRemaining(++_queueLength);
 
                 var startTime = stopWatch.Elapsed;
 
