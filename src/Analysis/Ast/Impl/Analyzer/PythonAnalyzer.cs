--- conflicted
+++ resolved
@@ -208,21 +208,6 @@
 
         public event EventHandler<AnalysisCompleteEventArgs> AnalysisComplete;
         #endregion
-<<<<<<< HEAD
-
-        internal void RaiseAnalysisComplete(int moduleCount, double msElapsed) {
-            var analysisComplete = false;
-            lock (_syncObj) {
-                var notAnalyzed = _analysisEntries.Values.ExcludeDefault().Where(e => e.NotAnalyzed).ToArray();
-                analysisComplete = notAnalyzed.Length == 0
-                                  && _nextSession == null
-                                  && (_currentSession == null || _currentSession.IsCompleted);
-            }
-            if (analysisComplete) {
-                _analysisCompleteEvent.Set();
-                AnalysisComplete?.Invoke(this, new AnalysisCompleteEventArgs(moduleCount, msElapsed));
-            }
-=======
 
         internal async Task<bool> RaiseAnalysisCompleteAsync(int moduleCount, double msElapsed) {
             var notAllAnalyzed = false;
@@ -260,7 +245,6 @@
             AnalysisComplete?.Invoke(this, new AnalysisCompleteEventArgs(moduleCount, msElapsed));
             
             return true;
->>>>>>> 480fd6d6
         }
 
         private void AnalyzeDocument(in AnalysisModuleKey key, in PythonAnalyzerEntry entry, in ImmutableArray<AnalysisModuleKey> dependencies) {
