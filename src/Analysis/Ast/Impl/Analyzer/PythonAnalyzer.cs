﻿// Copyright(c) Microsoft Corporation
// All rights reserved.
//
// Licensed under the Apache License, Version 2.0 (the License); you may not use
// this file except in compliance with the License. You may obtain a copy of the
// License at http://www.apache.org/licenses/LICENSE-2.0
//
// THIS CODE IS PROVIDED ON AN  *AS IS* BASIS, WITHOUT WARRANTIES OR CONDITIONS
// OF ANY KIND, EITHER EXPRESS OR IMPLIED, INCLUDING WITHOUT LIMITATION ANY
// IMPLIED WARRANTIES OR CONDITIONS OF TITLE, FITNESS FOR A PARTICULAR PURPOSE,
// MERCHANTABILITY OR NON-INFRINGEMENT.
//
// See the Apache Version 2.0 License for specific language governing
// permissions and limitations under the License.

using System;
using System.Collections.Generic;
using System.Diagnostics;
using System.Linq;
using System.Threading;
using System.Threading.Tasks;
using Microsoft.Python.Analysis.Core.DependencyResolution;
using Microsoft.Python.Analysis.Dependencies;
using Microsoft.Python.Analysis.Documents;
using Microsoft.Python.Analysis.Modules;
using Microsoft.Python.Analysis.Types;
using Microsoft.Python.Core;
using Microsoft.Python.Core.Collections;
using Microsoft.Python.Core.Disposables;
using Microsoft.Python.Core.Logging;
using Microsoft.Python.Core.Services;
using Microsoft.Python.Parsing.Ast;

namespace Microsoft.Python.Analysis.Analyzer {
    public sealed class PythonAnalyzer : IPythonAnalyzer, IDisposable {
        private readonly IServiceManager _services;
        private readonly IDependencyResolver<ModuleKey, PythonAnalyzerEntry> _dependencyResolver;
        private readonly Dictionary<ModuleKey, PythonAnalyzerEntry> _analysisEntries = new Dictionary<ModuleKey, PythonAnalyzerEntry>();
        private readonly DisposeToken _disposeToken = DisposeToken.Create<PythonAnalyzer>();
        private readonly object _syncObj = new object();
        private readonly AsyncManualResetEvent _analysisCompleteEvent = new AsyncManualResetEvent();
        private readonly AsyncAutoResetEvent _analysisRunningEvent = new AsyncAutoResetEvent();
        private readonly ILogger _log;
        private readonly int _maxTaskRunning = 8;
        private int _runningTasks;
        private int _version;

        public PythonAnalyzer(IServiceManager services) {
            _services = services;
            _log = services.GetService<ILogger>();
            _dependencyResolver = new DependencyResolver<ModuleKey, PythonAnalyzerEntry>(new ModuleDependencyFinder());
            _analysisCompleteEvent.Set();
            _analysisRunningEvent.Set();
        }

        public void Dispose() => _disposeToken.TryMarkDisposed();

        public Task WaitForCompleteAnalysisAsync(CancellationToken cancellationToken = default)
            => _analysisCompleteEvent.WaitAsync(cancellationToken);

        public async Task<IDocumentAnalysis> GetAnalysisAsync(IPythonModule module, int waitTime, CancellationToken cancellationToken) {
            var key = new ModuleKey(module);
            PythonAnalyzerEntry entry;
            lock (_syncObj) {
                if (!_analysisEntries.TryGetValue(key, out entry)) {
                    var emptyAnalysis = new EmptyAnalysis(_services, (IDocument)module);
                    entry = new PythonAnalyzerEntry(module, emptyAnalysis.Ast, emptyAnalysis, -1, 0);
                    _analysisEntries[key] = entry;
                }
            }

            if (waitTime < 0 || Debugger.IsAttached) {
                return await GetAnalysisAsync(entry, default, cancellationToken);
            }
            
            using (var timeoutCts = new CancellationTokenSource(waitTime)) 
            using (var cts = CancellationTokenSource.CreateLinkedTokenSource(timeoutCts.Token, cancellationToken)) {
                cts.CancelAfter(waitTime);
                var timeoutToken = timeoutCts.Token;
                return await GetAnalysisAsync(entry, timeoutToken, cts.Token);
            }
        }

        private async Task<IDocumentAnalysis> GetAnalysisAsync(PythonAnalyzerEntry entry, CancellationToken timeoutCt, CancellationToken cancellationToken) {
            while (!timeoutCt.IsCancellationRequested) {
                try {
                    var analysis = await entry.GetAnalysisAsync(cancellationToken);
                    lock (_syncObj) {
                        if (entry.AnalysisVersion == analysis.Version) {
                            return analysis;
                        }
                    }
                } catch (OperationCanceledException) when (timeoutCt.IsCancellationRequested) {
                    return entry.PreviousAnalysis;
                }
            }

            return entry.PreviousAnalysis;
        }

        public void InvalidateAnalysis(IPythonModule module) {
            lock (_syncObj) {
                if (_analysisEntries.TryGetValue(new ModuleKey(module), out var entry)) {
                    entry.Invalidate(_version + 1);
                }
            }
        }

        public void EnqueueDocumentForAnalysis(IPythonModule module, ImmutableArray<IPythonModule> dependencies) {
            var key = new ModuleKey(module);
            PythonAnalyzerEntry entry;
            lock (_syncObj) {
                if (!_analysisEntries.TryGetValue(key, out entry)) {
                    return;
                }

                var significantDependencies = dependencies.Where(IsSignificant);
                if (significantDependencies.Count == 0) {
                    return;
                }
                
                entry.Invalidate(_version + 1);
                entry.AddAnalysisDependencies(significantDependencies);
            }

            AnalyzeDocumentAsync(key, entry, default).DoNotWait();

            bool IsSignificant(IPythonModule m) 
                => m != entry.Module && ((m.ModuleType == ModuleType.User && m.Analysis.Version < entry.AnalysisVersion) || m.Analysis is EmptyAnalysis);
        }
        
        public void EnqueueDocumentForAnalysis(IPythonModule module, PythonAst ast, int bufferVersion, CancellationToken cancellationToken) {
            var key = new ModuleKey(module);
            PythonAnalyzerEntry entry;
            lock (_syncObj) {
                if (_analysisEntries.TryGetValue(key, out entry)) {
                    if (entry.BufferVersion >= bufferVersion) {
                        return;
                    }
                    
                    entry.Invalidate(ast, bufferVersion, _version + 1);
                } else {
                    entry = new PythonAnalyzerEntry(module, ast, new EmptyAnalysis(_services, (IDocument)module), bufferVersion, _version + 1);
                    _analysisEntries[key] = entry;
                }
            }

            AnalyzeDocumentAsync(key, entry, cancellationToken).DoNotWait();
        }

        private async Task AnalyzeDocumentAsync(ModuleKey key, PythonAnalyzerEntry entry, CancellationToken cancellationToken) {
            _analysisCompleteEvent.Reset();
            _log?.Log(TraceEventType.Verbose, $"Analysis of {entry.Module.Name}({entry.Module.ModuleType}) queued");

            using (var cts = CancellationTokenSource.CreateLinkedTokenSource(_disposeToken.CancellationToken, cancellationToken)) {
                var analysisToken = cts.Token;
 
                var walker = await _dependencyResolver.AddChangesAsync(key, entry, cts.Token);
                var stopOnVersionChange = true;
                lock (_syncObj) {
                    if (_version > walker.Version) {
                        return;
                    }

                    _version = walker.Version;
                    foreach (var affectedEntry in walker.AffectedValues) {
                        affectedEntry.Invalidate(_version);
                        if (affectedEntry.NotAnalyzed) {
                            stopOnVersionChange = false;
                        }
                    }
                }

                if (walker.MissingKeys.Count > 0) {
                    LoadMissingDocuments(entry.Module.Interpreter, walker.MissingKeys);
                }

                var stopWatch = Stopwatch.StartNew();
                await _analysisRunningEvent.WaitAsync(cancellationToken);
                
                try {
                    if (stopOnVersionChange) {
                        lock (_syncObj) {
                            if (_version > walker.Version) {
                                return;
                            }
                        }
                    }
<<<<<<< HEAD

                    await AnalyzeAffectedEntriesAsync(walker, stopOnVersionChange, stopWatch, analysisToken);
                } finally {
                    _analysisRunningEvent.Set();
                    stopWatch.Stop();
=======
                    
                    if (Interlocked.Increment(ref _runningTasks) >= _maxTaskRunning) {
                        Analyze(node, walker.Version, stopWatch, analysisToken);
                    } else {
                        StartAnalysis(node, walker.Version, stopWatch, analysisToken);
                    }
>>>>>>> 8ab90704
                }
            }
        }

        private async Task AnalyzeAffectedEntriesAsync(IDependencyChainWalker<ModuleKey, PythonAnalyzerEntry> walker, bool stopOnVersionChange, Stopwatch stopWatch, CancellationToken cancellationToken) {
            IDependencyChainNode<PythonAnalyzerEntry> node;
            while ((node = await walker.GetNextAsync(cancellationToken)) != null) {
                lock (_syncObj) {
                    if (_version > walker.Version) {
                        if (stopOnVersionChange) {
                            return;
                        }

                        if (!node.Value.NotAnalyzed) {
                            node.MarkCompleted();
                            continue;
                        }
                    }
                }

                if (Interlocked.Increment(ref _runningTasks) >= _maxTaskRunning) {
                    await AnalyzeAsync(node, walker.Version, stopWatch, cancellationToken);
                } else {
                    StartAnalysis(node, walker.Version, stopWatch, cancellationToken);
                }
            }
            
            if (walker.MissingKeys.Where(k => !k.IsTypeshed).Count == 0) {
                Interlocked.Exchange(ref _runningTasks, 0);
                _analysisCompleteEvent.Set();
            }
        }

        private static void LoadMissingDocuments(IPythonInterpreter interpreter, ImmutableArray<ModuleKey> missingKeys) {
            foreach (var (moduleName, _, isTypeshed) in missingKeys) {
                var moduleResolution = isTypeshed ? interpreter.TypeshedResolution : interpreter.ModuleResolution;
                moduleResolution.GetOrLoadModule(moduleName);
            }
        }

        private void StartAnalysis(IDependencyChainNode<PythonAnalyzerEntry> node, int version, Stopwatch stopWatch, CancellationToken cancellationToken) 
            => Task.Run(() => Analyze(node, version, stopWatch, cancellationToken), cancellationToken);

        /// <summary>
        /// Performs analysis of the document. Returns document global scope
        /// with declared variables and inner scopes. Does not analyze chain
        /// of dependencies, it is intended for the single file analysis.
        /// </summary>
        private void Analyze(IDependencyChainNode<PythonAnalyzerEntry> node, int version, Stopwatch stopWatch, CancellationToken cancellationToken) {
            try {
                var startTime = stopWatch.ElapsedMilliseconds;
                var module = node.Value.Module;
                var ast = node.Value.Ast;

                // Now run the analysis.
                var walker = new ModuleWalker(_services, module, ast);

                ast.Walk(walker);
                cancellationToken.ThrowIfCancellationRequested();

                // Note that we do not set the new analysis here and rather let
                // Python analyzer to call NotifyAnalysisComplete.
                walker.Complete();
                cancellationToken.ThrowIfCancellationRequested();
                var analysis = new DocumentAnalysis((IDocument)module, version, walker.GlobalScope, walker.Eval);

                (module as IAnalyzable)?.NotifyAnalysisComplete(analysis);
                node.Value.TrySetAnalysis(analysis, version, _syncObj);

                _log?.Log(TraceEventType.Verbose, $"Analysis of {module.Name}({module.ModuleType}) complete in {stopWatch.ElapsedMilliseconds - startTime} ms.");
            } catch (OperationCanceledException oce) {
                node.Value.TryCancel(oce, version, _syncObj);
            } catch (Exception exception) {
                node.Value.TrySetException(exception, version, _syncObj);
            } finally {
                Interlocked.Decrement(ref _runningTasks);
                node.MarkCompleted();
            }
        }

        [DebuggerDisplay("{Name} : {FilePath}")]
        private struct ModuleKey : IEquatable<ModuleKey> {
            public string Name { get; }
            public string FilePath { get; }
            public bool IsTypeshed { get; }

            public ModuleKey(IPythonModule module) {
                Name = module.Name;
                FilePath = module.ModuleType == ModuleType.CompiledBuiltin ? null : module.FilePath;
                IsTypeshed = module is StubPythonModule stub && stub.IsTypeshed;
            }

            public ModuleKey(string name, string filePath, bool isTypeshed) {
                Name = name;
                FilePath = filePath;
                IsTypeshed = isTypeshed;
            }

            public bool Equals(ModuleKey other) 
                => Name.EqualsOrdinal(other.Name) && FilePath.PathEquals(other.FilePath) && IsTypeshed == other.IsTypeshed;

            public override bool Equals(object obj) => obj is ModuleKey other && Equals(other);

            public override int GetHashCode() {
                unchecked {
                    var hashCode = (Name != null ? Name.GetHashCode() : 0);
                    hashCode = (hashCode * 397) ^ (FilePath != null ? FilePath.GetPathHashCode() : 0);
                    hashCode = (hashCode * 397) ^ IsTypeshed.GetHashCode();
                    return hashCode;
                }
            }

            public static bool operator ==(ModuleKey left, ModuleKey right) => left.Equals(right);

            public static bool operator !=(ModuleKey left, ModuleKey right) => !left.Equals(right);

            public void Deconstruct(out string moduleName, out string filePath, out bool isTypeshed) {
                moduleName = Name;
                filePath = FilePath;
                isTypeshed = IsTypeshed;
            }

            public override string ToString() => $"{Name}({FilePath})";
        }

        private sealed class ModuleDependencyFinder : IDependencyFinder<ModuleKey, PythonAnalyzerEntry> {
            public Task<ImmutableArray<ModuleKey>> FindDependenciesAsync(PythonAnalyzerEntry value, CancellationToken cancellationToken) {
                var dependencies = new HashSet<ModuleKey>();
                var module = value.Module;
                var isTypeshed = module is StubPythonModule stub && stub.IsTypeshed;
                var moduleResolution = module.Interpreter.ModuleResolution;
                var pathResolver = isTypeshed
                    ? module.Interpreter.TypeshedResolution.CurrentPathResolver
                    : moduleResolution.CurrentPathResolver;

                if (module.Stub != null) {
                    dependencies.Add(new ModuleKey(module.Stub));
                }

                foreach (var dependency in value.AnalysisDependencies) {
                    dependencies.Add(new ModuleKey(dependency));
                }

                foreach (var node in value.Ast.TraverseDepthFirst<Node>(n => n.GetChildNodes())) {
                    if (cancellationToken.IsCancellationRequested) {
                        return Task.FromCanceled<ImmutableArray<ModuleKey>>(cancellationToken);
                    }

                    switch (node) {
                        case ImportStatement import:
                            foreach (var moduleName in import.Names) {
                                HandleSearchResults(isTypeshed, dependencies, moduleResolution, pathResolver.FindImports(module.FilePath, moduleName, import.ForceAbsolute));
                            }
                            break;
                        case FromImportStatement fromImport:
                            HandleSearchResults(isTypeshed, dependencies, moduleResolution, pathResolver.FindImports(module.FilePath, fromImport));
                            break;
                    }
                }

                dependencies.Remove(new ModuleKey(value.Module));
                return Task.FromResult(ImmutableArray<ModuleKey>.Create(dependencies));
            }

            private static void HandleSearchResults(bool isTypeshed, HashSet<ModuleKey> dependencies, IModuleManagement moduleResolution, IImportSearchResult searchResult) {
                switch (searchResult) {
                    case ModuleImport moduleImport when !Ignore(moduleResolution, moduleImport.FullName):
                        dependencies.Add(new ModuleKey(moduleImport.FullName, moduleImport.ModulePath, isTypeshed));
                        return;
                    case PossibleModuleImport possibleModuleImport when !Ignore(moduleResolution, possibleModuleImport.PrecedingModuleFullName):
                        dependencies.Add(new ModuleKey(possibleModuleImport.PrecedingModuleFullName, possibleModuleImport.PrecedingModulePath, isTypeshed));
                        return;
                    default:
                        return;
                }
            }

            private static bool Ignore(IModuleManagement moduleResolution, string name) 
                => moduleResolution.BuiltinModuleName.EqualsOrdinal(name) || moduleResolution.GetSpecializedModule(name) != null;
        }
    }
}<|MERGE_RESOLUTION|>--- conflicted
+++ resolved
@@ -186,20 +186,11 @@
                             }
                         }
                     }
-<<<<<<< HEAD
 
                     await AnalyzeAffectedEntriesAsync(walker, stopOnVersionChange, stopWatch, analysisToken);
                 } finally {
                     _analysisRunningEvent.Set();
                     stopWatch.Stop();
-=======
-                    
-                    if (Interlocked.Increment(ref _runningTasks) >= _maxTaskRunning) {
-                        Analyze(node, walker.Version, stopWatch, analysisToken);
-                    } else {
-                        StartAnalysis(node, walker.Version, stopWatch, analysisToken);
-                    }
->>>>>>> 8ab90704
                 }
             }
         }
@@ -221,7 +212,7 @@
                 }
 
                 if (Interlocked.Increment(ref _runningTasks) >= _maxTaskRunning) {
-                    await AnalyzeAsync(node, walker.Version, stopWatch, cancellationToken);
+                    Analyze(node, walker.Version, stopWatch, cancellationToken);
                 } else {
                     StartAnalysis(node, walker.Version, stopWatch, cancellationToken);
                 }
