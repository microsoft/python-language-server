--- conflicted
+++ resolved
@@ -304,33 +304,7 @@
                 }
 
                 var startTime = stopWatch.Elapsed;
-<<<<<<< HEAD
-
-                // Now run the analysis.
-                var walker = new ModuleWalker(_services, module, ast);
-
-                ast.Walk(walker);
-                cancellationToken.ThrowIfCancellationRequested();
-
-                // Note that we do not set the new analysis here and rather let
-                // Python analyzer to call NotifyAnalysisComplete.
-                walker.Complete();
-                cancellationToken.ThrowIfCancellationRequested();
-                var analysis = new DocumentAnalysis((IDocument)module, version, walker.GlobalScope, walker.Eval);
-
-                if (module.ModuleType == ModuleType.User) {
-                    var optionsProvider = _services.GetService<IAnalysisOptionsProvider>();
-                    if (optionsProvider?.Options?.LintingEnabled != false) {
-                        var linter = new LinterAggregator();
-                        linter.Lint(analysis, _services);
-                    }
-                }
-
-                (module as IAnalyzable)?.NotifyAnalysisComplete(analysis);
-                entry.TrySetAnalysis(analysis, version);
-=======
                 AnalyzeEntry(entry, module, ast, version, cancellationToken);
->>>>>>> 1192f5d9
                 node.Commit();
 
                 _log?.Log(TraceEventType.Verbose, $"Analysis of {module.Name}({module.ModuleType}) completed in {(stopWatch.Elapsed - startTime).TotalMilliseconds} ms.");
