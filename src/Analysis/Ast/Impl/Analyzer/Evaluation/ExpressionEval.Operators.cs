--- conflicted
+++ resolved
@@ -81,9 +81,6 @@
                 return null;
             }
 
-            var left = GetValueFromExpression(binop.Left) ?? UnknownType;
-            var right = GetValueFromExpression(binop.Right) ?? UnknownType;
-
             // TODO: Specific parsing
             // TODO: warn about incompatible types like 'str' + 1
             switch (binop.Operator) {
@@ -101,10 +98,6 @@
                     // Assume all of these return True/False
                     return Interpreter.GetBuiltinType(BuiltinTypeId.Bool);
 
-<<<<<<< HEAD
-            switch (binop.Operator) {
-=======
->>>>>>> 908c4276
                 case PythonOperator.Divide:
                 case PythonOperator.TrueDivide:
                     if (Interpreter.LanguageVersion.Is3x()) {
@@ -116,7 +109,6 @@
 
             var left = GetValueFromExpression(binop.Left) ?? UnknownType;
             var right = GetValueFromExpression(binop.Right) ?? UnknownType;
-
 
             var rightType = right.GetPythonType();
             if (rightType?.TypeId == BuiltinTypeId.Float) {
@@ -140,7 +132,7 @@
                 && leftType?.TypeId == BuiltinTypeId.List && rightType?.TypeId == BuiltinTypeId.List
                 && left is IPythonCollection lc && right is IPythonCollection rc) {
 
-                return PythonCollectionType.CreateConcatenatedList(Module.Interpreter, GetLoc(expr), lc.Contents, rc.Contents);
+                return PythonCollectionType.CreateConcatenatedList(Module.Interpreter, lc.Contents, rc.Contents);
             }
 
             return left.IsUnknown() ? right : left;
