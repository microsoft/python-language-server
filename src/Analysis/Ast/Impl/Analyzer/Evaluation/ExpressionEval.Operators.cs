﻿// Copyright(c) Microsoft Corporation
// All rights reserved.
//
// Licensed under the Apache License, Version 2.0 (the License); you may not use
// this file except in compliance with the License. You may obtain a copy of the
// License at http://www.apache.org/licenses/LICENSE-2.0
//
// THIS CODE IS PROVIDED ON AN  *AS IS* BASIS, WITHOUT WARRANTIES OR CONDITIONS
// OF ANY KIND, EITHER EXPRESS OR IMPLIED, INCLUDING WITHOUT LIMITATION ANY
// IMPLIED WARRANTIES OR CONDITIONS OF TITLE, FITNESS FOR A PARTICULAR PURPOSE,
// MERCHANTABILITY OR NON-INFRINGEMENT.
//
// See the Apache Version 2.0 License for specific language governing
// permissions and limitations under the License.

using Microsoft.Python.Analysis.Modules;
using Microsoft.Python.Analysis.Types;
using Microsoft.Python.Analysis.Values;
using Microsoft.Python.Parsing;
using Microsoft.Python.Parsing.Ast;

namespace Microsoft.Python.Analysis.Analyzer.Evaluation {
    internal sealed partial class ExpressionEval {
        private IMember GetValueFromUnaryOp(UnaryExpression expr) {
            switch (expr.Op) {
                case PythonOperator.Not:
                case PythonOperator.Is:
                case PythonOperator.IsNot:
                    // Assume all of these return True/False
                    return Interpreter.GetBuiltinType(BuiltinTypeId.Bool);

                case PythonOperator.Invert:
                    return GetValueFromUnaryOp(expr, "__invert__");
                case PythonOperator.Negate:
                    return GetValueFromUnaryOp(expr, "__neg__");
                case PythonOperator.Pos:
                    return GetValueFromUnaryOp(expr, "__pos__");
            }
            return UnknownType;
        }

        private IMember GetValueFromUnaryOp(UnaryExpression expr, string op) {
            var target = GetValueFromExpression(expr.Expression);
            if (target is IPythonInstance instance) {
                var fn = instance.GetPythonType()?.GetMember<IPythonFunctionType>(op);
                // Process functions declared in code modules. Scraped/compiled/stub modules do not actually perform any operations.
                if (fn?.DeclaringModule != null && (fn.DeclaringModule.ModuleType == ModuleType.User || fn.DeclaringModule.ModuleType == ModuleType.Library)) {
                    var result = fn.Call(instance, op, ArgumentSet.Empty);
                    if (!result.IsUnknown()) {
                        return result;
                    }
                }
                return instance is IPythonConstant c && instance.TryGetConstant<int>(out var value)
                    ? new PythonConstant(-value, c.Type, GetLoc(expr))
                    : instance;
            }
            return UnknownType;
        }

<<<<<<< HEAD
        private async Task<IMember> GetValueFromBinaryOpAsync(Expression expr, CancellationToken cancellationToken = default) {
            if (expr is AndExpression) {
=======
        private IMember GetValueFromBinaryOp(Expression expr) {
            if (expr is AndExpression || expr is OrExpression) {
>>>>>>> 7964942b
                return Interpreter.GetBuiltinType(BuiltinTypeId.Bool);
            }

            if (expr is OrExpression orexp) {
                // Consider 'self.__params = types.MappingProxyType(params or {})'
                var leftSide = await GetValueFromExpressionAsync(orexp.Left, cancellationToken);
                if (!leftSide.IsUnknown()) {
                    return leftSide;
                }
                var rightSide = await GetValueFromExpressionAsync(orexp.Right, cancellationToken);
                return rightSide.IsUnknown() ? Interpreter.GetBuiltinType(BuiltinTypeId.Bool) : rightSide;
            }

            if (!(expr is BinaryExpression binop) || binop.Left == null) {
                return null;
            }

            // TODO: Specific parsing
            // TODO: warn about incompatible types like 'str' + 1
            switch (binop.Operator) {
                case PythonOperator.Equal:
                case PythonOperator.GreaterThan:
                case PythonOperator.GreaterThanOrEqual:
                case PythonOperator.In:
                case PythonOperator.Is:
                case PythonOperator.IsNot:
                case PythonOperator.LessThan:
                case PythonOperator.LessThanOrEqual:
                case PythonOperator.Not:
                case PythonOperator.NotEqual:
                case PythonOperator.NotIn:
                    // Assume all of these return True/False
                    return Interpreter.GetBuiltinType(BuiltinTypeId.Bool);
            }

            var left = GetValueFromExpression(binop.Left) ?? UnknownType;
            var right = GetValueFromExpression(binop.Right) ?? UnknownType;

            switch (binop.Operator) {
                case PythonOperator.Divide:
                case PythonOperator.TrueDivide:
                    if (Interpreter.LanguageVersion.Is3x()) {
                        return Interpreter.GetBuiltinType(BuiltinTypeId.Float);
                    }

                    break;
            }

            if (right.GetPythonType()?.TypeId == BuiltinTypeId.Float) {
                return right;
            }

            if (left.GetPythonType()?.TypeId == BuiltinTypeId.Float) {
                return left;
            }

            if (right.GetPythonType()?.TypeId == BuiltinTypeId.Long) {
                return right;
            }

            if (left.GetPythonType()?.TypeId == BuiltinTypeId.Long) {
                return left;
            }

            return left.IsUnknown() ? right : left;
        }
    }
}<|MERGE_RESOLUTION|>--- conflicted
+++ resolved
@@ -57,23 +57,18 @@
             return UnknownType;
         }
 
-<<<<<<< HEAD
-        private async Task<IMember> GetValueFromBinaryOpAsync(Expression expr, CancellationToken cancellationToken = default) {
+        private IMember GetValueFromBinaryOp(Expression expr) {
             if (expr is AndExpression) {
-=======
-        private IMember GetValueFromBinaryOp(Expression expr) {
-            if (expr is AndExpression || expr is OrExpression) {
->>>>>>> 7964942b
                 return Interpreter.GetBuiltinType(BuiltinTypeId.Bool);
             }
 
             if (expr is OrExpression orexp) {
                 // Consider 'self.__params = types.MappingProxyType(params or {})'
-                var leftSide = await GetValueFromExpressionAsync(orexp.Left, cancellationToken);
+                var leftSide = GetValueFromExpression(orexp.Left);
                 if (!leftSide.IsUnknown()) {
                     return leftSide;
                 }
-                var rightSide = await GetValueFromExpressionAsync(orexp.Right, cancellationToken);
+                var rightSide = GetValueFromExpression(orexp.Right);
                 return rightSide.IsUnknown() ? Interpreter.GetBuiltinType(BuiltinTypeId.Bool) : rightSide;
             }
 
