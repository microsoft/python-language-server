﻿// Copyright(c) Microsoft Corporation
// All rights reserved.
//
// Licensed under the Apache License, Version 2.0 (the License); you may not use
// this file except in compliance with the License. You may obtain a copy of the
// License at http://www.apache.org/licenses/LICENSE-2.0
//
// THIS CODE IS PROVIDED ON AN  *AS IS* BASIS, WITHOUT WARRANTIES OR CONDITIONS
// OF ANY KIND, EITHER EXPRESS OR IMPLIED, INCLUDING WITHOUT LIMITATION ANY
// IMPLIED WARRANTIES OR CONDITIONS OF TITLE, FITNESS FOR A PARTICULAR PURPOSE,
// MERCHANTABILITY OR NON-INFRINGEMENT.
//
// See the Apache Version 2.0 License for specific language governing
// permissions and limitations under the License.

using System.Collections.Generic;
using System.Linq;
using Microsoft.Python.Analysis.Types;
using Microsoft.Python.Analysis.Types.Collections;
using Microsoft.Python.Analysis.Values;
using Microsoft.Python.Analysis.Values.Collections;
using Microsoft.Python.Parsing.Ast;

namespace Microsoft.Python.Analysis.Analyzer.Evaluation {
    internal sealed partial class ExpressionEval {
        public IMember GetValueFromIndex(IndexExpression expr) {
            if (expr?.Target == null) {
                return null;
            }

            var target = GetValueFromExpression(expr.Target);
            // Try generics first since this may be an expression like Dict[int, str]
            var result = GetValueFromGeneric(target, expr);
            if (result != null) {
                return result;
            }

            if (expr.Index is SliceExpression || expr.Index is TupleExpression) {
                // When slicing, assume result is the same type
                return target;
            }

            var type = target.GetPythonType();
            if (type != null) {
                if (!(target is IPythonInstance instance)) {
                    instance = new PythonInstance(type);
                }
                var index = GetValueFromExpression(expr.Index);
                if (index != null) {
                    return type.Index(instance, index);
                }
            }

            return UnknownType;
        }

        public IMember GetValueFromList(ListExpression expression) {
            var contents = new List<IMember>();
            foreach (var item in expression.Items) {
                var value = GetValueFromExpression(item) ?? UnknownType;
                contents.Add(value);
            }
<<<<<<< HEAD
            return PythonCollectionType.CreateList(Module.Interpreter, contents);
=======
            return PythonCollectionType.CreateList(Module.Interpreter, GetLoc(expression), contents, exact: true);
>>>>>>> 41c0927d
        }

        public IMember GetValueFromDictionary(DictionaryExpression expression) {
            var contents = new Dictionary<IMember, IMember>();
            foreach (var item in expression.Items) {
                var key = GetValueFromExpression(item.SliceStart) ?? UnknownType;
                var value = GetValueFromExpression(item.SliceStop) ?? UnknownType;
                contents[key] = value;
            }
<<<<<<< HEAD
            return new PythonDictionary(Interpreter, contents);
=======
            return new PythonDictionary(Interpreter, GetLoc(expression), contents, exact: true);
>>>>>>> 41c0927d
        }

        private IMember GetValueFromTuple(TupleExpression expression) {
            var contents = new List<IMember>();
            foreach (var item in expression.Items) {
                var value = GetValueFromExpression(item) ?? UnknownType;
                contents.Add(value);
            }
<<<<<<< HEAD
            return PythonCollectionType.CreateTuple(Module.Interpreter, contents);
=======
            return PythonCollectionType.CreateTuple(Module.Interpreter, GetLoc(expression), contents, exact: true);
>>>>>>> 41c0927d
        }

        public IMember GetValueFromSet(SetExpression expression) {
            var contents = new List<IMember>();
            foreach (var item in expression.Items) {
                var value = GetValueFromExpression(item) ?? UnknownType;
                contents.Add(value);
            }
<<<<<<< HEAD
            return PythonCollectionType.CreateSet(Interpreter, contents);
=======
            return PythonCollectionType.CreateSet(Interpreter, GetLoc(expression), contents, exact: true);
>>>>>>> 41c0927d
        }

        public IMember GetValueFromGenerator(GeneratorExpression expression) {
            var iter = expression.Iterators.OfType<ComprehensionFor>().FirstOrDefault();
            if (iter != null) {
                return GetValueFromExpression(iter.List) ?? UnknownType;
            }
            return UnknownType;
        }

        public IMember GetValueFromComprehension(Comprehension node) {
            var oldVariables = CurrentScope.Variables.OfType<Variable>().ToDictionary(k => k.Name, v => v);
            try {
                ProcessComprehension(node);

                // TODO: Evaluate comprehensions to produce exact contents, if possible.
                switch (node) {
                    case ListComprehension lc:
                        var v1 = GetValueFromExpression(lc.Item) ?? UnknownType;
                        return PythonCollectionType.CreateList(Interpreter, new[] { v1 });
                    case SetComprehension sc:
                        var v2 = GetValueFromExpression(sc.Item) ?? UnknownType;
                        return PythonCollectionType.CreateSet(Interpreter, new[] { v2 });
                    case DictionaryComprehension dc:
                        var k = GetValueFromExpression(dc.Key) ?? UnknownType;
                        var v = GetValueFromExpression(dc.Value) ?? UnknownType;
                        return new PythonDictionary(new PythonDictionaryType(Interpreter), new Dictionary<IMember, IMember> { { k, v } });
                }

                return UnknownType;
            } finally {
                // Remove temporary variables since this is assignment and the right hand
                // side comprehension does not leak internal variables into the scope.
                var newVariables = CurrentScope.Variables.ToDictionary(k => k.Name, v => v);
                var variables = (VariableCollection)CurrentScope.Variables;
                foreach (var kvp in newVariables) {
                    if (!oldVariables.ContainsKey(kvp.Key)) {
                        variables.RemoveVariable(kvp.Key);
                    }
                }
            }
        }

        internal void ProcessComprehension(Comprehension node) {
            foreach (var cfor in node.Iterators.OfType<ComprehensionFor>().Where(c => c.Left != null)) {
                var value = GetValueFromExpression(cfor.List);
                if (value != null) {
                    switch (cfor.Left) {
                        case NameExpression nex when value is IPythonCollection coll:
                            DeclareVariable(nex.Name, coll.GetIterator().Next, VariableSource.Declaration, nex);
                            break;
                        case NameExpression nex:
                            DeclareVariable(nex.Name, UnknownType, VariableSource.Declaration, nex);
                            break;
                        case TupleExpression tex when value is IPythonDictionary dict && tex.Items.Count > 0:
                            if (tex.Items[0] is NameExpression nx0 && !string.IsNullOrEmpty(nx0.Name)) {
                                DeclareVariable(nx0.Name, dict.Keys.FirstOrDefault() ?? UnknownType, VariableSource.Declaration, nx0);
                            }
                            if (tex.Items.Count > 1 && tex.Items[1] is NameExpression nx1 && !string.IsNullOrEmpty(nx1.Name)) {
                                DeclareVariable(nx1.Name, dict.Values.FirstOrDefault() ?? UnknownType, VariableSource.Declaration, nx1);
                            }
                            foreach (var item in tex.Items.Skip(2).OfType<NameExpression>().Where(x => !string.IsNullOrEmpty(x.Name))) {
                                DeclareVariable(item.Name, UnknownType, VariableSource.Declaration, item);
                            }
                            break;
                    }
                }
            }
        }
    }
}<|MERGE_RESOLUTION|>--- conflicted
+++ resolved
@@ -60,11 +60,7 @@
                 var value = GetValueFromExpression(item) ?? UnknownType;
                 contents.Add(value);
             }
-<<<<<<< HEAD
             return PythonCollectionType.CreateList(Module.Interpreter, contents);
-=======
-            return PythonCollectionType.CreateList(Module.Interpreter, GetLoc(expression), contents, exact: true);
->>>>>>> 41c0927d
         }
 
         public IMember GetValueFromDictionary(DictionaryExpression expression) {
@@ -74,11 +70,7 @@
                 var value = GetValueFromExpression(item.SliceStop) ?? UnknownType;
                 contents[key] = value;
             }
-<<<<<<< HEAD
             return new PythonDictionary(Interpreter, contents);
-=======
-            return new PythonDictionary(Interpreter, GetLoc(expression), contents, exact: true);
->>>>>>> 41c0927d
         }
 
         private IMember GetValueFromTuple(TupleExpression expression) {
@@ -87,11 +79,7 @@
                 var value = GetValueFromExpression(item) ?? UnknownType;
                 contents.Add(value);
             }
-<<<<<<< HEAD
             return PythonCollectionType.CreateTuple(Module.Interpreter, contents);
-=======
-            return PythonCollectionType.CreateTuple(Module.Interpreter, GetLoc(expression), contents, exact: true);
->>>>>>> 41c0927d
         }
 
         public IMember GetValueFromSet(SetExpression expression) {
@@ -100,11 +88,7 @@
                 var value = GetValueFromExpression(item) ?? UnknownType;
                 contents.Add(value);
             }
-<<<<<<< HEAD
             return PythonCollectionType.CreateSet(Interpreter, contents);
-=======
-            return PythonCollectionType.CreateSet(Interpreter, GetLoc(expression), contents, exact: true);
->>>>>>> 41c0927d
         }
 
         public IMember GetValueFromGenerator(GeneratorExpression expression) {
