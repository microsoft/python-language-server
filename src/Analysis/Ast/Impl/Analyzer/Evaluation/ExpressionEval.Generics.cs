﻿// Copyright(c) Microsoft Corporation
// All rights reserved.
//
// Licensed under the Apache License, Version 2.0 (the License); you may not use
// this file except in compliance with the License. You may obtain a copy of the
// License at http://www.apache.org/licenses/LICENSE-2.0
//
// THIS CODE IS PROVIDED ON AN  *AS IS* BASIS, WITHOUT WARRANTIES OR CONDITIONS
// OF ANY KIND, EITHER EXPRESS OR IMPLIED, INCLUDING WITHOUT LIMITATION ANY
// IMPLIED WARRANTIES OR CONDITIONS OF TITLE, FITNESS FOR A PARTICULAR PURPOSE,
// MERCHANTABILITY OR NON-INFRINGEMENT.
//
// See the Apache Version 2.0 License for specific language governing
// permissions and limitations under the License.

using System;
using System.Collections.Generic;
using System.Linq;
using Microsoft.Python.Analysis.Diagnostics;
using Microsoft.Python.Analysis.Specializations.Typing;
using Microsoft.Python.Analysis.Specializations.Typing.Types;
using Microsoft.Python.Analysis.Types;
using Microsoft.Python.Analysis.Values;
using Microsoft.Python.Core;
using Microsoft.Python.Parsing;
using Microsoft.Python.Parsing.Ast;
using ErrorCodes = Microsoft.Python.Analysis.Diagnostics.ErrorCodes;

namespace Microsoft.Python.Analysis.Analyzer.Evaluation {
    internal sealed partial class ExpressionEval {
        /// <summary>
        /// Creates specific type from expression that involves generic type
        /// and the specific type arguments, such as Generic[T] or constructor
        /// of a generic class.
        /// </summary>
        private IMember GetValueFromGeneric(IMember target, Expression expr) {
            if (!(target is IGenericType t && t.IsGeneric())) {
                return null;
            }

            using (OpenScope(target.GetPythonType()?.DeclaringModule, GetScope(target), out _)) {
                // Try generics
                // Evaluate index to check if the result is a generic parameter.
                // If it is, then this is a declaration expression such as Generic[T]
                // rather than specific type instantiation as in List[str].
                switch (expr) {
                    // Indexing returns type as from A[int]
                    case IndexExpression indexExpr when target is IGenericType gt:
                        // Generic[T1, T2, ...]
                        var indices = EvaluateIndex(indexExpr);
                        return CreateSpecificTypeFromIndex(gt, indices, expr);
                    case CallExpression callExpr when target is PythonClassType c1:
                        // Alternative instantiation:
                        //  class A(Generic[T]): ...
                        //  x = A(1234)
                        var arguments = EvaluateCallArgs(callExpr).ToArray();
                        return CreateClassInstance(c1, arguments, callExpr);
                }
            }
            return null;
        }

        /// <summary>
        /// Returns whether the arguments to Generic are valid
        /// </summary>

        /// <summary>
        /// Given generic type and list of arguments in the expression like
        /// Mapping[T1, int, ...] or Mapping[str, int] where Mapping inherits from Generic[K,T] creates generic class base
        /// (if the former) on specific type (if the latter).
        /// </summary>
<<<<<<< HEAD
        private IMember CreateSpecificTypeFromIndex(IGenericType gt, IReadOnlyList<IMember> args, Expression expr) {
            var genericTypeArgs = args.OfType<IGenericTypeParameter>().ToArray();

            if (gt.Name.EqualsOrdinal("Generic")) {
                if (!GenericClassParameterValid(genericTypeArgs, args, expr)) {
                    return UnknownType;
                }
            }

            // For other types just use supplied arguments
            return args.Count > 0 ? gt.CreateSpecificType(new ArgumentSet(args, expr, this)) : UnknownType;
        }
=======
        private IMember CreateSpecificTypeFromIndex(IGenericType gt, IReadOnlyList<IMember> args, Expression expr)
            => args.Count > 0 ? gt.CreateSpecificType(new ArgumentSet(args, expr, this)) : UnknownType;
>>>>>>> 86c84261

        private IReadOnlyList<IMember> EvaluateIndex(IndexExpression expr) {
            var indices = new List<IMember>();
            if (expr.Index is TupleExpression tex) {
                foreach (var item in tex.Items) {
                    var e = GetValueFromExpression(item);
                    indices.Add(e);
                }
            } else {
                var index = GetValueFromExpression(expr.Index);
                // Don't count null indexes as arguments
                if (index != null) {
                    indices.Add(index);
                }
            }
            return indices;
        }

        private IReadOnlyList<IMember> EvaluateCallArgs(CallExpression expr) {
            var indices = new List<IMember>();
            foreach (var e in expr.Args.Select(a => a.Expression)) {
                var value = GetValueFromExpression(e) ?? UnknownType;
                indices.Add(value);
            }
            return indices;
        }

        /// <summary>
        /// Given generic class type and the passed constructor arguments
        /// creates specific type and instance of the type. Attempts to match
        /// supplied arguments to either __init__ signature or to the
        /// list of generic definitions in Generic[T1, T2, ...].
        /// </summary>
        private IMember CreateClassInstance(PythonClassType cls, IReadOnlyList<IMember> constructorArguments, CallExpression callExpr) {
            // Look at the constructor arguments and create argument set
            // based on the __init__ definition.
            var initFunc = cls.GetMember(@"__init__") as IPythonFunctionType;
            var initOverload = initFunc?.DeclaringType == cls ? initFunc.Overloads.FirstOrDefault() : null;

            var argSet = initOverload != null
                    ? new ArgumentSet(initFunc, 0, null, callExpr, this)
                    : new ArgumentSet(constructorArguments, callExpr, this);

            argSet.Evaluate();
            var specificType = cls.CreateSpecificType(argSet);
            return new PythonInstance(specificType);
        }

        private ScopeStatement GetScope(IMember m) {
            switch (m.GetPythonType()) {
                case IPythonClassType ct:
                    return ct.ClassDefinition;
                case IPythonFunctionType ct:
                    return ct.FunctionDefinition;
            }
            return null;
        }

        public static IReadOnlyList<IPythonType> GetTypeArgumentsFromParameters(IPythonFunctionOverload o, IArgumentSet args) {
            if (o.Parameters.Any(p => p.IsGeneric)) {
                // Declaring class is not generic, but the function is and arguments
                // should provide actual specific types.
                // TODO: handle keyword and dict args
                var list = new List<IPythonType>();
                for (var i = 0; i < Math.Min(o.Parameters.Count, args.Arguments.Count); i++) {
                    if (o.Parameters[i].IsGeneric) {
                        list.AddRange(GetSpecificTypeFromArgumentValue(args.Arguments[i].Value));
                    }
                }
                return list;
            }
            return null;
        }

        /// <summary>
        /// Given argument attempts to extract specific types for the function generic
        /// parameter(s). Handles common cases such as dictionary, list and tuple.
        /// Typically used on a value that is being passed to the function in place
        /// of the generic parameter.
        /// </summary>
        /// <remarks>
        /// Consider 'def func(x: Mapping[K, V]) -> K: ...'
        /// </remarks>
        private static IReadOnlyList<IPythonType> GetSpecificTypeFromArgumentValue(object argumentValue) {
            var specificTypes = new List<IPythonType>();
            switch (argumentValue) {
                case IPythonDictionary dict:
                    var keyType = dict.Keys.FirstOrDefault()?.GetPythonType();
                    var valueType = dict.Values.FirstOrDefault()?.GetPythonType();
                    if (!keyType.IsUnknown()) {
                        specificTypes.Add(keyType);
                    }
                    if (!valueType.IsUnknown()) {
                        specificTypes.Add(valueType);
                    }
                    break;
                case IPythonCollection coll:
                    specificTypes.AddRange(coll.Contents.Select(m => m.GetPythonType()));
                    break;
                case IPythonIterable iter:
                    var itemType = iter.GetIterator().Next.GetPythonType();
                    if (!itemType.IsUnknown()) {
                        specificTypes.Add(itemType);
                    } else if (argumentValue is IPythonInstance inst) {
                        specificTypes.Add(inst.GetPythonType());
                    }
                    break;
                case IMember m:
                    if (!m.IsUnknown()) {
                        specificTypes.Add(m.GetPythonType());
                    }
                    break;
            }
            return specificTypes;
        }
    }
}<|MERGE_RESOLUTION|>--- conflicted
+++ resolved
@@ -69,23 +69,8 @@
         /// Mapping[T1, int, ...] or Mapping[str, int] where Mapping inherits from Generic[K,T] creates generic class base
         /// (if the former) on specific type (if the latter).
         /// </summary>
-<<<<<<< HEAD
-        private IMember CreateSpecificTypeFromIndex(IGenericType gt, IReadOnlyList<IMember> args, Expression expr) {
-            var genericTypeArgs = args.OfType<IGenericTypeParameter>().ToArray();
-
-            if (gt.Name.EqualsOrdinal("Generic")) {
-                if (!GenericClassParameterValid(genericTypeArgs, args, expr)) {
-                    return UnknownType;
-                }
-            }
-
-            // For other types just use supplied arguments
-            return args.Count > 0 ? gt.CreateSpecificType(new ArgumentSet(args, expr, this)) : UnknownType;
-        }
-=======
         private IMember CreateSpecificTypeFromIndex(IGenericType gt, IReadOnlyList<IMember> args, Expression expr)
             => args.Count > 0 ? gt.CreateSpecificType(new ArgumentSet(args, expr, this)) : UnknownType;
->>>>>>> 86c84261
 
         private IReadOnlyList<IMember> EvaluateIndex(IndexExpression expr) {
             var indices = new List<IMember>();
