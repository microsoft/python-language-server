﻿// Copyright(c) Microsoft Corporation
// All rights reserved.
//
// Licensed under the Apache License, Version 2.0 (the License); you may not use
// this file except in compliance with the License. You may obtain a copy of the
// License at http://www.apache.org/licenses/LICENSE-2.0
//
// THIS CODE IS PROVIDED ON AN  *AS IS* BASIS, WITHOUT WARRANTIES OR CONDITIONS
// OF ANY KIND, EITHER EXPRESS OR IMPLIED, INCLUDING WITHOUT LIMITATION ANY
// IMPLIED WARRANTIES OR CONDITIONS OF TITLE, FITNESS FOR A PARTICULAR PURPOSE,
// MERCHANTABILITY OR NON-INFRINGEMENT.
//
// See the Apache Version 2.0 License for specific language governing
// permissions and limitations under the License.

using System;
using System.Collections.Generic;
using System.Linq;
using Microsoft.Python.Analysis.Diagnostics;
using Microsoft.Python.Analysis.Specializations.Typing;
using Microsoft.Python.Analysis.Specializations.Typing.Types;
using Microsoft.Python.Analysis.Types;
using Microsoft.Python.Analysis.Utilities;
using Microsoft.Python.Analysis.Values;
using Microsoft.Python.Core;
using Microsoft.Python.Parsing;
using Microsoft.Python.Parsing.Ast;
using ErrorCodes = Microsoft.Python.Analysis.Diagnostics.ErrorCodes;

namespace Microsoft.Python.Analysis.Analyzer.Evaluation {
    internal sealed partial class ExpressionEval {
        /// <summary>
        /// Creates specific type from expression that involves generic type
        /// and the specific type arguments, such as Generic[T] or constructor
        /// of a generic class.
        /// </summary>
        private IMember GetValueFromGeneric(IMember target, Expression expr, LookupOptions lookupOptions) {
            if (!(target is IGenericType t && t.IsGeneric())) {
                return null;
            }

            using (OpenScope(target.GetPythonType()?.DeclaringModule, GetScope(target), out _)) {
                // Try generics
                // Evaluate index to check if the result is a generic parameter.
                // If it is, then this is a declaration expression such as Generic[T]
                // rather than specific type instantiation as in List[str].
                switch (expr) {
                    // Indexing returns type as from A[int]
                    case IndexExpression indexExpr when target is IGenericType gt:
                        // Generic[T1, T2, ...]
                        var indices = EvaluateIndex(indexExpr, lookupOptions);
                        return CreateSpecificTypeFromIndex(gt, indices, expr);
                    case CallExpression callExpr when target is PythonClassType c1:
                        // Alternative instantiation:
                        //  class A(Generic[T]): ...
                        //  x = A(1234)
                        var arguments = EvaluateCallArgs(callExpr, lookupOptions).ToArray();
                        return CreateClassInstance(c1, arguments, callExpr);
                }
            }
            return null;
        }

        /// <summary>
        /// Determines if arguments to Generic are valid
        /// </summary>
        // TODO: move check to GenericClassBase. This requires extensive changes to SpecificTypeConstructor.
        private bool GenericClassParameterValid(IReadOnlyList<IGenericTypeParameter> genericTypeArgs,
            IReadOnlyList<IMember> args, Expression expr) {
            // All arguments to Generic must be type parameters	
            // e.g. Generic[T, str] throws a runtime error	
            if (genericTypeArgs.Count != args.Count) {
                ReportDiagnostics(Module.Uri, new DiagnosticsEntry(
                    Resources.GenericNotAllTypeParameters,
                    GetLocation(expr).Span,
                    ErrorCodes.TypingGenericArguments,
                    Severity.Warning,
                    DiagnosticSource.Analysis));
                return false;
            }

            // All arguments to Generic must be distinct	
            if (genericTypeArgs.Distinct().Count() != genericTypeArgs.Count) {
                ReportDiagnostics(Module.Uri, new DiagnosticsEntry(Resources.GenericNotAllUnique, GetLocation(expr).Span,
                    ErrorCodes.TypingGenericArguments,
                    Severity.Warning,
                    DiagnosticSource.Analysis));
                return false;
            }

            return true;
        }

        /// <summary>
        /// Given generic type and list of arguments in the expression like
        /// Mapping[T1, int, ...] or Mapping[str, int] where Mapping inherits from Generic[K,T] creates generic class base
        /// (if the former) on specific type (if the latter).
        /// </summary>
        private IMember CreateSpecificTypeFromIndex(IGenericType gt, IReadOnlyList<IMember> args, Expression expr) {
            // TODO: move check to GenericClassBase. This requires extensive changes to SpecificTypeConstructor.
            if (gt.Name.EqualsOrdinal("Generic")) {
                var genericTypeArgs = args.OfType<IGenericTypeParameter>().ToArray();
                if (!GenericClassParameterValid(genericTypeArgs, args, expr)) {
                    return UnknownType;
                }
                // Generic[T1, T2, ...] expression. Create generic base for the class.	
                return new GenericClassBase(genericTypeArgs, Module.Interpreter);
            }

            // For other types just use supplied arguments	
            return args.Count > 0 ? gt.CreateSpecificType(new ArgumentSet(args, expr, this)) : UnknownType;
        }
<<<<<<< HEAD

        private IReadOnlyList<IMember> EvaluateIndex(IndexExpression expr) {
=======
        private IReadOnlyList<IMember> EvaluateIndex(IndexExpression expr, LookupOptions lookupOptions) {
>>>>>>> 07548bc1
            var indices = new List<IMember>();
            if (expr.Index is TupleExpression tex) {
                foreach (var item in tex.Items) {
                    var e = GetValueFromExpression(item, lookupOptions);
                    var forwardRef = GetValueFromForwardRef(e, lookupOptions);
                    indices.Add(forwardRef ?? e);
                }
            } else {
                var index = GetValueFromExpression(expr.Index, lookupOptions);
                var forwardRef = GetValueFromForwardRef(index, lookupOptions);

                if (forwardRef != null) {
                    indices.Add(forwardRef);
                } else if (index != null) {
                    // Don't count null indexes as arguments
                    indices.Add(index);
                }
            }
            return indices;
        }

        /// <summary>
        /// Given an index argument, will try and resolve it to a forward reference, e.g
        /// Forward references are types declared in quotes, e.g 'int' is equivalent to type int
        /// 
        /// List['str'] => List[str]
        /// 'A[int]' => A[int]
        /// </summary>
        private IMember GetValueFromForwardRef(IMember index, LookupOptions lookupOptions) {
            index.TryGetConstant(out string forwardRefStr);
            if (string.IsNullOrEmpty(forwardRefStr)) {
                return null;
            }

            var forwardRefExpr = AstUtilities.TryCreateExpression(forwardRefStr, Interpreter.LanguageVersion);
            return GetValueFromExpression(forwardRefExpr, lookupOptions);
        }

        private IReadOnlyList<IMember> EvaluateCallArgs(CallExpression expr, LookupOptions lookupOptions = LookupOptions.Normal) {
            var indices = new List<IMember>();
            foreach (var e in expr.Args.Select(a => a.Expression)) {
                var value = GetValueFromExpression(e, lookupOptions) ?? UnknownType;
                indices.Add(value);
            }
            return indices;
        }

        /// <summary>
        /// Given generic class type and the passed constructor arguments
        /// creates specific type and instance of the type. Attempts to match
        /// supplied arguments to either __init__ signature or to the
        /// list of generic definitions in Generic[T1, T2, ...].
        /// </summary>
        private IMember CreateClassInstance(PythonClassType cls, IReadOnlyList<IMember> constructorArguments, CallExpression callExpr) {
            // Look at the constructor arguments and create argument set
            // based on the __init__ definition.
            var initFunc = cls.GetMember(@"__init__") as IPythonFunctionType;
            var initOverload = initFunc?.DeclaringType == cls ? initFunc.Overloads.FirstOrDefault() : null;

            var argSet = initOverload != null
                ? new ArgumentSet(initFunc, 0, cls, callExpr, this)
                : new ArgumentSet(constructorArguments, callExpr, this);

            argSet.Evaluate();
            var specificType = cls.CreateSpecificType(argSet);
            return specificType.CreateInstance(argSet);
        }

        private IScopeNode GetScope(IMember m) {
            switch (m.GetPythonType()) {
                case IPythonClassType ct:
                    return ct.ClassDefinition;
                case IPythonFunctionType ct:
                    return ct.FunctionDefinition;
            }
            return null;
        }

        public static IReadOnlyList<IPythonType> GetTypeArgumentsFromParameters(IPythonFunctionOverload o, IArgumentSet args) {
            if (o.Parameters.Any(p => p.IsGeneric)) {
                // Declaring class is not generic, but the function is and arguments
                // should provide actual specific types.
                // TODO: handle keyword and dict args
                var list = new List<IPythonType>();
                for (var i = 0; i < Math.Min(o.Parameters.Count, args.Arguments.Count); i++) {
                    if (o.Parameters[i].IsGeneric) {
                        list.AddRange(GetSpecificTypeFromArgumentValue(args.Arguments[i].Value));
                    }
                }
                return list;
            }
            return null;
        }

        /// <summary>
        /// Given argument attempts to extract specific types for the function generic
        /// parameter(s). Handles common cases such as dictionary, list and tuple.
        /// Typically used on a value that is being passed to the function in place
        /// of the generic parameter.
        /// </summary>
        /// <remarks>
        /// Consider 'def func(x: Mapping[K, V]) -> K: ...'
        /// </remarks>
        private static IReadOnlyList<IPythonType> GetSpecificTypeFromArgumentValue(object argumentValue) {
            var specificTypes = new List<IPythonType>();
            switch (argumentValue) {
                case IPythonDictionary dict:
                    var keyType = dict.Keys.FirstOrDefault()?.GetPythonType();
                    var valueType = dict.Values.FirstOrDefault()?.GetPythonType();
                    if (!keyType.IsUnknown()) {
                        specificTypes.Add(keyType);
                    }
                    if (!valueType.IsUnknown()) {
                        specificTypes.Add(valueType);
                    }
                    break;
                case IPythonCollection coll:
                    specificTypes.AddRange(coll.Contents.Select(m => m.GetPythonType()));
                    break;
                case IPythonIterable iter:
                    var itemType = iter.GetIterator().Next.GetPythonType();
                    if (!itemType.IsUnknown()) {
                        specificTypes.Add(itemType);
                    } else if (argumentValue is IPythonInstance inst) {
                        specificTypes.Add(inst.GetPythonType());
                    }
                    break;
                case IMember m:
                    if (!m.IsUnknown()) {
                        specificTypes.Add(m.GetPythonType());
                    }
                    break;
            }
            return specificTypes;
        }
    }
}<|MERGE_RESOLUTION|>--- conflicted
+++ resolved
@@ -110,12 +110,8 @@
             // For other types just use supplied arguments	
             return args.Count > 0 ? gt.CreateSpecificType(new ArgumentSet(args, expr, this)) : UnknownType;
         }
-<<<<<<< HEAD
-
-        private IReadOnlyList<IMember> EvaluateIndex(IndexExpression expr) {
-=======
+
         private IReadOnlyList<IMember> EvaluateIndex(IndexExpression expr, LookupOptions lookupOptions) {
->>>>>>> 07548bc1
             var indices = new List<IMember>();
             if (expr.Index is TupleExpression tex) {
                 foreach (var item in tex.Items) {
