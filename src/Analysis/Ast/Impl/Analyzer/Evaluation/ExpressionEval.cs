--- conflicted
+++ resolved
@@ -238,22 +238,6 @@
             }
 
             var m = GetValueFromExpression(expr.Target);
-<<<<<<< HEAD
-            if (m is IPythonType typeInfo) {
-                var member = typeInfo.GetMember(expr.Name);
-                // If container is class/type info rather than the instance, then the method is an unbound function.
-                // Example: C.f where f is a method of C. Compare to C().f where f is bound to the instance of C.
-                if (member is PythonFunctionType f && !f.IsStatic && !f.IsClassMethod) {
-                    f.AddReference(GetLocationOfName(expr));
-                    return f.ToUnbound();
-                }
-                instance = typeInfo.CreateInstance(ArgumentSet.Empty(expr, this));
-=======
-            if (m == null) {
-                return UnknownType;
->>>>>>> e7f29d77
-            }
-
             var type = m.GetPythonType();
             var value = type?.GetMember(expr.Name);
             type?.AddMemberReference(expr.Name, this, GetLocationOfName(expr));
@@ -270,7 +254,7 @@
                     f.AddReference(GetLocationOfName(expr));
                     return f.ToUnbound();
                 }
-                instance = new PythonInstance(type);
+                instance = typeInfo.CreateInstance(ArgumentSet.Empty(expr, this));
             }
 
             instance = instance ?? m as IPythonInstance;
