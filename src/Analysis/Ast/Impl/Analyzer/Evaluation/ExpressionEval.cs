--- conflicted
+++ resolved
@@ -33,11 +33,7 @@
     /// Helper class that provides methods for looking up variables
     /// and types in a chain of scopes during analysis.
     /// </summary>
-<<<<<<< HEAD
-    internal sealed partial class ExpressionEval {
-=======
     internal sealed partial class ExpressionEval: IExpressionEvaluator {
->>>>>>> c7822d00
         private readonly Stack<Scope> _openScopes = new Stack<Scope>();
         private readonly List<DiagnosticsEntry> _diagnostics = new List<DiagnosticsEntry>();
         private readonly object _lock = new object();
