--- conflicted
+++ resolved
@@ -76,15 +76,6 @@
             }
         }
 
-<<<<<<< HEAD
-=======
-        public void RemoveDiagnostics(DiagnosticSource source) 
-            => _diagnostics = _diagnostics.Where(d => d.Source != source).ToList();
-
-        public IMember GetValueFromExpression(Expression expr)
-            => GetValueFromExpression(expr, DefaultLookupOptions);
-
->>>>>>> a4d7a4b2
         public IDisposable OpenScope(IScope scope) {
             if (!(scope is Scope s)) {
                 return Disposable.Empty;
