--- conflicted
+++ resolved
@@ -154,48 +154,7 @@
             return m;
         }
 
-<<<<<<< HEAD
-        public void EvaluateForReferences(Expression expr) {
-            switch (expr) {
-                // Evaluate left side for the reference accounting
-                case IndexExpression idx:
-                    GetValueFromExpression(idx.Target);
-                    break;
-                case MemberExpression mex:
-                    GetValueFromExpression(mex.Target);
-                    break;
-                case SetExpression setex:
-                    foreach (var e in setex.Items) {
-                        GetValueFromExpression(e);
-                    }
-                    break;
-                case ListExpression setex:
-                    foreach (var e in setex.Items) {
-                        GetValueFromExpression(e);
-                    }
-                    break;
-            }
-=======
         internal void ClearCache() => _scopeLookupCache.Clear();
-
-        private IMember GetValueFromFormatSpecifier(FormatSpecifier formatSpecifier) {
-            return new PythonFString(formatSpecifier.Unparsed, Interpreter, GetLoc(formatSpecifier));
->>>>>>> 482bffd2
-        }
-
-        public void EvaluateForReferences(Statement s) {
-            switch (s) {
-                case AssertStatement asst:
-                    GetValueFromExpression(asst.Test);
-                    GetValueFromExpression(asst.Message);
-                    break;
-                case DelStatement ds:
-                    foreach (var e in ds.Expressions) {
-                        GetValueFromExpression(e);
-                    }
-                    break;
-            }
-        }
 
         private IMember GetValueFromFormatSpecifier(FormatSpecifier formatSpecifier)
             => new PythonFString(formatSpecifier.Unparsed, Interpreter);
