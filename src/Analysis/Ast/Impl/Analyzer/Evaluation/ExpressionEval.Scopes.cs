﻿// Copyright(c) Microsoft Corporation
// All rights reserved.
//
// Licensed under the Apache License, Version 2.0 (the License); you may not use
// this file except in compliance with the License. You may obtain a copy of the
// License at http://www.apache.org/licenses/LICENSE-2.0
//
// THIS CODE IS PROVIDED ON AN  *AS IS* BASIS, WITHOUT WARRANTIES OR CONDITIONS
// OF ANY KIND, EITHER EXPRESS OR IMPLIED, INCLUDING WITHOUT LIMITATION ANY
// IMPLIED WARRANTIES OR CONDITIONS OF TITLE, FITNESS FOR A PARTICULAR PURPOSE,
// MERCHANTABILITY OR NON-INFRINGEMENT.
//
// See the Apache Version 2.0 License for specific language governing
// permissions and limitations under the License.

using System;
using System.Diagnostics;
using System.Linq;
using Microsoft.Python.Analysis.Types;
using Microsoft.Python.Analysis.Values;
using Microsoft.Python.Core;
using Microsoft.Python.Core.Disposables;
using Microsoft.Python.Parsing.Ast;

namespace Microsoft.Python.Analysis.Analyzer.Evaluation {
    internal sealed partial class ExpressionEval {
        public IMember GetInScope(string name, IScope scope)
            => scope.Variables.TryGetVariable(name, out var variable) ? variable.Value : null;

        public T GetInScope<T>(string name, IScope scope) where T : class, IMember
            => scope.Variables.TryGetVariable(name, out var variable) ? variable.Value as T : null;

        public IMember GetInScope(string name) => GetInScope(name, CurrentScope);
        public T GetInScope<T>(string name) where T : class, IMember => GetInScope<T>(name, CurrentScope);

        public void DeclareVariable(string name, IMember value, VariableSource source, Node expression)
            => DeclareVariable(name, value, source, GetLoc(expression));

        public void DeclareVariable(string name, IMember value, VariableSource source, LocationInfo location, bool overwrite = false) {
            var member = GetInScope(name);
            if (member != null) {
                if (!value.IsUnknown()) {
                    CurrentScope.DeclareVariable(name, value, source, location);
                }
            } else {
                CurrentScope.DeclareVariable(name, value, source, location);
            }
        }

        [DebuggerStepThrough]
        public IMember LookupNameInScopes(string name, out IScope scope) => LookupNameInScopes(name, out scope, DefaultLookupOptions);

        [DebuggerStepThrough]
        public IMember LookupNameInScopes(string name, LookupOptions options) => LookupNameInScopes(name, out _, options);

        public IMember LookupNameInScopes(string name, out IScope scope, LookupOptions options) {
            var scopes = CurrentScope.ToChainTowardsGlobal().ToList();
            if (scopes.Count == 1) {
                if (!options.HasFlag(LookupOptions.Local) && !options.HasFlag(LookupOptions.Global)) {
                    scopes.Clear();
                }
            } else if (scopes.Count >= 2) {
                if (!options.HasFlag(LookupOptions.Nonlocal)) {
                    while (scopes.Count > 2) {
                        scopes.RemoveAt(1);
                    }
                }

                if (!options.HasFlag(LookupOptions.Local)) {
                    scopes.RemoveAt(0);
                }

                if (!options.HasFlag(LookupOptions.Global)) {
                    scopes.RemoveAt(scopes.Count - 1);
                }
            }

            scope = scopes.FirstOrDefault(s => s.Variables.Contains(name));
            var value = scope?.Variables[name].Value;
            if (value == null) {
                var builtins = Interpreter.ModuleResolution.BuiltinsModule;
                value = Interpreter.ModuleResolution.BuiltinsModule.GetMember(name);
                if (Module != builtins && options.HasFlag(LookupOptions.Builtins)) {
                    value = builtins.GetMember(name);
                    scope = builtins.GlobalScope;
                }
            }

            return value;
        }

<<<<<<< HEAD
        public IPythonType GetTypeFromAnnotation(Expression expr, LookupOptions options = LookupOptions.Global | LookupOptions.Builtins)
            => GetTypeFromAnnotation(expr, out _, options);

        public IPythonType GetTypeFromAnnotation(Expression expr, out bool isGeneric, LookupOptions options = LookupOptions.Global | LookupOptions.Builtins) {
            isGeneric = false;
            switch (expr) {
                case null:
                    return null;
                case CallExpression callExpr:
                    // x: NamedTuple(...)
                    return GetValueFromCallable(callExpr)?.GetPythonType() ?? UnknownType;
                case IndexExpression indexExpr:
                    // Try generics
                    var target = GetValueFromExpression(indexExpr.Target);
                    var result = GetValueFromGeneric(target, indexExpr);
                    if (result != null) {
                        isGeneric = true;
                        return result.GetPythonType();
                    }
                    break;
=======
        public IPythonType GetTypeFromAnnotation(Expression expr, LookupOptions options = LookupOptions.Global | LookupOptions.Builtins) {
            if (expr == null) {
                return null;
            }

            if (expr is CallExpression callExpr) {
                // x: NamedTuple(...)
                return GetValueFromCallable(callExpr)?.GetPythonType() ?? UnknownType;
            }

            if (expr is IndexExpression indexExpr) {
                // Try generics
                var target = GetValueFromExpression(indexExpr.Target);
                var result = GetValueFromGeneric(target, indexExpr);
                if (result != null) {
                    return result.GetPythonType();
                }
>>>>>>> 395e48d3
            }

            // Look at specialization and typing first
            var ann = new TypeAnnotation(Ast.LanguageVersion, expr);
            return ann.GetValue(new TypeAnnotationConverter(this, options));
        }

        /// <summary>
        /// Locates and opens existing scope for a node or creates a new scope
        /// as a child of the specified scope. Scope is pushed on the stack
        /// and will be removed when returned the disposable is disposed.
        /// </summary>
        public IDisposable OpenScope(IPythonModule module, ScopeStatement node, out Scope fromScope) {
            fromScope = null;
            if (node == null) {
                return Disposable.Empty;
            }

            // During analysis module global scope has not changed yet since it updates
            // When the analysis completed. Therefore if module is the one we are
            // analyzing, use scope from the evaluator rather than from the module.
            var gs = Module.Equals(module) || module == null ? GlobalScope : module.GlobalScope as Scope;
            if (gs == null) {
                return Disposable.Empty;
            }

            if (node.Parent != null) {
                fromScope = gs
                    .TraverseBreadthFirst(s => s.Children.OfType<Scope>())
                    .FirstOrDefault(s => s.Node == node.Parent);
            }

            fromScope = fromScope ?? gs;
            if (fromScope != null) {
                var scope = fromScope.Children.OfType<Scope>().FirstOrDefault(s => s.Node == node);
                if (scope == null) {
                    scope = new Scope(node, fromScope, true);
                    fromScope.AddChildScope(scope);
                }

                _openScopes.Push(scope);
                CurrentScope = scope;
            }
            return new ScopeTracker(this);
        }

        private class ScopeTracker : IDisposable {
            private readonly ExpressionEval _eval;

            public ScopeTracker(ExpressionEval eval) {
                _eval = eval;
            }

            public void Dispose() {
                Debug.Assert(_eval._openScopes.Count > 0, "Attempt to close global scope");
                _eval._openScopes.Pop();
                _eval.CurrentScope = _eval._openScopes.Count == 0 ? _eval.GlobalScope : _eval._openScopes.Peek();
            }
        }
    }
}<|MERGE_RESOLUTION|>--- conflicted
+++ resolved
@@ -89,7 +89,6 @@
             return value;
         }
 
-<<<<<<< HEAD
         public IPythonType GetTypeFromAnnotation(Expression expr, LookupOptions options = LookupOptions.Global | LookupOptions.Builtins)
             => GetTypeFromAnnotation(expr, out _, options);
 
@@ -110,25 +109,6 @@
                         return result.GetPythonType();
                     }
                     break;
-=======
-        public IPythonType GetTypeFromAnnotation(Expression expr, LookupOptions options = LookupOptions.Global | LookupOptions.Builtins) {
-            if (expr == null) {
-                return null;
-            }
-
-            if (expr is CallExpression callExpr) {
-                // x: NamedTuple(...)
-                return GetValueFromCallable(callExpr)?.GetPythonType() ?? UnknownType;
-            }
-
-            if (expr is IndexExpression indexExpr) {
-                // Try generics
-                var target = GetValueFromExpression(indexExpr.Target);
-                var result = GetValueFromGeneric(target, indexExpr);
-                if (result != null) {
-                    return result.GetPythonType();
-                }
->>>>>>> 395e48d3
             }
 
             // Look at specialization and typing first
