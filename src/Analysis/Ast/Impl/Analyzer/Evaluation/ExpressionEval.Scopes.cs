--- conflicted
+++ resolved
@@ -173,14 +173,9 @@
                 } else {
                     scope = outerScope.Children.OfType<Scope>().FirstOrDefault(s => s.Node == node);
                     if (scope == null) {
-<<<<<<< HEAD
-                        scope = new Scope(node, outerScope, true);
-                        outerScope.AddChildScope(scope);
-=======
                         scope = new Scope(node, fromScope, true);
                         fromScope.AddChildScope(scope);
->>>>>>> 1192f5d9
-                        _scopeLookupCache[node] = scope;
+                        _scopeLookupCache[node] = fromScope;
                     }
                 }
 
