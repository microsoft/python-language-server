﻿// Copyright(c) Microsoft Corporation
// All rights reserved.
//
// Licensed under the Apache License, Version 2.0 (the License); you may not use
// this file except in compliance with the License. You may obtain a copy of the
// License at http://www.apache.org/licenses/LICENSE-2.0
//
// THIS CODE IS PROVIDED ON AN  *AS IS* BASIS, WITHOUT WARRANTIES OR CONDITIONS
// OF ANY KIND, EITHER EXPRESS OR IMPLIED, INCLUDING WITHOUT LIMITATION ANY
// IMPLIED WARRANTIES OR CONDITIONS OF TITLE, FITNESS FOR A PARTICULAR PURPOSE,
// MERCHANTABILITY OR NON-INFRINGEMENT.
//
// See the Apache Version 2.0 License for specific language governing
// permissions and limitations under the License.

using System;
using System.Collections.Generic;
using System.Diagnostics;
using System.Linq;
using Microsoft.Python.Analysis.Analyzer.Evaluation;
using Microsoft.Python.Analysis.Extensions;
using Microsoft.Python.Analysis.Modules;
using Microsoft.Python.Analysis.Types;
using Microsoft.Python.Analysis.Values;
using Microsoft.Python.Analysis.Values.Collections;
using Microsoft.Python.Core;
using Microsoft.Python.Parsing.Ast;

namespace Microsoft.Python.Analysis.Analyzer.Symbols {
    [DebuggerDisplay("{FunctionDefinition.Name}")]
    internal sealed class FunctionEvaluator : MemberEvaluator {
        private readonly IPythonClassMember _function;
        private readonly PythonFunctionOverload _overload;
        private readonly IPythonClassType _self;

        public FunctionEvaluator(
            ExpressionEval eval,
            FunctionDefinition targetFunction,
            PythonFunctionOverload overload,
            IPythonClassMember function
        ) : base(eval, targetFunction) {
            FunctionDefinition = targetFunction ?? throw new ArgumentNullException(nameof(targetFunction));
            _overload = overload ?? throw new ArgumentNullException(nameof(overload));
            _function = function ?? throw new ArgumentNullException(nameof(function));
            _self = function.DeclaringType as PythonClassType;
        }

        public FunctionDefinition FunctionDefinition { get; }

        public override void Evaluate() {
<<<<<<< HEAD
            if (SymbolTable.ReplacedByStubs.Contains(Target) || _function.DeclaringModule.ModuleType == ModuleType.Stub) {
                return;
            }
=======
            var stub = SymbolTable.ReplacedByStubs.Contains(Target) 
                       || _function.DeclaringModule.ModuleType == ModuleType.Stub
                       || Module.ModuleType == ModuleType.Specialized;
>>>>>>> aa4bfe3b

            using (Eval.OpenScope(_function.DeclaringModule, FunctionDefinition, out _)) {
                // Process annotations.
                var annotationType = Eval.GetTypeFromAnnotation(FunctionDefinition.ReturnAnnotation);
                if (!annotationType.IsUnknown()) {
                    // Annotations are typically types while actually functions return
                    // instances unless specifically annotated to a type such as Type[T].
                    var instance = annotationType.CreateInstance(annotationType.Name, Eval.GetLoc(FunctionDefinition), ArgumentSet.Empty);
                    _overload.SetReturnValue(instance, true);
                } else {
                    // Check if function is a generator
                    var suite = FunctionDefinition.Body as SuiteStatement;
                    var yieldExpr = suite?.Statements.OfType<ExpressionStatement>().Select(s => s.Expression as YieldExpression).ExcludeDefault().FirstOrDefault();
                    if (yieldExpr != null) {
                        // Function return is an iterator
                        var yieldValue = Eval.GetValueFromExpression(yieldExpr.Expression) ?? Eval.UnknownType;
                        var returnValue = new PythonGenerator(Eval.Interpreter, yieldValue);
                        _overload.SetReturnValue(returnValue, true);
                    }
                }

<<<<<<< HEAD
            using (Eval.OpenScope(_function.DeclaringModule, FunctionDefinition, out _)) {
                DeclareParameters();
                // Return type from the annotation is sufficient for libraries
                // and stubs, no need to walk the body. Exceptions are constructors
                // since they can be adding class members.
                if (_function.IsConstructor() || annotationType.IsUnknown() || Module.ModuleType == ModuleType.User) {
                    if (FunctionDefinition.Body != null && Module.ModuleType != ModuleType.Specialized) {
                        FunctionDefinition.Body.Walk(this);
=======
                DeclareParameters(!stub);

                if (annotationType.IsUnknown() || Module.ModuleType == ModuleType.User) {
                    // Return type from the annotation is sufficient for libraries
                    // and stubs, no need to walk the body.
                    if (!stub) {
                        FunctionDefinition.Body?.Walk(this);
>>>>>>> aa4bfe3b
                    }
                }
            }
            Result = _function;
        }

        public override bool Walk(AssignmentStatement node) {
            var value = Eval.GetValueFromExpression(node.Right) ?? Eval.UnknownType;

            foreach (var lhs in node.Left) {
                switch (lhs) {
                    case MemberExpression memberExp when memberExp.Target is NameExpression nameExp1: {
                            if (_function.DeclaringType.GetPythonType() is PythonClassType t && nameExp1.Name == "self") {
                                t.AddMembers(new[] { new KeyValuePair<string, IMember>(memberExp.Name, value) }, false);
                            }
                            continue;
                        }
                    case NameExpression nameExp2 when nameExp2.Name == "self":
                        return true; // Don't assign to 'self'
                }
            }
            return base.Walk(node);
        }

        public override bool Walk(ReturnStatement node) {
            var value = Eval.GetValueFromExpression(node.Expression);
            if (value != null) {
                _overload.AddReturnValue(value);
            }
            return true; // We want to evaluate all code so all private variables in __new__ get defined
        }

        // Classes and functions are walked by their respective evaluators
        public override bool Walk(ClassDefinition node) => false;
        public override bool Walk(FunctionDefinition node) {
            // Inner function, declare as variable.
            var m = SymbolTable.Evaluate(node);
            if (m != null) {
                Eval.DeclareVariable(node.NameExpression.Name, m, VariableSource.Declaration, Eval.GetLoc(node));
            }
            return false;
        }

        private void DeclareParameters(bool declareVariables) {
            // For class method no need to add extra parameters, but first parameter type should be the class.
            // For static and unbound methods do not add or set anything.
            // For regular bound methods add first parameter and set it to the class.

            var parameters = new List<ParameterInfo>();
            var skip = 0;
            if (_self != null && _function.HasClassFirstArgument()) {
                var p0 = FunctionDefinition.Parameters.FirstOrDefault();
                if (p0 != null && !string.IsNullOrEmpty(p0.Name)) {
                    // Actual parameter type will be determined when method is invoked.
                    // The reason is that if method might be called on a derived class.
                    // Declare self or cls in this scope.
                    if (declareVariables) {
                        Eval.DeclareVariable(p0.Name, new PythonInstance(_self), VariableSource.Declaration, p0.NameExpression);
                    }
                    // Set parameter info.
                    var pi = new ParameterInfo(Ast, p0, _self, false);
                    pi.SetType(_self);
                    parameters.Add(pi);
                    skip++;
                }
            }

            // Declare parameters in scope
            for (var i = skip; i < FunctionDefinition.Parameters.Length; i++) {
                var isGeneric = false;
                var p = FunctionDefinition.Parameters[i];
                if (!string.IsNullOrEmpty(p.Name)) {
                    // If parameter has default value, look for the annotation locally first
                    // since outer type may be getting redefined. Consider 's = None; def f(s: s = 123): ...
                    IPythonType paramType = null;
                    if (p.DefaultValue != null) {
                        paramType = Eval.GetTypeFromAnnotation(p.Annotation, out isGeneric, LookupOptions.Local | LookupOptions.Builtins);
                        if (paramType == null) {
                            var defaultValue = Eval.GetValueFromExpression(p.DefaultValue);
                            if (!defaultValue.IsUnknown()) {
                                paramType = defaultValue.GetPythonType();
                            }
                        }
                    }
                    // If all else fails, look up globally.
                    paramType = paramType ?? Eval.GetTypeFromAnnotation(p.Annotation, out isGeneric);

<<<<<<< HEAD
                    var pi = new ParameterInfo(Ast, p, paramType, isGeneric);
                    DeclareParameter(p, i, pi);
=======
                    var pi = new ParameterInfo(Ast, p, paramType);
                    DeclareParameter(p, i, pi, declareVariables);
>>>>>>> aa4bfe3b
                    parameters.Add(pi);
                }
            }
            _overload.SetParameters(parameters);
        }

        private void DeclareParameter(Parameter p, int index, ParameterInfo pi, bool declareVariables) {
            IPythonType paramType;

            // If type is known from annotation, use it.
            if (pi != null && !pi.Type.IsUnknown() && !pi.Type.IsGenericParameter()) {
                // TODO: technically generics may have constraints. Should we consider them?
                paramType = pi.Type;
            } else {
                var defaultValue = Eval.GetValueFromExpression(p.DefaultValue) ?? Eval.UnknownType;

                paramType = defaultValue?.GetPythonType();
                if (!paramType.IsUnknown()) {
                    pi?.SetDefaultValueType(paramType);
                }
            }

            if (declareVariables) {
                Eval.DeclareVariable(p.Name, new PythonInstance(paramType), VariableSource.Declaration, p.NameExpression);
            }
        }
    }
}<|MERGE_RESOLUTION|>--- conflicted
+++ resolved
@@ -48,15 +48,9 @@
         public FunctionDefinition FunctionDefinition { get; }
 
         public override void Evaluate() {
-<<<<<<< HEAD
-            if (SymbolTable.ReplacedByStubs.Contains(Target) || _function.DeclaringModule.ModuleType == ModuleType.Stub) {
-                return;
-            }
-=======
             var stub = SymbolTable.ReplacedByStubs.Contains(Target) 
                        || _function.DeclaringModule.ModuleType == ModuleType.Stub
                        || Module.ModuleType == ModuleType.Specialized;
->>>>>>> aa4bfe3b
 
             using (Eval.OpenScope(_function.DeclaringModule, FunctionDefinition, out _)) {
                 // Process annotations.
@@ -78,16 +72,6 @@
                     }
                 }
 
-<<<<<<< HEAD
-            using (Eval.OpenScope(_function.DeclaringModule, FunctionDefinition, out _)) {
-                DeclareParameters();
-                // Return type from the annotation is sufficient for libraries
-                // and stubs, no need to walk the body. Exceptions are constructors
-                // since they can be adding class members.
-                if (_function.IsConstructor() || annotationType.IsUnknown() || Module.ModuleType == ModuleType.User) {
-                    if (FunctionDefinition.Body != null && Module.ModuleType != ModuleType.Specialized) {
-                        FunctionDefinition.Body.Walk(this);
-=======
                 DeclareParameters(!stub);
 
                 if (annotationType.IsUnknown() || Module.ModuleType == ModuleType.User) {
@@ -95,7 +79,6 @@
                     // and stubs, no need to walk the body.
                     if (!stub) {
                         FunctionDefinition.Body?.Walk(this);
->>>>>>> aa4bfe3b
                     }
                 }
             }
@@ -183,13 +166,8 @@
                     // If all else fails, look up globally.
                     paramType = paramType ?? Eval.GetTypeFromAnnotation(p.Annotation, out isGeneric);
 
-<<<<<<< HEAD
                     var pi = new ParameterInfo(Ast, p, paramType, isGeneric);
-                    DeclareParameter(p, i, pi);
-=======
-                    var pi = new ParameterInfo(Ast, p, paramType);
                     DeclareParameter(p, i, pi, declareVariables);
->>>>>>> aa4bfe3b
                     parameters.Add(pi);
                 }
             }
