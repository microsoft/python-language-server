﻿// Copyright(c) Microsoft Corporation
// All rights reserved.
//
// Licensed under the Apache License, Version 2.0 (the License); you may not use
// this file except in compliance with the License. You may obtain a copy of the
// License at http://www.apache.org/licenses/LICENSE-2.0
//
// THIS CODE IS PROVIDED ON AN  *AS IS* BASIS, WITHOUT WARRANTIES OR CONDITIONS
// OF ANY KIND, EITHER EXPRESS OR IMPLIED, INCLUDING WITHOUT LIMITATION ANY
// IMPLIED WARRANTIES OR CONDITIONS OF TITLE, FITNESS FOR A PARTICULAR PURPOSE,
// MERCHANTABILITY OR NON-INFRINGEMENT.
//
// See the Apache Version 2.0 License for specific language governing
// permissions and limitations under the License.

using System;
using System.Collections.Generic;
using System.Diagnostics;
using System.Linq;
using Microsoft.Python.Analysis.Analyzer.Evaluation;
using Microsoft.Python.Analysis.Diagnostics;
using Microsoft.Python.Analysis.Modules;
using Microsoft.Python.Analysis.Types;
using Microsoft.Python.Analysis.Values;
using Microsoft.Python.Analysis.Values.Collections;
using Microsoft.Python.Core;
using Microsoft.Python.Parsing;
using Microsoft.Python.Parsing.Ast;
using ErrorCodes = Microsoft.Python.Analysis.Diagnostics.ErrorCodes;

namespace Microsoft.Python.Analysis.Analyzer.Symbols {
    [DebuggerDisplay("{FunctionDefinition.Name}")]
    internal sealed class FunctionEvaluator : MemberEvaluator {
        private readonly IPythonClassMember _function;
        private readonly PythonFunctionOverload _overload;
        private readonly IPythonClassType _self;

        public FunctionEvaluator(ExpressionEval eval, PythonFunctionOverload overload)
            : base(eval, overload.FunctionDefinition) {
            _overload = overload;
            _function = overload.ClassMember ?? throw new NullReferenceException(nameof(overload.ClassMember));
            _self = _function.DeclaringType as PythonClassType;

            FunctionDefinition = overload.FunctionDefinition;
        }

        private FunctionDefinition FunctionDefinition { get; }

        public override void Evaluate() {
            var stub = SymbolTable.ReplacedByStubs.Contains(Target)
                       || _function.DeclaringModule.ModuleType == ModuleType.Stub
                       || Module.ModuleType == ModuleType.Specialized;

            using (Eval.OpenScope(_function.DeclaringModule, FunctionDefinition, out _)) {
                var returnType = TryDetermineReturnValue();

                var parameters = Eval.CreateFunctionParameters(_self, _function, FunctionDefinition, !stub);
                _overload.SetParameters(parameters);

                // Do process body of constructors since they may be declaring
                // variables that are later used to determine return type of other
                // methods and properties.
                var ctor = _function.IsDunderInit() || _function.IsDunderNew();
                if (ctor || returnType.IsUnknown() || Module.ModuleType == ModuleType.User) {
                    // Return type from the annotation is sufficient for libraries and stubs, no need to walk the body.
                    FunctionDefinition.Body?.Walk(this);
                    // For libraries remove declared local function variables to free up some memory
                    // unless function has inner classes or functions.
                    var optionsProvider = Eval.Services.GetService<IAnalysisOptionsProvider>();
                    if (Module.ModuleType != ModuleType.User &&
                        optionsProvider?.Options.KeepLibraryLocalVariables != true &&
                        Eval.CurrentScope.Variables.All(
                            v => v.GetPythonType<IPythonClassType>() == null &&
                                 v.GetPythonType<IPythonFunctionType>() == null)
                        ) {
                            ((VariableCollection)Eval.CurrentScope.Variables).Clear();
                    }
                }
            }
            Result = _function;
        }

        private IPythonType TryDetermineReturnValue() {
            var annotationType = Eval.GetTypeFromAnnotation(FunctionDefinition.ReturnAnnotation);
            if (!annotationType.IsUnknown()) {
                // Annotations are typically types while actually functions return
                // instances unless specifically annotated to a type such as Type[T].
                // TODO: try constructing argument set from types. Consider Tuple[_T1, _T2] where _T1 = TypeVar('_T1', str, bytes)
                var t = annotationType.CreateInstance(annotationType.Name, ArgumentSet.WithoutContext);
                // If instance could not be created, such as when return type is List[T] and
                // type of T is not yet known, just use the type.
                var instance = t.IsUnknown() ? annotationType : t;
                _overload.SetReturnValue(instance, true); _overload.SetReturnValue(instance, true);
            } else {
                // Check if function is a generator
                var suite = FunctionDefinition.Body as SuiteStatement;
                var yieldExpr = suite?.Statements.OfType<ExpressionStatement>().Select(s => s.Expression as YieldExpression).ExcludeDefault().FirstOrDefault();
                if (yieldExpr != null) {
                    // Function return is an iterator
                    var yieldValue = Eval.GetValueFromExpression(yieldExpr.Expression) ?? Eval.UnknownType;
                    var returnValue = new PythonGenerator(Eval.Interpreter, yieldValue);
                    _overload.SetReturnValue(returnValue, true);
                }
            }
            return annotationType;
        }

        public override bool Walk(AssignmentStatement node) {
            var value = Eval.GetValueFromExpression(node.Right) ?? Eval.UnknownType;
            foreach (var lhs in node.Left) {
                switch (lhs) {
                    case MemberExpression memberExp when memberExp.Target is NameExpression nameExp1: {
                            if (_function.DeclaringType.GetPythonType() is PythonClassType t && nameExp1.Name == "self") {
                                t.AddMembers(new[] { new KeyValuePair<string, IMember>(memberExp.Name, value) }, false);
                            }
                            continue;
                        }
                    case NameExpression nameExp2 when nameExp2.Name == "self":
                        return true; // Don't assign to 'self'
                }
            }
            return base.Walk(node);
        }

        public override bool Walk(ReturnStatement node) {
            var value = Eval.GetValueFromExpression(node.Expression);
            if (value != null) {
                // although technically legal, __init__ in a constructor should not have a not-none return value
<<<<<<< HEAD
                if (FunctionDefinition.Name.EqualsOrdinal("__init__") && _function.DeclaringType.MemberType == PythonMemberType.Class
                    && !value.IsOfType(BuiltinTypeId.NoneType)) {

=======
                if (_function.IsDunderInit() && !value.IsOfType(BuiltinTypeId.NoneType)) {
>>>>>>> 86c84261
                    Eval.ReportDiagnostics(Module.Uri, new DiagnosticsEntry(
                            Resources.ReturnInInit,
                            node.GetLocation(Eval).Span,
                            ErrorCodes.ReturnInInit,
                            Severity.Warning,
                            DiagnosticSource.Analysis));
                }

                _overload.AddReturnValue(value);
            }
            return true; // We want to evaluate all code so all private variables in __new__ get defined
        }

        // Classes and functions are walked by their respective evaluators
        public override bool Walk(ClassDefinition node) => false;
        public override bool Walk(FunctionDefinition node) {
            // Inner function, declare as variable. Do not set variable location
            // since it is not an assignment visible to the user.
            var m = SymbolTable.Evaluate(node);
            if (m != null) {
                Eval.DeclareVariable(node.NameExpression.Name, m, VariableSource.Declaration, node.NameExpression);
            }
            return false;
        }
    }
}<|MERGE_RESOLUTION|>--- conflicted
+++ resolved
@@ -126,13 +126,7 @@
             var value = Eval.GetValueFromExpression(node.Expression);
             if (value != null) {
                 // although technically legal, __init__ in a constructor should not have a not-none return value
-<<<<<<< HEAD
-                if (FunctionDefinition.Name.EqualsOrdinal("__init__") && _function.DeclaringType.MemberType == PythonMemberType.Class
-                    && !value.IsOfType(BuiltinTypeId.NoneType)) {
-
-=======
                 if (_function.IsDunderInit() && !value.IsOfType(BuiltinTypeId.NoneType)) {
->>>>>>> 86c84261
                     Eval.ReportDiagnostics(Module.Uri, new DiagnosticsEntry(
                             Resources.ReturnInInit,
                             node.GetLocation(Eval).Span,
