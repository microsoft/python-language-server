--- conflicted
+++ resolved
@@ -85,12 +85,8 @@
             if (!annotationType.IsUnknown()) {
                 // Annotations are typically types while actually functions return
                 // instances unless specifically annotated to a type such as Type[T].
-<<<<<<< HEAD
+                // TODO: try constructing argument set from types. Consider Tuple[_T1, _T2] where _T1 = TypeVar('_T1', str, bytes)
                 var t = annotationType.CreateInstance(ArgumentSet.Empty(FunctionDefinition.ReturnAnnotation, Eval));
-=======
-                // TODO: try constructing argument set from types. Consider Tuple[_T1, _T2] where _T1 = TypeVar('_T1', str, bytes)
-                var t = annotationType.CreateInstance(annotationType.Name, ArgumentSet.WithoutContext);
->>>>>>> e7f29d77
                 // If instance could not be created, such as when return type is List[T] and
                 // type of T is not yet known, just use the type.
                 var instance = t.IsUnknown() ? (IMember) annotationType : t;
