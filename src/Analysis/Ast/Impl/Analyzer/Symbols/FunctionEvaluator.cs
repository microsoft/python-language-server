﻿// Copyright(c) Microsoft Corporation
// All rights reserved.
//
// Licensed under the Apache License, Version 2.0 (the License); you may not use
// this file except in compliance with the License. You may obtain a copy of the
// License at http://www.apache.org/licenses/LICENSE-2.0
//
// THIS CODE IS PROVIDED ON AN  *AS IS* BASIS, WITHOUT WARRANTIES OR CONDITIONS
// OF ANY KIND, EITHER EXPRESS OR IMPLIED, INCLUDING WITHOUT LIMITATION ANY
// IMPLIED WARRANTIES OR CONDITIONS OF TITLE, FITNESS FOR A PARTICULAR PURPOSE,
// MERCHANTABILITY OR NON-INFRINGEMENT.
//
// See the Apache Version 2.0 License for specific language governing
// permissions and limitations under the License.

using System;
using System.Collections.Generic;
using System.Diagnostics;
using System.Linq;
using Microsoft.Python.Analysis.Analyzer.Evaluation;
using Microsoft.Python.Analysis.Diagnostics;
using Microsoft.Python.Analysis.Modules;
using Microsoft.Python.Analysis.Types;
using Microsoft.Python.Analysis.Values;
using Microsoft.Python.Analysis.Values.Collections;
using Microsoft.Python.Core;
using Microsoft.Python.Parsing;
using Microsoft.Python.Parsing.Ast;
using ErrorCodes = Microsoft.Python.Analysis.Diagnostics.ErrorCodes;

namespace Microsoft.Python.Analysis.Analyzer.Symbols {
    [DebuggerDisplay("{FunctionDefinition.Name}")]
    internal sealed class FunctionEvaluator : MemberEvaluator {
        private readonly IPythonClassMember _function;
        private readonly PythonFunctionOverload _overload;
        private readonly IPythonClassType _self;

        public FunctionEvaluator(ExpressionEval eval, PythonFunctionOverload overload)
            : base(eval, overload.FunctionDefinition) {
            _overload = overload;
            _function = overload.ClassMember ?? throw new NullReferenceException(nameof(overload.ClassMember));
            _self = _function.DeclaringType as PythonClassType;

            FunctionDefinition = overload.FunctionDefinition;
        }

        private FunctionDefinition FunctionDefinition { get; }

        public override void Evaluate() {
            var stub = SymbolTable.ReplacedByStubs.Contains(Target)
                       || _function.DeclaringModule.ModuleType == ModuleType.Stub
                       || Module.ModuleType == ModuleType.Specialized;

            using (Eval.OpenScope(_function.DeclaringModule, FunctionDefinition, out _)) {
                var returnType = TryDetermineReturnValue();

                var parameters = Eval.CreateFunctionParameters(_self, _function, FunctionDefinition, !stub);
                _overload.SetParameters(parameters);

                // Do process body of constructors since they may be declaring
                // variables that are later used to determine return type of other
                // methods and properties.
                var ctor = _function.IsDunderInit() || _function.IsDunderNew();
                if (ctor || returnType.IsUnknown() || Module.ModuleType == ModuleType.User) {
                    // Return type from the annotation is sufficient for libraries and stubs, no need to walk the body.
                    FunctionDefinition.Body?.Walk(this);
                    // For libraries remove declared local function variables to free up some memory
                    // unless function has inner classes or functions.
                    var optionsProvider = Eval.Services.GetService<IAnalysisOptionsProvider>();
                    if (Module.ModuleType != ModuleType.User &&
                        optionsProvider?.Options.KeepLibraryLocalVariables != true &&
                        Eval.CurrentScope.Variables.All(
                            v => v.GetPythonType<IPythonClassType>() == null &&
                                 v.GetPythonType<IPythonFunctionType>() == null)
                        ) {
                        ((VariableCollection)Eval.CurrentScope.Variables).Clear();
                    }
                }
            }
            Result = _function;
        }

        private IPythonType TryDetermineReturnValue() {
            var annotationType = Eval.GetTypeFromAnnotation(FunctionDefinition.ReturnAnnotation);
            if (!annotationType.IsUnknown()) {
                // Annotations are typically types while actually functions return
                // instances unless specifically annotated to a type such as Type[T].
                // TODO: try constructing argument set from types. Consider Tuple[_T1, _T2] where _T1 = TypeVar('_T1', str, bytes)
                var t = annotationType.CreateInstance(annotationType.Name, ArgumentSet.WithoutContext);
                // If instance could not be created, such as when return type is List[T] and
                // type of T is not yet known, just use the type.
                var instance = t.IsUnknown() ? annotationType : t;
                _overload.SetReturnValue(instance, true); _overload.SetReturnValue(instance, true);
            } else {
                // Check if function is a generator
                var suite = FunctionDefinition.Body as SuiteStatement;
                var yieldExpr = suite?.Statements.OfType<ExpressionStatement>().Select(s => s.Expression as YieldExpression).ExcludeDefault().FirstOrDefault();
                if (yieldExpr != null) {
                    // Function return is an iterator
                    var yieldValue = Eval.GetValueFromExpression(yieldExpr.Expression) ?? Eval.UnknownType;
                    var returnValue = new PythonGenerator(Eval.Interpreter, yieldValue);
                    _overload.SetReturnValue(returnValue, true);
                }
            }
            return annotationType;
        }

        public override bool Walk(AssignmentStatement node) {
            var value = Eval.GetValueFromExpression(node.Right) ?? Eval.UnknownType;
            foreach (var lhs in node.Left) {
                switch (lhs) {
                    case MemberExpression memberExp when memberExp.Target is NameExpression nameExp1: {
                            if (_function.DeclaringType.GetPythonType() is PythonClassType t && nameExp1.Name == "self") {
                                t.AddMembers(new[] { new KeyValuePair<string, IMember>(memberExp.Name, value) }, false);
                            }
                            continue;
                        }
                    case NameExpression nameExp2 when nameExp2.Name == "self":
                        return true; // Don't assign to 'self'
                }
            }
            return base.Walk(node);
        }

        public override bool Walk(ReturnStatement node) {
            var value = Eval.GetValueFromExpression(node.Expression);
            if (value != null) {
                // although technically legal, __init__ in a constructor should not have a not-none return value
<<<<<<< HEAD
                if (FunctionDefinition.Name.EqualsOrdinal("__init__") && _function.DeclaringType.MemberType == PythonMemberType.Class
                    && !value.IsOfType(BuiltinTypeId.NoneType)) {

                    Eval.ReportDiagnostics(Module.Uri, new Diagnostics.DiagnosticsEntry(
=======
                if (_function.IsDunderInit() && !value.IsOfType(BuiltinTypeId.NoneType)) {
                    Eval.ReportDiagnostics(Module.Uri, new DiagnosticsEntry(
>>>>>>> 67932c6e
                            Resources.ReturnInInit,
                            node.GetLocation(Eval).Span,
                            ErrorCodes.ReturnInInit,
                            Severity.Warning,
                            DiagnosticSource.Analysis));
                }

                _overload.AddReturnValue(value);
            }
            return true; // We want to evaluate all code so all private variables in __new__ get defined
        }

        // Classes and functions are walked by their respective evaluators
        public override bool Walk(ClassDefinition node) => false;
        public override bool Walk(FunctionDefinition node) {
            // Inner function, declare as variable. Do not set variable location
            // since it is not an assignment visible to the user.
            var m = SymbolTable.Evaluate(node);
            if (m != null) {
                Eval.DeclareVariable(node.NameExpression.Name, m, VariableSource.Declaration, node.NameExpression);
            }
            return false;
        }
    }
}<|MERGE_RESOLUTION|>--- conflicted
+++ resolved
@@ -126,15 +126,8 @@
             var value = Eval.GetValueFromExpression(node.Expression);
             if (value != null) {
                 // although technically legal, __init__ in a constructor should not have a not-none return value
-<<<<<<< HEAD
-                if (FunctionDefinition.Name.EqualsOrdinal("__init__") && _function.DeclaringType.MemberType == PythonMemberType.Class
-                    && !value.IsOfType(BuiltinTypeId.NoneType)) {
-
-                    Eval.ReportDiagnostics(Module.Uri, new Diagnostics.DiagnosticsEntry(
-=======
                 if (_function.IsDunderInit() && !value.IsOfType(BuiltinTypeId.NoneType)) {
                     Eval.ReportDiagnostics(Module.Uri, new DiagnosticsEntry(
->>>>>>> 67932c6e
                             Resources.ReturnInInit,
                             node.GetLocation(Eval).Span,
                             ErrorCodes.ReturnInInit,
