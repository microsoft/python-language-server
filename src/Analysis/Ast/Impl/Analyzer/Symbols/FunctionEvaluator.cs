--- conflicted
+++ resolved
@@ -72,18 +72,11 @@
             }
 
             using (Eval.OpenScope(_function.DeclaringModule, FunctionDefinition, out _)) {
-<<<<<<< HEAD
-                await DeclareParametersAsync(cancellationToken);
+                DeclareParameters();
                 // Return type from the annotation is sufficient for libraries
                 // and stubs, no need to walk the body. Exceptions are constructors
                 // since they can be adding class members.
                 if (_function.IsConstructor() || annotationType.IsUnknown() || Module.ModuleType == ModuleType.User) {
-=======
-                DeclareParameters();
-                if (annotationType.IsUnknown() || Module.ModuleType == ModuleType.User) {
-                    // Return type from the annotation is sufficient for libraries
-                    // and stubs, no need to walk the body.
->>>>>>> 7964942b
                     if (FunctionDefinition.Body != null && Module.ModuleType != ModuleType.Specialized) {
                         FunctionDefinition.Body.Walk(this);
                     }
