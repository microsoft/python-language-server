﻿// Copyright(c) Microsoft Corporation
// All rights reserved.
//
// Licensed under the Apache License, Version 2.0 (the License); you may not use
// this file except in compliance with the License. You may obtain a copy of the
// License at http://www.apache.org/licenses/LICENSE-2.0
//
// THIS CODE IS PROVIDED ON AN  *AS IS* BASIS, WITHOUT WARRANTIES OR CONDITIONS
// OF ANY KIND, EITHER EXPRESS OR IMPLIED, INCLUDING WITHOUT LIMITATION ANY
// IMPLIED WARRANTIES OR CONDITIONS OF TITLE, FITNESS FOR A PARTICULAR PURPOSE,
// MERCHANTABILITY OR NON-INFRINGEMENT.
//
// See the Apache Version 2.0 License for specific language governing
// permissions and limitations under the License.

using System;
using System.Collections.Generic;
using System.Diagnostics;
using System.Linq;
using Microsoft.Python.Analysis.Analyzer.Evaluation;
using Microsoft.Python.Analysis.Diagnostics;
using Microsoft.Python.Analysis.Modules;
using Microsoft.Python.Analysis.Types;
using Microsoft.Python.Analysis.Values;
using Microsoft.Python.Analysis.Values.Collections;
using Microsoft.Python.Core;
using Microsoft.Python.Parsing;
using Microsoft.Python.Parsing.Ast;
using ErrorCodes = Microsoft.Python.Analysis.Diagnostics.ErrorCodes;

namespace Microsoft.Python.Analysis.Analyzer.Symbols {
    [DebuggerDisplay("{FunctionDefinition.Name}")]
    internal sealed class FunctionEvaluator : MemberEvaluator {
        private readonly IPythonClassMember _function;
        private readonly PythonFunctionOverload _overload;
        private readonly IPythonClassType _self;

        public FunctionEvaluator(ExpressionEval eval, PythonFunctionOverload overload)
            : base(eval, overload.FunctionDefinition) {
            _overload = overload;
            _function = overload.ClassMember ?? throw new NullReferenceException(nameof(overload.ClassMember));
            _self = _function.DeclaringType as PythonClassType;

            FunctionDefinition = overload.FunctionDefinition;
        }

        private FunctionDefinition FunctionDefinition { get; }

        public override void Evaluate() {
            var stub = SymbolTable.ReplacedByStubs.Contains(Target)
                       || _function.DeclaringModule.ModuleType == ModuleType.Stub
                       || Module.ModuleType == ModuleType.Specialized;

            using (Eval.OpenScope(_function.DeclaringModule, FunctionDefinition, out _)) {
                var returnType = TryDetermineReturnValue();

                var parameters = Eval.CreateFunctionParameters(_self, _function, FunctionDefinition, !stub);
                CheckValidOverload(parameters);
                _overload.SetParameters(parameters);

                // Do process body of constructors since they may be declaring
                // variables that are later used to determine return type of other
                // methods and properties.
                var ctor = _function.IsDunderInit() || _function.IsDunderNew();
                if (ctor || returnType.IsUnknown() || Module.ModuleType == ModuleType.User) {
                    // Return type from the annotation is sufficient for libraries and stubs, no need to walk the body.
                    FunctionDefinition.Body?.Walk(this);
                    // For libraries remove declared local function variables to free up some memory
                    // unless function has inner classes or functions.
                    var optionsProvider = Eval.Services.GetService<IAnalysisOptionsProvider>();
                    if (Module.ModuleType != ModuleType.User &&
                        optionsProvider?.Options.KeepLibraryLocalVariables != true &&
                        Eval.CurrentScope.Variables.All(
                            v => v.GetPythonType<IPythonClassType>() == null &&
                                 v.GetPythonType<IPythonFunctionType>() == null)
                        ) {
                        ((VariableCollection)Eval.CurrentScope.Variables).Clear();
                    }
                }
            }
            Result = _function;
        }

<<<<<<< HEAD
        public static IMember GetReturnValueFromAnnotation(ExpressionEval eval, Expression annotation) {
            if (eval == null || annotation == null) {
                return null;
            }

            var annotationType = eval.GetTypeFromAnnotation(annotation, LookupOptions.All);
            if (annotationType.IsUnknown()) {
                return null;
            }

            // Annotations are typically types while actually functions return
            // instances unless specifically annotated to a type such as Type[T].
            // TODO: try constructing argument set from types. Consider Tuple[_T1, _T2] where _T1 = TypeVar('_T1', str, bytes)
            var t = annotationType.CreateInstance(ArgumentSet.Empty(annotation, eval));
            // If instance could not be created, such as when return type is List[T] and
            // type of T is not yet known, just use the type.
            var instance = t.IsUnknown() ? (IMember)annotationType : t;
            return instance;
        }

        private IMember TryDetermineReturnValue() {
            var returnType = GetReturnValueFromAnnotation(Eval, FunctionDefinition.ReturnAnnotation);
            if (returnType != null) {
                _overload.SetReturnValue(returnType, true);
                return returnType;
=======
        private IPythonType TryDetermineReturnValue() {
            var annotationType = Eval.GetTypeFromAnnotation(FunctionDefinition.ReturnAnnotation, LookupOptions.All);
            if (!annotationType.IsUnknown()) {
                // Annotations are typically types while actually functions return
                // instances unless specifically annotated to a type such as Type[T].
                // TODO: try constructing argument set from types. Consider Tuple[_T1, _T2] where _T1 = TypeVar('_T1', str, bytes)
                var t = annotationType.CreateInstance(ArgumentSet.Empty(FunctionDefinition.ReturnAnnotation, Eval));
                // If instance could not be created, such as when return type is List[T] and
                // type of T is not yet known, just use the type.
                var instance = t.IsUnknown() ? (IMember)annotationType : t;
                _overload.SetReturnValue(instance, true); _overload.SetReturnValue(instance, true);
            } else {
                // Check if function is a generator
                var suite = FunctionDefinition.Body as SuiteStatement;
                var yieldExpr = suite?.Statements.OfType<ExpressionStatement>().Select(s => s.Expression as YieldExpression).ExcludeDefault().FirstOrDefault();
                if (yieldExpr != null) {
                    // Function return is an iterator
                    var yieldValue = Eval.GetValueFromExpression(yieldExpr.Expression) ?? Eval.UnknownType;
                    var returnValue = new PythonGenerator(Eval.Interpreter, yieldValue);
                    _overload.SetReturnValue(returnValue, true);
                }
>>>>>>> bf866158
            }

            // Check if function is a generator
            var suite = FunctionDefinition.Body as SuiteStatement;
            var yieldExpr = suite?.Statements.OfType<ExpressionStatement>().Select(s => s.Expression as YieldExpression).ExcludeDefault().FirstOrDefault();
            if (yieldExpr != null) {
                // Function return is an iterator
                var yieldValue = Eval.GetValueFromExpression(yieldExpr.Expression) ?? Eval.UnknownType;
                var returnValue = new PythonGenerator(Eval.Interpreter, yieldValue);
                _overload.SetReturnValue(returnValue, true);
                return returnValue;
            }

            return null;
        }

        private void CheckValidOverload(IReadOnlyList<IParameterInfo> parameters) {
            if (_self?.MemberType == PythonMemberType.Class) {
                switch (_function) {
                    case IPythonFunctionType function:
                        CheckValidFunction(function, parameters);
                        break;
                        //TODO check properties
                }
            }
        }

        private void CheckValidFunction(IPythonFunctionType function, IReadOnlyList<IParameterInfo> parameters) {
            // Don't give diagnostics on functions defined in metaclasses
            if (_self.IsMetaclass()) {
                return;
            }

            // Static methods don't need any diagnostics
            if (function.IsStatic) {
                return;
            }

            // Lambdas never get a self/cls argument.
            if (function.IsLambda()) {
                return;
            }

            // Otherwise, functions defined in classes must have at least one argument
            if (parameters.IsNullOrEmpty()) {
                var funcLoc = Eval.GetLocation(FunctionDefinition.NameExpression);
                ReportFunctionParams(Resources.NoMethodArgument, ErrorCodes.NoMethodArgument, funcLoc);
                return;
            }

            var param = parameters[0].Name;
            var paramLoc = Eval.GetLocation(FunctionDefinition.Parameters[0]);
            // If it is a class method check for cls
            if (function.IsClassMethod && !param.Equals("cls")) {
                ReportFunctionParams(Resources.NoClsArgument, ErrorCodes.NoClsArgument, paramLoc);
            }

            // If it is a method check for self
            if (!function.IsClassMethod && !param.Equals("self")) {
                ReportFunctionParams(Resources.NoSelfArgument, ErrorCodes.NoSelfArgument, paramLoc);
            }
        }

        private void ReportFunctionParams(string message, string errorCode, LocationInfo location) {
            Eval.ReportDiagnostics(
                Eval.Module.Uri,
                new DiagnosticsEntry(
                    message.FormatInvariant(FunctionDefinition.Name),
                    location.Span,
                    errorCode,
                    Parsing.Severity.Warning,
                    DiagnosticSource.Analysis));
        }

        public override bool Walk(AssignmentStatement node) {
            var value = Eval.GetValueFromExpression(node.Right) ?? Eval.UnknownType;
            foreach (var lhs in node.Left) {
                switch (lhs) {
                    case MemberExpression memberExp when memberExp.Target is NameExpression nameExp1:
                        if (_function.DeclaringType.GetPythonType() is PythonClassType t && nameExp1.Name == "self") {
                            t.AddMembers(new[] { new KeyValuePair<string, IMember>(memberExp.Name, value) }, false);
                        }
                        continue;
                    case NameExpression nameExp2 when nameExp2.Name == "self":
                        // Only assign to 'self' if it is not declared yet.
                        if (Eval.LookupNameInScopes(nameExp2.Name, out _) == null) {
                            Eval.DeclareVariable(nameExp2.Name, value, VariableSource.Declaration);
                        }
                        return true;
                }
            }
            return base.Walk(node);
        }

        public override bool Walk(ReturnStatement node) {
            var value = Eval.GetValueFromExpression(node.Expression);
            if (value != null) {

                // although technically legal, __init__ in a constructor should not have a not-none return value
                if (_function.IsDunderInit() && !value.IsOfType(BuiltinTypeId.None)) {
                    Eval.ReportDiagnostics(Module.Uri, new DiagnosticsEntry(
                            Resources.ReturnInInit,
                            node.GetLocation(Eval).Span,
                            ErrorCodes.ReturnInInit,
                            Severity.Warning,
                            DiagnosticSource.Analysis));
                }

                _overload.AddReturnValue(value);
            }
            return true; // We want to evaluate all code so all private variables in __new__ get defined
        }

        // Classes and functions are walked by their respective evaluators
        public override bool Walk(ClassDefinition node) => false;
        public override bool Walk(FunctionDefinition node) {
            // Inner function, declare as variable. Do not set variable location
            // since it is not an assignment visible to the user.
            var m = SymbolTable.Evaluate(node);
            if (m != null) {
                Eval.DeclareVariable(node.NameExpression.Name, m, VariableSource.Declaration, node.NameExpression);
            }
            return false;
        }
    }
}<|MERGE_RESOLUTION|>--- conflicted
+++ resolved
@@ -81,7 +81,6 @@
             Result = _function;
         }
 
-<<<<<<< HEAD
         public static IMember GetReturnValueFromAnnotation(ExpressionEval eval, Expression annotation) {
             if (eval == null || annotation == null) {
                 return null;
@@ -107,29 +106,6 @@
             if (returnType != null) {
                 _overload.SetReturnValue(returnType, true);
                 return returnType;
-=======
-        private IPythonType TryDetermineReturnValue() {
-            var annotationType = Eval.GetTypeFromAnnotation(FunctionDefinition.ReturnAnnotation, LookupOptions.All);
-            if (!annotationType.IsUnknown()) {
-                // Annotations are typically types while actually functions return
-                // instances unless specifically annotated to a type such as Type[T].
-                // TODO: try constructing argument set from types. Consider Tuple[_T1, _T2] where _T1 = TypeVar('_T1', str, bytes)
-                var t = annotationType.CreateInstance(ArgumentSet.Empty(FunctionDefinition.ReturnAnnotation, Eval));
-                // If instance could not be created, such as when return type is List[T] and
-                // type of T is not yet known, just use the type.
-                var instance = t.IsUnknown() ? (IMember)annotationType : t;
-                _overload.SetReturnValue(instance, true); _overload.SetReturnValue(instance, true);
-            } else {
-                // Check if function is a generator
-                var suite = FunctionDefinition.Body as SuiteStatement;
-                var yieldExpr = suite?.Statements.OfType<ExpressionStatement>().Select(s => s.Expression as YieldExpression).ExcludeDefault().FirstOrDefault();
-                if (yieldExpr != null) {
-                    // Function return is an iterator
-                    var yieldValue = Eval.GetValueFromExpression(yieldExpr.Expression) ?? Eval.UnknownType;
-                    var returnValue = new PythonGenerator(Eval.Interpreter, yieldValue);
-                    _overload.SetReturnValue(returnValue, true);
-                }
->>>>>>> bf866158
             }
 
             // Check if function is a generator
