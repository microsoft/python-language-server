--- conflicted
+++ resolved
@@ -24,11 +24,7 @@
 namespace Microsoft.Python.Analysis.Analyzer.Symbols {
     [DebuggerDisplay("{Target.Name}")]
     internal abstract class MemberEvaluator : AnalysisWalker {
-<<<<<<< HEAD
-        protected MemberEvaluator(ExpressionEval eval, IScopeNode target) : base(eval) {
-=======
-        protected MemberEvaluator(ExpressionEval eval, ScopeStatement target) : base(eval, SimpleImportedVariableHandler.Instance) {
->>>>>>> 56b0342a
+        protected MemberEvaluator(ExpressionEval eval, IScopeNode target) : base(eval, SimpleImportedVariableHandler.Instance) {
             Target = target ?? throw new ArgumentNullException(nameof(target));
         }
 
