﻿// Copyright(c) Microsoft Corporation
// All rights reserved.
//
// Licensed under the Apache License, Version 2.0 (the License); you may not use
// this file except in compliance with the License. You may obtain a copy of the
// License at http://www.apache.org/licenses/LICENSE-2.0
//
// THIS CODE IS PROVIDED ON AN  *AS IS* BASIS, WITHOUT WARRANTIES OR CONDITIONS
// OF ANY KIND, EITHER EXPRESS OR IMPLIED, INCLUDING WITHOUT LIMITATION ANY
// IMPLIED WARRANTIES OR CONDITIONS OF TITLE, FITNESS FOR A PARTICULAR PURPOSE,
// MERCHANTABILITY OR NON-INFRINGEMENT.
//
// See the Apache Version 2.0 License for specific language governing
// permissions and limitations under the License.

using System;
using System.Collections.Generic;
using System.Linq;
using Microsoft.Python.Analysis.Analyzer.Evaluation;
using Microsoft.Python.Analysis.Diagnostics;
using Microsoft.Python.Analysis.Types;
using Microsoft.Python.Analysis.Values;
using Microsoft.Python.Core;
using Microsoft.Python.Parsing.Ast;

namespace Microsoft.Python.Analysis.Analyzer.Symbols {
    /// <summary>
    /// Walks module AST and collect all classes, functions and method
    /// so the symbol table can resolve references on demand.
    /// </summary>
    internal sealed class SymbolCollector : PythonWalker {
        private readonly Dictionary<ScopeStatement, IPythonType> _typeMap = new Dictionary<ScopeStatement, IPythonType>();
        private readonly Stack<IDisposable> _scopes = new Stack<IDisposable>();
        private readonly ModuleSymbolTable _table;
        private readonly ExpressionEval _eval;

        public static void CollectSymbols(ModuleSymbolTable table, ExpressionEval eval) {
            var symbolCollector = new SymbolCollector(table, eval);
            symbolCollector.Walk();
        }

        private SymbolCollector(ModuleSymbolTable table, ExpressionEval eval) {
            _table = table;
            _eval = eval;
        }

        private void Walk() => _eval.Ast.Walk(this);

        public override bool Walk(ClassDefinition cd) {
            if (IsDeprecated(cd)) {
                return false;
            }

            if (!string.IsNullOrEmpty(cd.NameExpression?.Name)) {
                var classInfo = CreateClass(cd);
                // The variable is transient (non-user declared) hence it does not have location.
                // Class type is tracking locations for references and renaming.
                _eval.DeclareVariable(cd.Name, classInfo, VariableSource.Declaration);
                _table.Add(new ClassEvaluator(_eval, cd));
                // Open class scope
                _scopes.Push(_eval.OpenScope(_eval.Module, cd, out _));
            }
            return true;
        }

        public override void PostWalk(ClassDefinition cd) {
            if (!IsDeprecated(cd) && !string.IsNullOrEmpty(cd.NameExpression?.Name)) {
                _scopes.Pop().Dispose();
            }
            base.PostWalk(cd);
        }

        public override bool Walk(FunctionDefinition fd) {
            if (IsDeprecated(fd)) {
                return false;
            }
            if (!string.IsNullOrEmpty(fd.Name)) {
                AddFunctionOrProperty(fd);
                // Open function scope
                _scopes.Push(_eval.OpenScope(_eval.Module, fd, out _));
            }
            return true;
        }

        public override void PostWalk(FunctionDefinition fd) {
            if (!IsDeprecated(fd) && !string.IsNullOrEmpty(fd.Name)) {
                _scopes.Pop().Dispose();
            }
            base.PostWalk(fd);
        }

        private PythonClassType CreateClass(ClassDefinition cd) {
            var cls = new PythonClassType(cd, _eval.GetLocationOfName(cd),
                _eval.SuppressBuiltinLookup ? BuiltinTypeId.Unknown : BuiltinTypeId.Type);
            _typeMap[cd] = cls;
            return cls;
        }


        private void AddFunctionOrProperty(FunctionDefinition fd) {
            var declaringType = fd.Parent != null && _typeMap.TryGetValue(fd.Parent, out var t) ? t : null;
            var existing = _eval.LookupNameInScopes(fd.Name, LookupOptions.Local);

            switch (existing?.MemberType) {
                case PythonMemberType.Method:
                case PythonMemberType.Function:
                case PythonMemberType.Property:
                    ReportRedefinedFunction(fd, existing as PythonType);
                    break;
            }

            if (!TryAddProperty(fd, existing, declaringType)) {
                AddFunction(fd, existing, declaringType);
            }
        }

<<<<<<< HEAD
        private void AddFunction(FunctionDefinition fd, IPythonType declaringType) {
            var existing = _eval.LookupNameInScopes(fd.Name, LookupOptions.Local) as PythonFunctionType;
            if (existing is null) {
                existing = new PythonFunctionType(fd, declaringType, _eval.GetLocationOfName(fd));
                // The variable is transient (non-user declared) hence it does not have location.
                // Function type is tracking locations for references and renaming.
                _eval.DeclareVariable(fd.Name, existing, VariableSource.Declaration);
            } else {
                ReportRedefinedFunction(fd, existing);
            }

            AddOverload(fd, existing, o => existing.AddOverload(o));
=======
        private void AddFunction(FunctionDefinition fd, IMember existing, IPythonType declaringType) {
            if (!(existing is PythonFunctionType f)) {
                f = new PythonFunctionType(fd, declaringType, _eval.GetLocationOfName(fd));
                // The variable is transient (non-user declared) hence it does not have location.
                // Function type is tracking locations for references and renaming.
                _eval.DeclareVariable(fd.Name, f, VariableSource.Declaration);
            }
            AddOverload(fd, f, o => f.AddOverload(o));
>>>>>>> 8157ede7
        }

        private void AddOverload(FunctionDefinition fd, IPythonClassMember function, Action<IPythonFunctionOverload> addOverload) {
            // Check if function exists in stubs. If so, take overload from stub
            // and the documentation from this actual module.
            if (!_table.ReplacedByStubs.Contains(fd)) {
                var stubOverload = GetOverloadFromStub(fd);
                if (stubOverload != null) {
                    var documentation = fd.GetDocumentation();
                    if (!string.IsNullOrEmpty(documentation)) {
                        stubOverload.SetDocumentation(documentation);
                    }
                    addOverload(stubOverload);
                    _table.ReplacedByStubs.Add(fd);
                    return;
                }
            }

            if (!_table.Contains(fd)) {
                // Do not evaluate parameter types just yet. During light-weight top-level information
                // collection types cannot be determined as imports haven't been processed.
                var overload = new PythonFunctionOverload(function, fd, _eval.GetLocationOfName(fd), fd.ReturnAnnotation?.ToCodeString(_eval.Ast));

                CheckValidOverload(fd, overload);

                addOverload(overload);
                _table.Add(new FunctionEvaluator(_eval, overload));
            }
        }

        private PythonFunctionOverload GetOverloadFromStub(FunctionDefinition node) {
            var t = GetMemberFromStub(node.Name).GetPythonType();
            if (t is IPythonFunctionType f) {
                return f.Overloads
                    .OfType<PythonFunctionOverload>()
                    .FirstOrDefault(o => o.Parameters.Count == node.Parameters.Length);
            }
            return null;
        }

        private bool TryAddProperty(FunctionDefinition node, IMember existing, IPythonType declaringType) {
            var dec = node.Decorators?.Decorators;
            var decorators = dec != null ? dec.ExcludeDefault().ToArray() : Array.Empty<Expression>();

            foreach (var d in decorators.OfType<NameExpression>()) {
                switch (d.Name) {
                    case @"property":
                        AddProperty(node, existing, declaringType, false);
                        return true;
                    case @"abstractproperty":
                        AddProperty(node, existing, declaringType, true);
                        return true;
                }
            }
            return false;
        }

        private void AddProperty(FunctionDefinition fd, IMember existing, IPythonType declaringType, bool isAbstract) {
            if (!(existing is PythonPropertyType p)) {
                p = new PythonPropertyType(fd, _eval.GetLocationOfName(fd), declaringType, isAbstract);
                // The variable is transient (non-user declared) hence it does not have location.
                // Property type is tracking locations for references and renaming.
                _eval.DeclareVariable(fd.Name, p, VariableSource.Declaration);
            }
            AddOverload(fd, p, o => p.AddOverload(o));
        }

        private IMember GetMemberFromStub(string name) {
            if (_eval.Module.Stub == null) {
                return null;
            }

            var memberNameChain = new List<string>(Enumerable.Repeat(name, 1));
            IScope scope = _eval.CurrentScope;

            while (scope != _eval.GlobalScope) {
                memberNameChain.Add(scope.Name);
                scope = scope.OuterScope;
            }

            IMember member = _eval.Module.Stub;
            for (var i = memberNameChain.Count - 1; i >= 0; i--) {
                if (!(member is IMemberContainer mc)) {
                    return null;
                }
                member = mc.GetMember(memberNameChain[i]);
                if (member == null) {
                    return null;
                }
            }

            return member;
        }

<<<<<<< HEAD
        private void ReportRedefinedFunction(FunctionDefinition redefined, PythonFunctionType existing) {
            var existingLoc = _eval.GetLocationInfo(existing.FunctionDefinition);
=======
        private void ReportRedefinedFunction(FunctionDefinition redefined, ILocatedMember existing) {
            // get line number of existing function for diagnostic message
            var existingLoc = existing.Definition;
>>>>>>> 8157ede7
            var existingLine = existingLoc.Span.Start.Line;

            _eval.ReportDiagnostics(
                _eval.Module.Uri,
                new DiagnosticsEntry(
                    Resources.FunctionRedefined.FormatInvariant(existingLine),
                    // only highlight the redefined name
                    _eval.GetLocationInfo(redefined.NameExpression).Span,
                    ErrorCodes.FunctionRedefined,
                    Parsing.Severity.Error,
                    DiagnosticSource.Analysis));
        }

<<<<<<< HEAD
        private void CheckValidOverload(FunctionDefinition fd, IPythonFunctionOverload overload) {
            if (overload.ClassMember.DeclaringType is PythonClassType) {
                if (fd.Parameters.Length > 0) {
                    var param = fd.Parameters[0];
                    if (!param.Name.Equals("self")) {
                        _eval.ReportDiagnostics(
                            _eval.Module.Uri,
                            new DiagnosticsEntry(
                                Resources.NoSelfArgument,
                                // only highlight the redefined name
                                _eval.GetLocationInfo(fd.NameExpression).Span,
                                ErrorCodes.NoSelfArgument, 
                                Parsing.Severity.Error, 
                                DiagnosticSource.Analysis));
                    }
                } else {
                    // TODO report no-method-argument
                }
            }
        }

=======
>>>>>>> 8157ede7
        private static bool IsDeprecated(ClassDefinition cd)
            => cd.Decorators?.Decorators != null && IsDeprecated(cd.Decorators.Decorators);

        private static bool IsDeprecated(FunctionDefinition fd)
            => fd.Decorators?.Decorators != null && IsDeprecated(fd.Decorators.Decorators);

        private static bool IsDeprecated(IEnumerable<Expression> decorators)
            => decorators.OfType<CallExpression>().Any(IsDeprecationDecorator);

        private static bool IsDeprecationDecorator(CallExpression c)
            => (c.Target is MemberExpression n1 && n1.Name == "deprecated") ||
               (c.Target is NameExpression n2 && n2.Name == "deprecated");
    }
}<|MERGE_RESOLUTION|>--- conflicted
+++ resolved
@@ -114,20 +114,6 @@
             }
         }
 
-<<<<<<< HEAD
-        private void AddFunction(FunctionDefinition fd, IPythonType declaringType) {
-            var existing = _eval.LookupNameInScopes(fd.Name, LookupOptions.Local) as PythonFunctionType;
-            if (existing is null) {
-                existing = new PythonFunctionType(fd, declaringType, _eval.GetLocationOfName(fd));
-                // The variable is transient (non-user declared) hence it does not have location.
-                // Function type is tracking locations for references and renaming.
-                _eval.DeclareVariable(fd.Name, existing, VariableSource.Declaration);
-            } else {
-                ReportRedefinedFunction(fd, existing);
-            }
-
-            AddOverload(fd, existing, o => existing.AddOverload(o));
-=======
         private void AddFunction(FunctionDefinition fd, IMember existing, IPythonType declaringType) {
             if (!(existing is PythonFunctionType f)) {
                 f = new PythonFunctionType(fd, declaringType, _eval.GetLocationOfName(fd));
@@ -136,7 +122,6 @@
                 _eval.DeclareVariable(fd.Name, f, VariableSource.Declaration);
             }
             AddOverload(fd, f, o => f.AddOverload(o));
->>>>>>> 8157ede7
         }
 
         private void AddOverload(FunctionDefinition fd, IPythonClassMember function, Action<IPythonFunctionOverload> addOverload) {
@@ -231,14 +216,9 @@
             return member;
         }
 
-<<<<<<< HEAD
-        private void ReportRedefinedFunction(FunctionDefinition redefined, PythonFunctionType existing) {
-            var existingLoc = _eval.GetLocationInfo(existing.FunctionDefinition);
-=======
         private void ReportRedefinedFunction(FunctionDefinition redefined, ILocatedMember existing) {
             // get line number of existing function for diagnostic message
             var existingLoc = existing.Definition;
->>>>>>> 8157ede7
             var existingLine = existingLoc.Span.Start.Line;
 
             _eval.ReportDiagnostics(
@@ -252,7 +232,6 @@
                     DiagnosticSource.Analysis));
         }
 
-<<<<<<< HEAD
         private void CheckValidOverload(FunctionDefinition fd, IPythonFunctionOverload overload) {
             if (overload.ClassMember.DeclaringType is PythonClassType) {
                 if (fd.Parameters.Length > 0) {
@@ -274,8 +253,6 @@
             }
         }
 
-=======
->>>>>>> 8157ede7
         private static bool IsDeprecated(ClassDefinition cd)
             => cd.Decorators?.Decorators != null && IsDeprecated(cd.Decorators.Decorators);
 
