﻿// Copyright(c) Microsoft Corporation
// All rights reserved.
//
// Licensed under the Apache License, Version 2.0 (the License); you may not use
// this file except in compliance with the License. You may obtain a copy of the
// License at http://www.apache.org/licenses/LICENSE-2.0
//
// THIS CODE IS PROVIDED ON AN  *AS IS* BASIS, WITHOUT WARRANTIES OR CONDITIONS
// OF ANY KIND, EITHER EXPRESS OR IMPLIED, INCLUDING WITHOUT LIMITATION ANY
// IMPLIED WARRANTIES OR CONDITIONS OF TITLE, FITNESS FOR A PARTICULAR PURPOSE,
// MERCHANTABILITY OR NON-INFRINGEMENT.
//
// See the Apache Version 2.0 License for specific language governing
// permissions and limitations under the License.

using System;
using System.Collections.Generic;
using System.Linq;
using Microsoft.Python.Analysis.Analyzer.Evaluation;
using Microsoft.Python.Analysis.Diagnostics;
using Microsoft.Python.Analysis.Types;
using Microsoft.Python.Analysis.Values;
using Microsoft.Python.Core;
using Microsoft.Python.Parsing.Ast;

namespace Microsoft.Python.Analysis.Analyzer.Symbols {
    /// <summary>
    /// Walks module AST and collect all classes, functions and method
    /// so the symbol table can resolve references on demand.
    /// </summary>
    internal sealed class SymbolCollector : PythonWalker {
        private readonly Dictionary<ScopeStatement, IPythonType> _typeMap = new Dictionary<ScopeStatement, IPythonType>();
        private readonly Stack<IDisposable> _scopes = new Stack<IDisposable>();
        private readonly ModuleSymbolTable _table;
        private readonly ExpressionEval _eval;

        public static void CollectSymbols(ModuleSymbolTable table, ExpressionEval eval) {
            var symbolCollector = new SymbolCollector(table, eval);
            symbolCollector.Walk();
        }

        private SymbolCollector(ModuleSymbolTable table, ExpressionEval eval) {
            _table = table;
            _eval = eval;
        }

        private void Walk() => _eval.Ast.Walk(this);

        public override bool Walk(ClassDefinition cd) {
            if (IsDeprecated(cd)) {
                return false;
            }

            if (!string.IsNullOrEmpty(cd.NameExpression?.Name)) {
                var classInfo = CreateClass(cd);
                // The variable is transient (non-user declared) hence it does not have location.
                // Class type is tracking locations for references and renaming.
                _eval.DeclareVariable(cd.Name, classInfo, VariableSource.Declaration);
                _table.Add(new ClassEvaluator(_eval, cd));
                // Open class scope
                _scopes.Push(_eval.OpenScope(_eval.Module, cd, out _));
            }
            return true;
        }

        public override void PostWalk(ClassDefinition cd) {
            if (!IsDeprecated(cd) && !string.IsNullOrEmpty(cd.NameExpression?.Name)) {
                _scopes.Pop().Dispose();
            }
            base.PostWalk(cd);
        }

        public override bool Walk(FunctionDefinition fd) {
            if (IsDeprecated(fd)) {
                return false;
            }
            if (!string.IsNullOrEmpty(fd.Name)) {
                AddFunctionOrProperty(fd);
                // Open function scope
                _scopes.Push(_eval.OpenScope(_eval.Module, fd, out _));
            }
            return true;
        }

        public override void PostWalk(FunctionDefinition fd) {
            if (!IsDeprecated(fd) && !string.IsNullOrEmpty(fd.Name)) {
                _scopes.Pop().Dispose();
            }
            base.PostWalk(fd);
        }

        private PythonClassType CreateClass(ClassDefinition cd) {
            var cls = new PythonClassType(cd, _eval.GetLocationOfName(cd),
                _eval.SuppressBuiltinLookup ? BuiltinTypeId.Unknown : BuiltinTypeId.Type);
            _typeMap[cd] = cls;
            return cls;
        }


        private void AddFunctionOrProperty(FunctionDefinition fd) {
            var declaringType = fd.Parent != null && _typeMap.TryGetValue(fd.Parent, out var t) ? t : null;
            if (!TryAddProperty(fd, declaringType)) {
                AddFunction(fd, declaringType);
            }
        }

        private void AddFunction(FunctionDefinition fd, IPythonType declaringType) {
            if (!(_eval.LookupNameInScopes(fd.Name, LookupOptions.Local) is PythonFunctionType existing)) {
                existing = new PythonFunctionType(fd, declaringType, _eval.GetLocationOfName(fd));
                // The variable is transient (non-user declared) hence it does not have location.
                // Function type is tracking locations for references and renaming.
                _eval.DeclareVariable(fd.Name, existing, VariableSource.Declaration);
            }
            AddOverload(fd, existing, o => existing.AddOverload(o));
        }

        private void AddOverload(FunctionDefinition fd, IPythonClassMember function, Action<IPythonFunctionOverload> addOverload) {
            // Check if function exists in stubs. If so, take overload from stub
            // and the documentation from this actual module.
            if (!_table.ReplacedByStubs.Contains(fd)) {
                var stubOverload = GetOverloadFromStub(fd);
                if (stubOverload != null) {
                    var documentation = fd.GetDocumentation();
                    if (!string.IsNullOrEmpty(documentation)) {
                        stubOverload.SetDocumentation(documentation);
                    }
                    addOverload(stubOverload);
                    _table.ReplacedByStubs.Add(fd);
                    return;
                }
            }

            if (!_table.Contains(fd)) {
                // Do not evaluate parameter types just yet. During light-weight top-level information
                // collection types cannot be determined as imports haven't been processed.
                var overload = new PythonFunctionOverload(function, fd, _eval.GetLocationOfName(fd), fd.ReturnAnnotation?.ToCodeString(_eval.Ast));

                CheckValidOverload(fd, function, overload);

                addOverload(overload);
                _table.Add(new FunctionEvaluator(_eval, overload));
            }
        }

        private PythonFunctionOverload GetOverloadFromStub(FunctionDefinition node) {
            var t = GetMemberFromStub(node.Name).GetPythonType();
            if (t is IPythonFunctionType f) {
                return f.Overloads
                    .OfType<PythonFunctionOverload>()
                    .FirstOrDefault(o => o.Parameters.Count == node.Parameters.Length);
            }
            return null;
        }

        private bool TryAddProperty(FunctionDefinition node, IPythonType declaringType) {
            var dec = node.Decorators?.Decorators;
            var decorators = dec != null ? dec.ExcludeDefault().ToArray() : Array.Empty<Expression>();

            foreach (var d in decorators.OfType<NameExpression>()) {
                switch (d.Name) {
                    case @"property":
                        AddProperty(node, declaringType, false);
                        return true;
                    case @"abstractproperty":
                        AddProperty(node, declaringType, true);
                        return true;
                }
            }
            return false;
        }

        private void AddProperty(FunctionDefinition fd, IPythonType declaringType, bool isAbstract) {
            if (!(_eval.LookupNameInScopes(fd.Name, LookupOptions.Local) is PythonPropertyType existing)) {
                existing = new PythonPropertyType(fd, _eval.GetLocationOfName(fd), declaringType, isAbstract);
                // The variable is transient (non-user declared) hence it does not have location.
                // Property type is tracking locations for references and renaming.
                _eval.DeclareVariable(fd.Name, existing, VariableSource.Declaration);
            }
            AddOverload(fd, existing, o => existing.AddOverload(o));
        }

        private IMember GetMemberFromStub(string name) {
            if (_eval.Module.Stub == null) {
                return null;
            }

            var memberNameChain = new List<string>(Enumerable.Repeat(name, 1));
            IScope scope = _eval.CurrentScope;

            while (scope != _eval.GlobalScope) {
                memberNameChain.Add(scope.Name);
                scope = scope.OuterScope;
            }

            IMember member = _eval.Module.Stub;
            for (var i = memberNameChain.Count - 1; i >= 0; i--) {
                if (!(member is IMemberContainer mc)) {
                    return null;
                }
                member = mc.GetMember(memberNameChain[i]);
                if (member == null) {
                    return null;
                }
            }

            return member;
        }

<<<<<<< HEAD
        private void ReportRedefinedFunction(FunctionDefinition redefined, ILocatedMember existing) {
            // get line number of existing function for diagnostic message
            var existingLoc = existing.Definition;
            var existingLine = existingLoc.Span.Start.Line;

            _eval.ReportDiagnostics(
                _eval.Module.Uri,
                new DiagnosticsEntry(
                    Resources.FunctionRedefined.FormatInvariant(existingLine),
                    // only highlight the redefined name
                    _eval.GetLocationInfo(redefined.NameExpression).Span,
                    ErrorCodes.FunctionRedefined,
                    Parsing.Severity.Error,
                    DiagnosticSource.Analysis));
        }

        private void CheckValidOverload(FunctionDefinition fd, IPythonClassMember fn, IPythonFunctionOverload overload) {
            if (overload.ClassMember.DeclaringType?.MemberType == PythonMemberType.Class) {
                if(fn is IPythonFunctionType f) {
                    if(f.IsClassMethod) {
                        // TODO check for bad-classmethod-argument
                        // for now don't handle it
                        return;
                    }
                }

                // if declared in a class, should have first argument as self
                if (fd.Parameters.Length > 0) {
                    var param = fd.Parameters[0];
                    if (!param.Name.Equals("self")) {
                        _eval.ReportDiagnostics(
                            _eval.Module.Uri,
                            new DiagnosticsEntry(
                                Resources.NoSelfArgument,
                                // only highlight the redefined name
                                _eval.GetLocationInfo(fd.NameExpression).Span,
                                ErrorCodes.NoSelfArgument, 
                                Parsing.Severity.Error, 
                                DiagnosticSource.Analysis));
                    }
                } else {
                    // TODO report no-method-argument
                }
            }
        }

=======
>>>>>>> 0c0074be
        private static bool IsDeprecated(ClassDefinition cd)
            => cd.Decorators?.Decorators != null && IsDeprecated(cd.Decorators.Decorators);

        private static bool IsDeprecated(FunctionDefinition fd)
            => fd.Decorators?.Decorators != null && IsDeprecated(fd.Decorators.Decorators);

        private static bool IsDeprecated(IEnumerable<Expression> decorators)
            => decorators.OfType<CallExpression>().Any(IsDeprecationDecorator);

        private static bool IsDeprecationDecorator(CallExpression c)
            => (c.Target is MemberExpression n1 && n1.Name == "deprecated") ||
               (c.Target is NameExpression n2 && n2.Name == "deprecated");
    }
}<|MERGE_RESOLUTION|>--- conflicted
+++ resolved
@@ -204,23 +204,6 @@
             }
 
             return member;
-        }
-
-<<<<<<< HEAD
-        private void ReportRedefinedFunction(FunctionDefinition redefined, ILocatedMember existing) {
-            // get line number of existing function for diagnostic message
-            var existingLoc = existing.Definition;
-            var existingLine = existingLoc.Span.Start.Line;
-
-            _eval.ReportDiagnostics(
-                _eval.Module.Uri,
-                new DiagnosticsEntry(
-                    Resources.FunctionRedefined.FormatInvariant(existingLine),
-                    // only highlight the redefined name
-                    _eval.GetLocationInfo(redefined.NameExpression).Span,
-                    ErrorCodes.FunctionRedefined,
-                    Parsing.Severity.Error,
-                    DiagnosticSource.Analysis));
         }
 
         private void CheckValidOverload(FunctionDefinition fd, IPythonClassMember fn, IPythonFunctionOverload overload) {
@@ -252,9 +235,6 @@
                 }
             }
         }
-
-=======
->>>>>>> 0c0074be
         private static bool IsDeprecated(ClassDefinition cd)
             => cd.Decorators?.Decorators != null && IsDeprecated(cd.Decorators.Decorators);
 
