--- conflicted
+++ resolved
@@ -136,8 +136,6 @@
         }
 
         private void AddOverload(FunctionDefinition fd, IPythonClassMember function, Action<PythonFunctionOverload> addOverload) {
-<<<<<<< HEAD
-=======
             // Check if function exists in stubs. If so, take overload from stub
             // and the documentation from this actual module.
             if (!_table.ReplacedByStubs.Contains(fd)) {
@@ -153,7 +151,6 @@
                 }
             }
 
->>>>>>> 480fd6d6
             if (!_table.Contains(fd)) {
                 // Do not evaluate parameter types just yet. During light-weight top-level information
                 // collection types cannot be determined as imports haven't been processed.
