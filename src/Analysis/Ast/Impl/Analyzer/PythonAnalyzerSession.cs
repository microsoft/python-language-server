--- conflicted
+++ resolved
@@ -349,11 +349,7 @@
 
         private void LogCompleted(IDependencyChainNode<PythonAnalyzerEntry> node, IPythonModule module, Stopwatch stopWatch, TimeSpan startTime) {
             if (_log != null) {
-<<<<<<< HEAD
-                var completed = node != null && module.Analysis is LibraryAnalysis ? "completed for library" : "completed";
-=======
                 var completed = node != null && module.Analysis is LibraryAnalysis ? "completed for library" : "completed ";
->>>>>>> 3d5e6f9c
                 var message = node != null
                     ? $"Analysis of {module.Name}({module.ModuleType}) on depth {node.VertexDepth} {completed} in {(stopWatch.Elapsed - startTime).TotalMilliseconds} ms."
                     : $"Out of order analysis of {module.Name}({module.ModuleType}) completed in {(stopWatch.Elapsed - startTime).TotalMilliseconds} ms.";
