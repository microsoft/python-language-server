﻿// Copyright(c) Microsoft Corporation
// All rights reserved.
//
// Licensed under the Apache License, Version 2.0 (the License); you may not use
// this file except in compliance with the License. You may obtain a copy of the
// License at http://www.apache.org/licenses/LICENSE-2.0
//
// THIS CODE IS PROVIDED ON AN  *AS IS* BASIS, WITHOUT WARRANTIES OR CONDITIONS
// OF ANY KIND, EITHER EXPRESS OR IMPLIED, INCLUDING WITHOUT LIMITATION ANY
// IMPLIED WARRANTIES OR CONDITIONS OF TITLE, FITNESS FOR A PARTICULAR PURPOSE,
// MERCHANTABILITY OR NON-INFRINGEMENT.
//
// See the Apache Version 2.0 License for specific language governing
// permissions and limitations under the License.

using System;
using System.Diagnostics;
using System.Linq;
using System.Runtime;
using System.Runtime.ExceptionServices;
using System.Threading;
using System.Threading.Tasks;
using Microsoft.Python.Analysis.Analyzer.Evaluation;
using Microsoft.Python.Analysis.Caching;
using Microsoft.Python.Analysis.Dependencies;
using Microsoft.Python.Analysis.Diagnostics;
using Microsoft.Python.Analysis.Documents;
using Microsoft.Python.Analysis.Modules;
using Microsoft.Python.Analysis.Types;
using Microsoft.Python.Core;
using Microsoft.Python.Core.Logging;
using Microsoft.Python.Core.Services;
using Microsoft.Python.Core.Testing;
using Microsoft.Python.Parsing.Ast;

namespace Microsoft.Python.Analysis.Analyzer {
    internal sealed class PythonAnalyzerSession {
        private readonly int _maxTaskRunning = Environment.ProcessorCount;
        private readonly object _syncObj = new object();

        private IDependencyChainWalker<AnalysisModuleKey, PythonAnalyzerEntry> _walker;
        private readonly PythonAnalyzerEntry _entry;
        private readonly Action<Task> _startNextSession;
        private readonly CancellationToken _analyzerCancellationToken;
        private readonly IServiceManager _services;
        private readonly AsyncManualResetEvent _analysisCompleteEvent;
        private readonly IDiagnosticsService _diagnosticsService;
        private readonly IProgressReporter _progress;
        private readonly IPythonAnalyzer _analyzer;
        private readonly ILogger _log;
        private readonly bool _forceGC;
        private readonly IModuleDatabaseService _moduleDatabaseService;

        private State _state;
        private bool _isCanceled;
        private int _runningTasks;

        public bool IsCompleted {
            get {
                lock (_syncObj) {
                    return _state == State.Completed;
                }
            }
        }

        public int Version { get; }
        public int AffectedEntriesCount { get; }

        public PythonAnalyzerSession(IServiceManager services,
            IProgressReporter progress,
            AsyncManualResetEvent analysisCompleteEvent,
            Action<Task> startNextSession,
            CancellationToken analyzerCancellationToken,
            IDependencyChainWalker<AnalysisModuleKey, PythonAnalyzerEntry> walker,
            int version,
            PythonAnalyzerEntry entry,
            bool forceGC = false) {

            _services = services;
            _analysisCompleteEvent = analysisCompleteEvent;
            _startNextSession = startNextSession;
            _analyzerCancellationToken = analyzerCancellationToken;
            Version = version;
            AffectedEntriesCount = walker?.AffectedValues.Count ?? 1;
            _walker = walker;
            _entry = entry;
            _state = State.NotStarted;
            _forceGC = forceGC;

            _diagnosticsService = _services.GetService<IDiagnosticsService>();
            _analyzer = _services.GetService<IPythonAnalyzer>();
            _log = _services.GetService<ILogger>();
            _moduleDatabaseService = _services.GetService<IModuleDatabaseService>();
            _progress = progress;
        }

        public void Start(bool analyzeEntry) {
            lock (_syncObj) {
                if (_state != State.NotStarted) {
                    analyzeEntry = false;
                } else if (_state == State.Completed) {
                    return;
                } else {
                    _state = State.Started;
                }
            }

            if (analyzeEntry && _entry != null) {
                Task.Run(() => AnalyzeEntry(), _analyzerCancellationToken).DoNotWait();
            } else {
                StartAsync().ContinueWith(_startNextSession, _analyzerCancellationToken).DoNotWait();
            }
        }

        public void Cancel() {
            lock (_syncObj) {
                _isCanceled = true;
            }
        }

        private async Task StartAsync() {
            _progress.ReportRemaining(_walker.Remaining);

            lock (_syncObj) {
                var notAnalyzed = _walker.AffectedValues.Count(e => e.NotAnalyzed);

                if (_isCanceled && notAnalyzed < _maxTaskRunning) {
                    _state = State.Completed;
                    return;
                }
            }

            var stopWatch = Stopwatch.StartNew();
            var originalRemaining = _walker.Remaining;
            var remaining = originalRemaining;
            try {
                _log?.Log(TraceEventType.Verbose, $"Analysis version {Version} of {originalRemaining} entries has started.");
                remaining = await AnalyzeAffectedEntriesAsync(stopWatch);
            } finally {
                stopWatch.Stop();

                bool isCanceled;
                bool isFinal;
                lock (_syncObj) {
                    isCanceled = _isCanceled;
                    _state = State.Completed;
                    isFinal = _walker.MissingKeys.Count == 0 && !isCanceled && remaining == 0;
                    _walker = null;
                }

                if (!isCanceled) {
                    _progress.ReportRemaining(remaining);
                    if (isFinal) {
                        var (modulesCount, totalMilliseconds) = ActivityTracker.EndTracking();
                        (_analyzer as PythonAnalyzer)?.RaiseAnalysisComplete(modulesCount, totalMilliseconds);
                        _log?.Log(TraceEventType.Verbose, $"Analysis complete: {modulesCount} modules in {totalMilliseconds} ms.");
                    }
                }
            }

            var elapsed = stopWatch.Elapsed.TotalMilliseconds;
            LogResults(_log, elapsed, originalRemaining, remaining, Version);
            ForceGCIfNeeded(_log, originalRemaining, remaining, _forceGC);
        }

        private static void ForceGCIfNeeded(ILogger logger, int originalRemaining, int remaining, bool force) {
            if (force || originalRemaining - remaining > 1000) {
                logger?.Log(TraceEventType.Verbose, "Forcing full garbage collection and heap compaction.");
                GCSettings.LargeObjectHeapCompactionMode = GCLargeObjectHeapCompactionMode.CompactOnce;
                GC.Collect();
            }
        }


        private static void LogResults(ILogger logger, double elapsed, int originalRemaining, int remaining, int version) {
            if (logger == null) {
                return;
            }

            if (remaining == 0) {
                logger.Log(TraceEventType.Verbose, $"Analysis version {version} of {originalRemaining} entries has been completed in {elapsed} ms.");
            } else if (remaining < originalRemaining) {
                logger.Log(TraceEventType.Verbose, $"Analysis version {version} has been completed in {elapsed} ms with {originalRemaining - remaining} entries analyzed and {remaining} entries skipped.");
            } else {
                logger.Log(TraceEventType.Verbose, $"Analysis version {version} of {originalRemaining} entries has been canceled after {elapsed}.");
            }
        }

        private async Task<int> AnalyzeAffectedEntriesAsync(Stopwatch stopWatch) {
            IDependencyChainNode<PythonAnalyzerEntry> node;
            var remaining = 0;
            var ace = new AsyncCountdownEvent(0);

            bool isCanceled;
            while ((node = await _walker.GetNextAsync(_analyzerCancellationToken)) != null) {
                lock (_syncObj) {
                    isCanceled = _isCanceled;
                }

                if (isCanceled && !node.Value.NotAnalyzed || IsAnalyzedLibraryInLoop(node)) {
                    remaining++;
                    node.MoveNext();
                    continue;
                }

                ActivityTracker.OnEnqueueModule(node.Value.Module.FilePath);

                if (Interlocked.Increment(ref _runningTasks) >= _maxTaskRunning || _walker.Remaining == 1) {
                    RunAnalysis(node, stopWatch);
                } else {
                    ace.AddOne();
                    StartAnalysis(node, ace, stopWatch).DoNotWait();
                }
            }

            await ace.WaitAsync(_analyzerCancellationToken);

            lock (_syncObj) {
                isCanceled = _isCanceled;
            }

            if (_walker.MissingKeys.Count == 0 || _walker.MissingKeys.All(k => k.IsTypeshed)) {
                Interlocked.Exchange(ref _runningTasks, 0);

                if (!isCanceled) {
                    _analysisCompleteEvent.Set();
                }
            } else if (!isCanceled && _log != null && _log.LogLevel >= TraceEventType.Verbose) {
                _log?.Log(TraceEventType.Verbose, $"Missing keys: {string.Join(", ", _walker.MissingKeys)}");
            }

            return remaining;
        }


        private bool IsAnalyzedLibraryInLoop(IDependencyChainNode<PythonAnalyzerEntry> node)
            => !node.HasMissingDependencies && node.Value.IsAnalyzedLibrary(_walker.Version) && node.IsWalkedWithDependencies && node.IsValidVersion;

        private void RunAnalysis(IDependencyChainNode<PythonAnalyzerEntry> node, Stopwatch stopWatch) 
            => ExecutionContext.Run(ExecutionContext.Capture(), s => Analyze(node, null, stopWatch), null);

        private Task StartAnalysis(IDependencyChainNode<PythonAnalyzerEntry> node, AsyncCountdownEvent ace, Stopwatch stopWatch)
            => Task.Run(() => Analyze(node, ace, stopWatch));

        /// <summary>
        /// Performs analysis of the document. Returns document global scope
        /// with declared variables and inner scopes. Does not analyze chain
        /// of dependencies, it is intended for the single file analysis.
        /// </summary>
        private void Analyze(IDependencyChainNode<PythonAnalyzerEntry> node, AsyncCountdownEvent ace, Stopwatch stopWatch) {
            try {
                var entry = node.Value;

                if (!entry.IsValidVersion(_walker.Version, out var module, out var ast)) {
                    if (ast == null) {
                        // Entry doesn't have ast yet. There should be at least one more session.
                        Cancel();
                    }

                    _log?.Log(TraceEventType.Verbose, $"Analysis of {module.Name}({module.ModuleType}) canceled.");
                    return;
                }

                var startTime = stopWatch.Elapsed;
                AnalyzeEntry(node, entry, module, ast, _walker.Version);

                LogCompleted(node, module, stopWatch, startTime);
            } catch (OperationCanceledException oce) {
                node.Value.TryCancel(oce, _walker.Version);
                LogCanceled(node.Value.Module);
            } catch (Exception exception) {
                node.Value.TrySetException(exception, _walker.Version);
                node.MarkWalked();
                LogException(node.Value.Module, exception);
            } finally {
                node.MoveNext();

                bool isCanceled;
                lock (_syncObj) {
                    isCanceled = _isCanceled;
                }

                if (!isCanceled) {
                    _progress.ReportRemaining(_walker.Remaining);
                }

                Interlocked.Decrement(ref _runningTasks);
                ace?.Signal();
            }
        }

        private void AnalyzeEntry() {
            var stopWatch = _log != null ? Stopwatch.StartNew() : null;
            try {
                if (!_entry.IsValidVersion(Version, out var module, out var ast)) {
                    if (ast == null) {
                        // Entry doesn't have ast yet. There should be at least one more session.
                        Cancel();
                    }
                    _log?.Log(TraceEventType.Verbose, $"Analysis of {module.Name}({module.ModuleType}) canceled.");
                    return;
                }

                var startTime = stopWatch?.Elapsed ?? TimeSpan.Zero;
                AnalyzeEntry(null, _entry, module, ast, Version);

                LogCompleted(null, module, stopWatch, startTime);
            } catch (OperationCanceledException oce) {
                _entry.TryCancel(oce, Version);
                LogCanceled(_entry.Module);
            } catch (Exception exception) {
                _entry.TrySetException(exception, Version);
                LogException(_entry.Module, exception);
            } finally {
                stopWatch?.Stop();
                Interlocked.Decrement(ref _runningTasks);
            }
        }

        private void AnalyzeEntry(IDependencyChainNode<PythonAnalyzerEntry> node, PythonAnalyzerEntry entry, IPythonModule module, PythonAst ast, int version) {
            // Now run the analysis.
            var analyzable = module as IAnalyzable;

            bool isCanceled;
            lock (_syncObj) {
                isCanceled = _isCanceled;
            }

            if (!isCanceled) {
                node?.MarkWalked();
            }

<<<<<<< HEAD
            analyzable?.Analyze(node, ast, version, isCanceled, _analyzerCancellationToken);
            entry.TrySetAnalysis(module.Analysis, version);
=======
            var analysis = CreateAnalysis(node, (IDocument)module, ast, version, walker, isCanceled);
            analyzable?.NotifyAnalysisComplete(analysis);
            entry.TrySetAnalysis(analysis, version);
>>>>>>> ab938458

            if (module.ModuleType == ModuleType.User) {
                var linterDiagnostics = _analyzer.LintModule(module);
                _diagnosticsService?.Replace(entry.Module.Uri, linterDiagnostics, DiagnosticSource.Linter);
            }
        }

        private void LogCompleted(IDependencyChainNode<PythonAnalyzerEntry> node, IPythonModule module, Stopwatch stopWatch, TimeSpan startTime) {
            if (_log != null) {
                var completed = node != null && module.Analysis is LibraryAnalysis ? "completed for library" : "completed ";
                var message = node != null
                    ? $"Analysis of {module.Name}({module.ModuleType}) on depth {node.VertexDepth} {completed} in {(stopWatch.Elapsed - startTime).TotalMilliseconds} ms."
                    : $"Out of order analysis of {module.Name}({module.ModuleType}) completed in {(stopWatch.Elapsed - startTime).TotalMilliseconds} ms.";
                _log.Log(TraceEventType.Verbose, message);
            }
        }

        private void LogCanceled(IPythonModule module) {
            if (_log != null) {
                _log.Log(TraceEventType.Verbose, $"Analysis of {module.Name}({module.ModuleType}) canceled.");
            }
        }

        private void LogException(IPythonModule module, Exception exception) {
            if (_log != null) {
                _log.Log(TraceEventType.Verbose, $"Analysis of {module.Name}({module.ModuleType}) failed. {exception}");
            }

            if (TestEnvironment.Current != null) {
                ExceptionDispatchInfo.Capture(exception).Throw();
            }
        }

        private enum State {
            NotStarted = 0,
            Started = 1,
            Completed = 2
        }
    }
}<|MERGE_RESOLUTION|>--- conflicted
+++ resolved
@@ -330,14 +330,8 @@
                 node?.MarkWalked();
             }
 
-<<<<<<< HEAD
             analyzable?.Analyze(node, ast, version, isCanceled, _analyzerCancellationToken);
             entry.TrySetAnalysis(module.Analysis, version);
-=======
-            var analysis = CreateAnalysis(node, (IDocument)module, ast, version, walker, isCanceled);
-            analyzable?.NotifyAnalysisComplete(analysis);
-            entry.TrySetAnalysis(analysis, version);
->>>>>>> ab938458
 
             if (module.ModuleType == ModuleType.User) {
                 var linterDiagnostics = _analyzer.LintModule(module);
