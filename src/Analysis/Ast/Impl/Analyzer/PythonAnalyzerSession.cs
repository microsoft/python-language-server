--- conflicted
+++ resolved
@@ -219,14 +219,10 @@
 
                 if (isCanceled) {
                     switch (node) {
-<<<<<<< HEAD
                         case IDependencyChainLoopNode<PythonAnalyzerEntry> loop:
                             remaining += loop.Values.Count(e => !e.NotAnalyzed);
                             node.MoveNext();
                             continue;
-=======
-                        case IDependencyChainLoopNode<PythonAnalyzerEntry> loop when loop.Values.All(e => !e.NotAnalyzed):
->>>>>>> bc80e572
                         case IDependencyChainSingleNode<PythonAnalyzerEntry> single when !single.Value.NotAnalyzed:
                             remaining++;
                             node.MoveNext();
@@ -263,62 +259,6 @@
         
         private void RunAnalysis(IDependencyChainNode node, Stopwatch stopWatch) 
             => ExecutionContext.Run(ExecutionContext.Capture(), s => Analyze(node, null, stopWatch), null);
-<<<<<<< HEAD
-
-        private Task StartAnalysis(IDependencyChainNode node, AsyncCountdownEvent ace, Stopwatch stopWatch)
-            => Task.Run(() => Analyze(node, ace, stopWatch));
-
-        private void Analyze(IDependencyChainNode node, AsyncCountdownEvent ace, Stopwatch stopWatch) {
-            try {
-                switch (node) {
-                    case IDependencyChainSingleNode<PythonAnalyzerEntry> single:
-                        Analyze(single, stopWatch);
-                        break;
-                    case IDependencyChainLoopNode<PythonAnalyzerEntry> loop:
-                        AnalyzeLoop(loop, stopWatch);
-                        break;
-                }
-            } finally {
-                node.MoveNext();
-
-                bool isCanceled;
-                lock (_syncObj) {
-                    isCanceled = _isCanceled;
-                }
-
-                if (!isCanceled) {
-                    _progress.ReportRemaining(_walker.Remaining);
-                }
-
-                Interlocked.Decrement(ref _runningTasks);
-                ace?.Signal();
-            }
-        }
-
-        /// <summary>
-        /// Performs analysis of the document. Returns document global scope
-        /// with declared variables and inner scopes. Does not analyze chain
-        /// of dependencies, it is intended for the single file analysis.
-        /// </summary>
-        private void Analyze(IDependencyChainSingleNode<PythonAnalyzerEntry> node, Stopwatch stopWatch) {
-            try {
-                ActivityTracker.OnEnqueueModule(node.Value.Module.FilePath);
-                var entry = node.Value;
-                if (!CanUpdateAnalysis(entry, _walker.Version, out var module, out var ast)) {
-                    return;
-                }
-                var startTime = stopWatch.Elapsed;
-                AnalyzeEntry(node, entry, module, ast, _walker.Version);
-
-                LogCompleted(node, module, stopWatch, startTime);
-            } catch (OperationCanceledException oce) {
-                node.Value.TryCancel(oce, _walker.Version);
-                LogCanceled(node.Value.Module);
-            } catch (Exception exception) {
-                node.Value.TrySetException(exception, _walker.Version);
-                node.MarkWalked();
-                LogException(node.Value.Module, exception);
-=======
 
         private Task StartAnalysis(IDependencyChainNode node, AsyncCountdownEvent ace, Stopwatch stopWatch)
             => Task.Run(() => Analyze(node, ace, stopWatch));
@@ -367,7 +307,6 @@
 
                 Interlocked.Decrement(ref _runningTasks);
                 ace?.Signal();
->>>>>>> bc80e572
             }
         }
 
@@ -410,15 +349,6 @@
         }
 
         private void AnalyzeLoop(IDependencyChainLoopNode<PythonAnalyzerEntry> loopNode, Stopwatch stopWatch) {
-<<<<<<< HEAD
-            var entries = new Dictionary<IPythonModule, PythonAnalyzerEntry>();
-            var variables = new Dictionary<(IPythonModule Module, string Name), int>();
-            var importNames = new List<(IPythonModule From, int FromPosition, IPythonModule To, string ToName)>();
-            var cachedVariables = new List<(IPythonModule Module, IVariableCollection Variables)>();
-            var asts = new List<(IPythonModule Module, PythonAst Ast)>();
-            var startTime = stopWatch.Elapsed;
-            
-=======
             var version = _walker.Version;
             var entries = new Dictionary<AnalysisModuleKey, (IPythonModule Module, PythonAnalyzerEntry Entry)>();
             var variables = new Dictionary<(AnalysisModuleKey Module, string Name), int>();
@@ -427,25 +357,12 @@
             var asts = new Dictionary<AnalysisModuleKey, PythonAst>();
             var startTime = stopWatch.Elapsed;
 
->>>>>>> bc80e572
             foreach (var entry in loopNode.Values) {
                 if (!CanUpdateAnalysis(entry, Version, out var module, out var ast)) {
                     _log?.Log(TraceEventType.Verbose, $"Analysis of loop canceled.");
                     return;
                 }
 
-<<<<<<< HEAD
-                entries[module] = entry;
-                var analysis = TryRestoreCachedAnalysis(module);
-                if (analysis != null) {
-                    AddLoopImportsFromCachedAnalysis(importNames, variables, module, analysis);
-                    cachedVariables.Add((module, analysis.GlobalScope.Variables));
-                } else {
-                    AddLoopImportsFromAst(importNames, variables, module, ast);
-                    asts.Add((module, ast));
-                }
-
-=======
                 var moduleKey = new AnalysisModuleKey(module);
                 entries[moduleKey] = (module, entry);
                 var analysis = TryRestoreCachedAnalysis(module);
@@ -497,72 +414,12 @@
                     variableHandler.WalkModule(me.Module, startingAst);
                 }
 
->>>>>>> bc80e572
                 lock (_syncObj) {
                     if (_isCanceled) {
                         return;
                     }
                 }
             }
-<<<<<<< HEAD
-
-            if (asts.Count == 0) {
-                if (_log != null && _log.LogLevel == TraceEventType.Verbose) {
-                    var qualifiedNames = string.Join(", ", cachedVariables.Select(v => v.Module.QualifiedName));
-                    _log?.Log(TraceEventType.Verbose, $"Attempt to reanalyze fully cached modules cycle: {qualifiedNames}");
-                }
-            }
-            
-            var imports = new List<(IPythonModule From, int FromPosition, IPythonModule To, int ToPosition)>();
-            foreach (var (fromModule, fromPosition, toModule, toName) in importNames) {
-                if (toName == null) {
-                    imports.Add((fromModule, fromPosition, toModule, int.MaxValue));
-                } else if (variables.TryGetValue((toModule, toName), out var toPosition)) {
-                    imports.Add((fromModule, fromPosition, toModule, toPosition));
-                }
-            }
-            
-            var startingModule = LocationLoopResolver<IPythonModule>.FindStartingItem(imports);
-            lock (_syncObj) {
-                if (_isCanceled) {
-                    return;
-                }
-            }
-
-            var startingAst = asts.FirstOrDefault(a => a.Module.Equals(startingModule)).Ast;
-            if (startingModule == null || startingAst == null) {
-                // Use any random module
-                (startingModule, startingAst) = asts.First();
-            }
-            
-            var importedVariableResolver = new LoopImportedVariableHandler(_services, asts, cachedVariables);
-            var startingWalker = importedVariableResolver.CreateWalker(startingModule, startingAst);
-            startingAst.Walk(startingWalker);
-            startingWalker.Complete();
-
-            var version = _walker.Version;
-            foreach (var walker in importedVariableResolver.Walkers) {
-                var module = (IDocument)walker.Module;
-                
-                var analysis = CreateAnalysis(null, module, walker.Ast, version, walker);
-                if (analysis != null) {
-                    CompleteAnalysis(entries[module], module, version, analysis);
-                }
-            }
-
-            if (MarkNodeWalked(loopNode)) {
-                LogCompleted(loopNode, entries.Keys, stopWatch, startTime);
-            }
-        }
-
-        private void AddLoopImportsFromCachedAnalysis(in List<(IPythonModule From, int FromPosition, IPythonModule To, string ToName)> unresolvedImports, 
-            in Dictionary<(IPythonModule Module, string Name), int> variables, 
-            in IPythonModule module, 
-            in IDocumentAnalysis analysis) {
-            
-            foreach (var variable in analysis.GlobalScope.Variables) {
-                var key = (module, variable.Name);
-=======
 
             foreach (var walker in variableHandler.Walkers) {
                 asts.Remove(new AnalysisModuleKey(walker.Module));
@@ -609,7 +466,6 @@
             
             foreach (var variable in analysis.GlobalScope.Variables) {
                 var key = (moduleKey, variable.Name);
->>>>>>> bc80e572
                 var location = variable.Location.IndexSpan.Start;
                 if (!variables.TryGetValue(key, out var currentLocation) || currentLocation > location) {
                     variables[key] = location;
@@ -617,21 +473,6 @@
             }
         }
 
-<<<<<<< HEAD
-        private void AddLoopImportsFromAst(in List<(IPythonModule From, int FromPosition, IPythonModule To, string ToName)> imports,
-            in Dictionary<(IPythonModule Module, string Name), int> variables,
-            in IPythonModule module,
-            in PythonAst ast) {
-            
-            // TODO: Use simpler version of walker, we need only global scope variables and imports
-            var eval = new ExpressionEval(_services, module, ast);
-            var walker = new ModuleWalker(eval, SimpleImportedVariableHandler.Instance);
-            ast.Walk(walker);
-            
-            foreach (var variable in walker.Eval.GlobalScope.Variables) {
-                var key = (module, variable.Name);
-                var location = variable.Location.IndexSpan.Start;
-=======
         private void AddLoopImportsFromAst(
             in List<(AnalysisModuleKey From, int FromPosition, AnalysisModuleKey To, string ToName)> imports,
             in Dictionary<(AnalysisModuleKey Module, string Name), int> variables,
@@ -646,16 +487,11 @@
             foreach (var export in walker.Exports) {
                 var key = (moduleKey, export.Name);
                 var location = export.Location.Start;
->>>>>>> bc80e572
                 if (!variables.TryGetValue(key, out var currentLocation) || currentLocation > location) {
                     variables[key] = location;
                 }
             }
 
-<<<<<<< HEAD
-            foreach (var (fromSpan, toModule, name) in walker.ImportedVariableSources) {
-                imports.Add((module, fromSpan.Start, toModule, name));
-=======
             // Don't add imports from compiled modules
             if (isCompiledModule) {
                 return;
@@ -663,7 +499,6 @@
 
             foreach (var (toModule, name, location) in walker.Imports) {
                 imports.Add((moduleKey, location.Start, toModule, name));
->>>>>>> bc80e572
             }
         }
 
@@ -672,13 +507,8 @@
                 return true;
             }
 
-<<<<<<< HEAD
             if (ast == null) {
                 if (currentAnalysis == null) {
-=======
-            if (ast == default) {
-                if (currentAnalysis == default) {
->>>>>>> bc80e572
                     // Entry doesn't have ast yet. There should be at least one more session.
                     Cancel();
                     _log?.Log(TraceEventType.Verbose, $"Analysis of {module.Name}({module.ModuleType}) canceled (no AST yet).");
@@ -818,36 +648,6 @@
             }
         }
 
-<<<<<<< HEAD
-        private void LogCompleted(IDependencyChainLoopNode<PythonAnalyzerEntry> node, IEnumerable<IPythonModule> modules, Stopwatch stopWatch, TimeSpan startTime) {
-            if (_log != null) {
-                var moduleNames = new StringBuilder();
-                var first = true;
-                foreach (var module in modules) {
-                    var type = module.Analysis is LibraryAnalysis ? "Library" : "User";
-                    moduleNames
-                        .AppendIf(!first, ", ")
-                        .AppendFormat("{0} ({1})", module.Name, type);
-                    first = false;
-                }
-                
-                var elapsed = Math.Round((stopWatch.Elapsed - startTime).TotalMilliseconds, 2);
-                var message = $"Analysis of modules [{moduleNames}] on depth {node.VertexDepth} in {elapsed} ms.";
-                _log.Log(TraceEventType.Verbose, message);
-            }
-        }
-
-        private void LogCompleted(IDependencyChainSingleNode<PythonAnalyzerEntry> node, IPythonModule module, Stopwatch stopWatch, TimeSpan startTime) {
-            if (_log != null) {
-                var completed = module.Analysis is LibraryAnalysis ? "completed for library" : "completed";
-                var elapsed = Math.Round((stopWatch.Elapsed - startTime).TotalMilliseconds, 2);
-                var message = $"Analysis of {module.Name} ({module.ModuleType}) on depth {node.VertexDepth} {completed} in {elapsed} ms.";
-                _log.Log(TraceEventType.Verbose, message);
-            }
-        }
-
-=======
->>>>>>> bc80e572
         private void LogCompleted(IPythonModule module, Stopwatch stopWatch, TimeSpan startTime) {
             if (_log != null) {
                 var elapsed = Math.Round((stopWatch.Elapsed - startTime).TotalMilliseconds, 2);
