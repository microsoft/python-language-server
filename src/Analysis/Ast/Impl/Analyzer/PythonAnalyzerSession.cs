--- conflicted
+++ resolved
@@ -368,14 +368,8 @@
 
                 var moduleKey = new AnalysisModuleKey(module);
                 entries[moduleKey] = (module, entry);
-                var analysis = _analyzer.TryRestoreCachedAnalysis(module);
-                if (analysis != null) {
-                    AddLoopImportsFromCachedAnalysis(importNames, variables, moduleKey, analysis);
-                    cachedVariables.Add(moduleKey, analysis.GlobalScope.Variables);
-                } else {
-                    AddLoopImportsFromAst(importNames, variables, moduleKey, ast);
-                    asts.Add(moduleKey, ast);
-                }
+                AddLoopImportsFromAst(importNames, variables, moduleKey, ast);
+                asts.Add(moduleKey, ast);
             }
 
             if (asts.Count == 0) {
@@ -434,20 +428,6 @@
             LogCompleted(loopNode, entries.Values.Select(v => v.Module), stopWatch, startTime);
         }
 
-        private void AddLoopImportsFromCachedAnalysis(in List<(AnalysisModuleKey From, int FromPosition, AnalysisModuleKey To, string ToName)> unresolvedImports,
-            in Dictionary<(AnalysisModuleKey Module, string Name), int> variables,
-            in AnalysisModuleKey moduleKey,
-            in IDocumentAnalysis analysis) {
-
-            foreach (var variable in analysis.GlobalScope.Variables) {
-                var key = (moduleKey, variable.Name);
-                var location = variable.Location.IndexSpan.Start;
-                if (!variables.TryGetValue(key, out var currentLocation) || currentLocation > location) {
-                    variables[key] = location;
-                }
-            }
-        }
-
         private void AddLoopImportsFromAst(
             in List<(AnalysisModuleKey From, int FromPosition, AnalysisModuleKey To, string ToName)> imports,
             in Dictionary<(AnalysisModuleKey Module, string Name), int> variables,
@@ -497,7 +477,7 @@
             analyzable?.NotifyAnalysisBegins();
 
             Debug.Assert(ast != null);
-            var analysis = RestoreOrAnalyzeModule(node, module, ast, version);
+            var analysis = AnalyzeModule(node, module, ast, version);
             _analyzerCancellationToken.ThrowIfCancellationRequested();
 
             if (analysis != null) {
@@ -518,20 +498,9 @@
             _diagnosticsService?.Replace(entry.Module.Uri, linterDiagnostics, DiagnosticSource.Linter);
         }
 
-<<<<<<< HEAD
-        private IDocumentAnalysis DoAnalyzeEntry(IDependencyChainNode<PythonAnalyzerEntry> node, IPythonModule module, PythonAst ast, int version) {
-            var walker = new ModuleWalker(_services, module, ast, _analyzerCancellationToken);
-=======
-        private IDocumentAnalysis RestoreOrAnalyzeModule(IDependencyChainSingleNode<PythonAnalyzerEntry> node, IPythonModule module, PythonAst ast, int version) {
-            var analysis = _analyzer.TryRestoreCachedAnalysis(module);
-            if (analysis != null) {
-                MarkNodeWalked(node);
-                return analysis;
-            }
-
+        private IDocumentAnalysis AnalyzeModule(IDependencyChainSingleNode<PythonAnalyzerEntry> node, IPythonModule module, PythonAst ast, int version) {
             var eval = new ExpressionEval(_services, module, ast);
             var walker = new ModuleWalker(eval, SimpleImportedVariableHandler.Instance);
->>>>>>> 967c207b
             ast.Walk(walker);
             walker.Complete();
             return CreateAnalysis(node, (IDocument)module, ast, version, walker);
@@ -548,11 +517,7 @@
             return isCanceled;
         }
 
-<<<<<<< HEAD
-        private IDocumentAnalysis CreateAnalysis(IDependencyChainNode<PythonAnalyzerEntry> node, IDocument document, PythonAst ast, int version, ModuleWalker walker) {
-=======
         private IDocumentAnalysis CreateAnalysis(IDependencyChainSingleNode<PythonAnalyzerEntry> node, IDocument document, PythonAst ast, int version, ModuleWalker walker) {
->>>>>>> 967c207b
             var canHaveLibraryAnalysis = false;
 
             // Don't try to drop builtins; it causes issues elsewhere.
