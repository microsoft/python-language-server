﻿// Copyright(c) Microsoft Corporation
// All rights reserved.
//
// Licensed under the Apache License, Version 2.0 (the License); you may not use
// this file except in compliance with the License. You may obtain a copy of the
// License at http://www.apache.org/licenses/LICENSE-2.0
//
// THIS CODE IS PROVIDED ON AN  *AS IS* BASIS, WITHOUT WARRANTIES OR CONDITIONS
// OF ANY KIND, EITHER EXPRESS OR IMPLIED, INCLUDING WITHOUT LIMITATION ANY
// IMPLIED WARRANTIES OR CONDITIONS OF TITLE, FITNESS FOR A PARTICULAR PURPOSE,
// MERCHANTABILITY OR NON-INFRINGEMENT.
//
// See the Apache Version 2.0 License for specific language governing
// permissions and limitations under the License.

using System;
using System.Collections.Generic;
using System.Diagnostics;
using System.Linq;
using System.Runtime;
using System.Runtime.ExceptionServices;
using System.Threading;
using System.Threading.Tasks;
using Microsoft.Python.Analysis.Analyzer.Evaluation;
using Microsoft.Python.Analysis.Analyzer.Handlers;
using Microsoft.Python.Analysis.Caching;
using Microsoft.Python.Analysis.Core.DependencyResolution;
using Microsoft.Python.Analysis.Dependencies;
using Microsoft.Python.Analysis.Diagnostics;
using Microsoft.Python.Analysis.Documents;
using Microsoft.Python.Analysis.Modules;
using Microsoft.Python.Analysis.Types;
using Microsoft.Python.Analysis.Values;
using Microsoft.Python.Core;
using Microsoft.Python.Core.Logging;
using Microsoft.Python.Core.OS;
using Microsoft.Python.Core.Services;
using Microsoft.Python.Core.Testing;
using Microsoft.Python.Parsing.Ast;

namespace Microsoft.Python.Analysis.Analyzer {
    internal sealed class PythonAnalyzerSession {
        private readonly int _maxTaskRunning = Environment.ProcessorCount;
        private readonly object _syncObj = new object();

        private IDependencyChainWalker<AnalysisModuleKey, PythonAnalyzerEntry> _walker;
        private readonly PythonAnalyzerEntry _entry;
        private readonly Action<Task> _startNextSession;
        private readonly CancellationToken _analyzerCancellationToken;
        private readonly IServiceContainer _services;
        private readonly IDiagnosticsService _diagnosticsService;
        private readonly IOSPlatform _platformService;
        private readonly IProgressReporter _progress;
        private readonly IPythonAnalyzer _analyzer;
        private readonly ILogger _log;
        private readonly bool _forceGC;
        private readonly IModuleDatabaseService _moduleDatabaseService;
        private readonly PathResolverSnapshot _modulesPathResolver;
        private readonly PathResolverSnapshot _typeshedPathResolver;

        private State _state;
        private bool _isCanceled;
        private int _runningTasks;

        public bool IsCompleted {
            get {
                lock (_syncObj) {
                    return _state == State.Completed;
                }
            }
        }

        public int Version { get; }
        public int AffectedEntriesCount { get; }

        public PythonAnalyzerSession(IServiceContainer services,
            IProgressReporter progress,
            Action<Task> startNextSession,
            CancellationToken analyzerCancellationToken,
            IDependencyChainWalker<AnalysisModuleKey, PythonAnalyzerEntry> walker,
            int version,
            PythonAnalyzerEntry entry,
            bool forceGC = false) {

            _services = services;
            _startNextSession = startNextSession;

            _analyzerCancellationToken = analyzerCancellationToken;
            Version = version;
            AffectedEntriesCount = walker?.AffectedValues.Count ?? 1;
            _walker = walker;
            _entry = entry;
            _state = State.NotStarted;
            _forceGC = forceGC;

            _diagnosticsService = _services.GetService<IDiagnosticsService>();
            _platformService = _services.GetService<IOSPlatform>();
            _analyzer = _services.GetService<IPythonAnalyzer>();
            _log = _services.GetService<ILogger>();
            _moduleDatabaseService = _services.GetService<IModuleDatabaseService>();
            _progress = progress;

            var interpreter = _services.GetService<IPythonInterpreter>();
            _modulesPathResolver = interpreter.ModuleResolution.CurrentPathResolver;
            _typeshedPathResolver = interpreter.TypeshedResolution.CurrentPathResolver;
        }

        public void Start(bool analyzeEntry) {
            lock (_syncObj) {
                if (_state != State.NotStarted) {
                    analyzeEntry = false;
                } else if (_state == State.Completed) {
                    return;
                } else {
                    _state = State.Started;
                }
            }

            if (analyzeEntry && _entry != null) {
                Task.Run(() => AnalyzeEntry(), _analyzerCancellationToken).DoNotWait();
            } else {
                StartAsync().ContinueWith(_startNextSession, _analyzerCancellationToken).DoNotWait();
            }
        }

        public void Cancel() {
            lock (_syncObj) {
                _isCanceled = true;
            }
        }

        private async Task StartAsync() {
            _progress.ReportRemaining(_walker.Remaining);

            lock (_syncObj) {
                var notAnalyzed = _walker.AffectedValues.Count(e => e.NotAnalyzed);

                if (_isCanceled && notAnalyzed < _maxTaskRunning) {
                    _state = State.Completed;
                    return;
                }
            }

            var stopWatch = Stopwatch.StartNew();
            var originalRemaining = _walker.Remaining;
            var remaining = originalRemaining;
            try {
                _log?.Log(TraceEventType.Verbose, $"Analysis version {Version} of {originalRemaining} entries has started.");
                remaining = await AnalyzeAffectedEntriesAsync(stopWatch);
            } finally {
                stopWatch.Stop();

                bool isCanceled;
                bool isFinal;
                lock (_syncObj) {
                    isCanceled = _isCanceled;
                    _state = State.Completed;
                    isFinal = _walker.MissingKeys.Count == 0 && !isCanceled && remaining == 0;
                    _walker = null;
                }

                if (!isCanceled) {
                    _progress.ReportRemaining(remaining);
                    if (isFinal) {
                        var (modulesCount, totalMilliseconds) = ActivityTracker.EndTracking();
                        totalMilliseconds = Math.Round(totalMilliseconds, 2);
                        (_analyzer as PythonAnalyzer)?.RaiseAnalysisComplete(modulesCount, totalMilliseconds);
                        _log?.Log(TraceEventType.Verbose, $"Analysis complete: {modulesCount} modules in {totalMilliseconds} ms.");
                    }
                }
            }

            var elapsed = stopWatch.Elapsed.TotalMilliseconds;
            LogResults(_log, elapsed, originalRemaining, remaining, Version);
            ForceGCIfNeeded(_log, originalRemaining, remaining, _forceGC);
        }

        private static void ForceGCIfNeeded(ILogger logger, int originalRemaining, int remaining, bool force) {
            if (force || originalRemaining - remaining > 1000) {
                logger?.Log(TraceEventType.Verbose, "Forcing full garbage collection and heap compaction.");
                GCSettings.LargeObjectHeapCompactionMode = GCLargeObjectHeapCompactionMode.CompactOnce;
                GC.Collect();
            }
        }


        private static void LogResults(ILogger logger, double elapsed, int originalRemaining, int remaining, int version) {
            if (logger == null) {
                return;
            }

            elapsed = Math.Round(elapsed, 2);
            if (remaining == 0) {
                logger.Log(TraceEventType.Verbose, $"Analysis version {version} of {originalRemaining} entries has been completed in {elapsed} ms.");
            } else if (remaining < originalRemaining) {
                logger.Log(TraceEventType.Verbose, $"Analysis version {version} has been completed in {elapsed} ms with {originalRemaining - remaining} entries analyzed and {remaining} entries skipped.");
            } else {
                logger.Log(TraceEventType.Verbose, $"Analysis version {version} of {originalRemaining} entries has been canceled after {elapsed}.");
            }
        }

        private async Task<int> AnalyzeAffectedEntriesAsync(Stopwatch stopWatch) {
            IDependencyChainNode node;
            var remaining = 0;
            var ace = new AsyncCountdownEvent(0);

            while ((node = await _walker.GetNextAsync(_analyzerCancellationToken)) != null) {
                bool isCanceled;
                lock (_syncObj) {
                    isCanceled = _isCanceled;
                }

                if (isCanceled) {
                    switch (node) {
                        case IDependencyChainLoopNode<PythonAnalyzerEntry> loop:
                            // Loop analysis is not cancellable or else small
                            // inner loops of a larger loop will not be analyzed
                            // correctly as large loop may cancel inner loop pass.
                            break;
                        case IDependencyChainSingleNode<PythonAnalyzerEntry> single when !single.Value.NotAnalyzed:
                            remaining++;
                            node.MoveNext();
                            continue;
                    }
                }

                var taskLimitReached = false;
                lock (_syncObj) {
                    _runningTasks++;
                    taskLimitReached = _runningTasks >= _maxTaskRunning || _walker.Remaining == 1;
                }

                if (taskLimitReached) {
                    RunAnalysis(node, stopWatch);
                } else {
                    ace.AddOne();
                    StartAnalysis(node, ace, stopWatch).DoNotWait();
                }
            }

            await ace.WaitAsync(_analyzerCancellationToken);

            lock (_syncObj) {
                if (_walker.MissingKeys.Count == 0 || _walker.MissingKeys.All(k => k.IsTypeshed)) {
                    Debug.Assert(_runningTasks == 0);
                } else if (!_isCanceled && _log != null && _log.LogLevel >= TraceEventType.Verbose) {
                    _log?.Log(TraceEventType.Verbose, $"Missing keys: {string.Join(", ", _walker.MissingKeys)}");
                }
            }

            return remaining;
        }

        private void RunAnalysis(IDependencyChainNode node, Stopwatch stopWatch)
            => ExecutionContext.Run(ExecutionContext.Capture(), s => Analyze(node, null, stopWatch), null);

        private Task StartAnalysis(IDependencyChainNode node, AsyncCountdownEvent ace, Stopwatch stopWatch)
            => Task.Run(() => Analyze(node, ace, stopWatch));

        private void Analyze(IDependencyChainNode node, AsyncCountdownEvent ace, Stopwatch stopWatch) {
            var loopAnalysis = false;
            try {
                switch (node) {
                    case IDependencyChainSingleNode<PythonAnalyzerEntry> single:
                        try {
                            Analyze(single, stopWatch);
                        } catch (OperationCanceledException oce) {
                            single.Value.TryCancel(oce, _walker.Version);
                            LogCanceled(single.Value.Module);
                        } catch (Exception exception) {
                            single.Value.TrySetException(exception, _walker.Version);
                            node.MarkWalked();
                            LogException(single.Value, exception);
                        }

                        break;
                    case IDependencyChainLoopNode<PythonAnalyzerEntry> loop:
                        try {
                            loopAnalysis = true;
                            AnalyzeLoop(loop, stopWatch);
                        } catch (OperationCanceledException) {
                            //loop.Value.TryCancel(oce, _walker.Version);
                            //LogCanceled(single.Value.Module);
                        } catch (Exception exception) {
                            //loop.Value.TrySetException(exception, _walker.Version);
                            node.MarkWalked();
                            LogException(loop, exception);
                        }

                        break;
                }
            } finally {
                node.MoveNext();

                bool isCanceled;
                lock (_syncObj) {
                    isCanceled = _isCanceled;
                }

                if (!isCanceled || loopAnalysis) {
                    _progress.ReportRemaining(_walker.Remaining);
                }

                Interlocked.Decrement(ref _runningTasks);
                ace?.Signal();
            }
        }

        /// <summary>
        /// Performs analysis of the document. Returns document global scope
        /// with declared variables and inner scopes. Does not analyze chain
        /// of dependencies, it is intended for the single file analysis.
        /// </summary>
        private void Analyze(IDependencyChainSingleNode<PythonAnalyzerEntry> node, Stopwatch stopWatch) {
            ActivityTracker.OnEnqueueModule(node.Value.Module.FilePath);
            var entry = node.Value;
            if (!CanUpdateAnalysis(entry, _walker.Version, out var module, out var ast)) {
                return;
            }
            var startTime = stopWatch.Elapsed;
            AnalyzeEntry(node, entry, module, ast, _walker.Version);

            LogCompleted(node, module, stopWatch, startTime);
        }

        private void AnalyzeEntry() {
            var stopWatch = _log != null ? Stopwatch.StartNew() : null;
            try {
                if (!CanUpdateAnalysis(_entry, Version, out var module, out var ast)) {
                    return;
                }
                var startTime = stopWatch?.Elapsed ?? TimeSpan.Zero;
                AnalyzeEntry(null, _entry, module, ast, Version);

                LogCompleted(module, stopWatch, startTime);
            } catch (OperationCanceledException oce) {
                _entry.TryCancel(oce, Version);
                LogCanceled(_entry.Module);
            } catch (Exception exception) {
                _entry.TrySetException(exception, Version);
                LogException(_entry, exception);
            } finally {
                stopWatch?.Stop();
            }
        }

        private void AnalyzeLoop(IDependencyChainLoopNode<PythonAnalyzerEntry> loopNode, Stopwatch stopWatch) {
            var version = _walker.Version;
            var entries = new Dictionary<AnalysisModuleKey, (IPythonModule Module, PythonAnalyzerEntry Entry)>();
            var variables = new Dictionary<(AnalysisModuleKey Module, string Name), int>();
            var importNames = new List<(AnalysisModuleKey From, int FromPosition, AnalysisModuleKey To, string ToName)>();
            var cachedVariables = new Dictionary<AnalysisModuleKey, IVariableCollection>();
            var asts = new Dictionary<AnalysisModuleKey, PythonAst>();
            var startTime = stopWatch.Elapsed;

            // Note: loop analysis is not cancellable. The reason is that when smaller loop
            // appears inside a larger loop gets canceled, it will not be re-walked during
            // the outer loop analysis. For example, functools <=> _functools loop and
            // the related CircularDependencyFunctools test.
            foreach (var entry in loopNode.Values) {
                ActivityTracker.OnEnqueueModule(entry.Module.FilePath);
                if (!CanUpdateAnalysis(entry, Version, out var module, out var ast)) {
                    _log?.Log(TraceEventType.Verbose, $"Analysis of loop canceled.");
                    return;
                }

                var moduleKey = new AnalysisModuleKey(module);
                entries[moduleKey] = (module, entry);
                AddLoopImportsFromAst(importNames, variables, moduleKey, ast);
                asts.Add(moduleKey, ast);
            }

            if (asts.Count == 0) {
                // Fully cached loop
                if (_log != null && _log.LogLevel == TraceEventType.Verbose) {
                    var names = string.Join(", ", cachedVariables.Select(v => v.Key.Name));
                    _log?.Log(TraceEventType.Verbose, $"Fully cached modules cycle: {names}");
                }
                return;
            }

            var imports = new List<(AnalysisModuleKey From, int FromPosition, AnalysisModuleKey To, int ToPosition)>();
            foreach (var (fromModule, fromPosition, toModule, toName) in importNames) {
                if (!entries.ContainsKey(toModule)) {
                    continue;
                }

                if (toName == null) {
                    imports.Add((fromModule, fromPosition, toModule, 0));
                } else if (variables.TryGetValue((toModule, toName), out var toPosition)) {
                    imports.Add((fromModule, fromPosition, toModule, toPosition));
                }
            }

            var startingKeys = LocationLoopResolver<AnalysisModuleKey>.FindStartingItems(imports);
            var variableHandler = new LoopImportedVariableHandler(_services, asts, cachedVariables, () => false);
            foreach (var key in startingKeys) {
                if (asts.TryGetValue(key, out var startingAst) && entries.TryGetValue(key, out var me)) {
                    variableHandler.WalkModule(me.Module, startingAst);
                }
            }

            foreach (var walker in variableHandler.Walkers) {
                asts.Remove(new AnalysisModuleKey(walker.Module));
            }

            while (asts.Count > 0) {
                var (moduleKey, ast) = asts.First();
                variableHandler.WalkModule(entries[moduleKey].Module, ast);

                foreach (var walker in variableHandler.Walkers) {
                    asts.Remove(new AnalysisModuleKey(walker.Module));
                }
            }

            foreach (var walker in variableHandler.Walkers) {
                var module = (IDocument)walker.Module;
                var moduleKey = new AnalysisModuleKey(module);
                if (entries.TryGetValue(moduleKey, out var e)) {
                    var analysis = CreateAnalysis(null, module, walker.Ast, version, walker);
                    CompleteAnalysis(e.Entry, module, version, analysis);
                }
            }

            loopNode.MarkWalked();
            LogCompleted(loopNode, entries.Values.Select(v => v.Module), stopWatch, startTime);
        }

        private void AddLoopImportsFromAst(
            in List<(AnalysisModuleKey From, int FromPosition, AnalysisModuleKey To, string ToName)> imports,
            in Dictionary<(AnalysisModuleKey Module, string Name), int> variables,
            in AnalysisModuleKey moduleKey,
            in PythonAst ast) {

            var pathResolver = moduleKey.IsTypeshed ? _typeshedPathResolver : _modulesPathResolver;
            var walker = new ImportExportWalker(ast, _platformService, pathResolver, moduleKey.FilePath, moduleKey.IsTypeshed);
            walker.Walk();

            foreach (var export in walker.Exports) {
                var key = (moduleKey, export.Name);
                var location = export.Location.Start;
                if (!variables.TryGetValue(key, out var currentLocation) || currentLocation > location) {
                    variables[key] = location;
                }
            }

            foreach (var (toModule, name, location) in walker.Imports) {
                imports.Add((moduleKey, location.Start, toModule, name));
            }
        }

        private bool CanUpdateAnalysis(PythonAnalyzerEntry entry, int version, out IPythonModule module, out PythonAst ast) {
            if (entry.CanUpdateAnalysis(version, out module, out ast, out var currentAnalysis)) {
                return true;
            }

            if (ast == null) {
                if (currentAnalysis == null) {
                    // Entry doesn't have ast yet. There should be at least one more session.
                    Cancel();
                    _log?.Log(TraceEventType.Verbose, $"Analysis of {module.Name}({module.ModuleType}) canceled (no AST yet).");
                    return false;
                }
                //Debug.Fail($"Library module {module.Name} of type {module.ModuleType} has been analyzed already!");
                return false;
            }

            _log?.Log(TraceEventType.Verbose, $"Analysis of {module.Name}({module.ModuleType}) canceled. Version: {version}, current: {module.Analysis.Version}.");
            return false;
        }

        private void AnalyzeEntry(IDependencyChainSingleNode<PythonAnalyzerEntry> node, PythonAnalyzerEntry entry, IPythonModule module, PythonAst ast, int version) {
            // Now run the analysis.
            var analyzable = module as IAnalyzable;
            analyzable?.NotifyAnalysisBegins();

            Debug.Assert(ast != null);
            var analysis = AnalyzeModule(node, module, ast, version);
            _analyzerCancellationToken.ThrowIfCancellationRequested();

            if (analysis != null) {
                CompleteAnalysis(entry, module, version, analysis);
            }
        }

        private void CompleteAnalysis(PythonAnalyzerEntry entry, IPythonModule module, int version, IDocumentAnalysis analysis) {
            var analyzable = module as IAnalyzable;
            analyzable?.NotifyAnalysisComplete(analysis);
            entry.TrySetAnalysis(analysis, version);

            if (module.ModuleType != ModuleType.User) {
                return;
            }

            var linterDiagnostics = _analyzer.LintModule(module);
            _diagnosticsService?.Replace(entry.Module.Uri, linterDiagnostics, DiagnosticSource.Linter);
        }

<<<<<<< HEAD
        private IDocumentAnalysis AnalyzeModule(IDependencyChainSingleNode<PythonAnalyzerEntry> node, IPythonModule module, PythonAst ast, int version) {
            var eval = new ExpressionEval(_services, module, ast);
            var walker = new ModuleWalker(eval, SimpleImportedVariableHandler.Instance);
            ast.Walk(walker);
            walker.Complete();
            return CreateAnalysis(node, (IDocument)module, ast, version, walker);
=======
        private IDocumentAnalysis RestoreOrAnalyzeModule(IDependencyChainSingleNode<PythonAnalyzerEntry> node, IPythonModule module, PythonAst ast, int version) {
            var analysis = _analyzer.TryRestoreCachedAnalysis(module);
            if (analysis != null) {
                MarkNodeWalked(node);
                return analysis;
            }

            if (module is IAnalyzable analyzable) {
                var walker = analyzable.Analyze(ast);
                return CreateAnalysis(node, (IDocument)module, ast, version, walker);
            }
            return new EmptyAnalysis(_services, (IDocument)module);
>>>>>>> 60930703
        }

        private bool MarkNodeWalked(IDependencyChainNode node) {
            bool isCanceled;
            lock (_syncObj) {
                isCanceled = _isCanceled;
            }
            if (!isCanceled) {
                node?.MarkWalked();
            }
            return isCanceled;
        }

        private IDocumentAnalysis CreateAnalysis(IDependencyChainSingleNode<PythonAnalyzerEntry> node, IDocument document, PythonAst ast, int version, ModuleWalker walker) {
            var canHaveLibraryAnalysis = false;

            // Don't try to drop builtins; it causes issues elsewhere.
            // We probably want the builtin module's AST and other info for evaluation.
            switch (document.ModuleType) {
                case ModuleType.Library:
                case ModuleType.Compiled:
                case ModuleType.CompiledBuiltin:
                case ModuleType.Stub when document.PrimaryModule == null:
                    canHaveLibraryAnalysis = true;
                    break;
            }

            var isCanceled = MarkNodeWalked(node);
            var createLibraryAnalysis = !isCanceled &&
                                        canHaveLibraryAnalysis &&
                                        !document.IsOpen;

            if (node != null) {
                createLibraryAnalysis &= !node.HasMissingDependencies &&
                                         node.HasOnlyWalkedDependencies &&
                                         node.IsValidVersion;
            }

            if (!createLibraryAnalysis) {
                return new DocumentAnalysis(document, version, walker.GlobalScope, walker.Eval, walker.StarImportMemberNames);
            }

            if (document.ModuleType != ModuleType.Stub) {
                ast.ReduceToImports();
                document.SetAst(ast);
            }

            var eval = new ExpressionEval(walker.Eval.Services, document, ast);
            var analysis = new LibraryAnalysis(document, version, walker.GlobalScope, eval, walker.StarImportMemberNames);

            var dbs = _services.GetService<IModuleDatabaseService>();
            dbs?.StoreModuleAnalysisAsync(analysis, immediate:false, _analyzerCancellationToken).DoNotWait();

            return analysis;
        }

        private void LogCompleted(IDependencyChainLoopNode<PythonAnalyzerEntry> node, IEnumerable<IPythonModule> modules, Stopwatch stopWatch, TimeSpan startTime) {
            if (_log != null) {
                var moduleNames = modules.Select(m => "{0}({1})".FormatInvariant(m.Name, m.Analysis is LibraryAnalysis ? "Library" : m.ModuleType.ToString()));
                var elapsed = Math.Round((stopWatch.Elapsed - startTime).TotalMilliseconds, 2);
                var message = $"Analysis of modules loop on depth {node.VertexDepth} in {elapsed} ms:";
                _log.Log(TraceEventType.Verbose, message);
                foreach (var name in moduleNames) {
                    _log.Log(TraceEventType.Verbose, $"    {name}");
                }
            }
        }

        private void LogCompleted(IDependencyChainSingleNode<PythonAnalyzerEntry> node, IPythonModule module, Stopwatch stopWatch, TimeSpan startTime) {
            if (_log != null) {
                var completed = module.Analysis is LibraryAnalysis ? "completed for library" : "completed";
                var elapsed = Math.Round((stopWatch.Elapsed - startTime).TotalMilliseconds, 2);
                var message = $"Analysis of {module.Name} ({module.ModuleType}) on depth {node.VertexDepth} {completed} in {elapsed} ms.";
                _log.Log(TraceEventType.Verbose, message);
            }
        }

        private void LogCompleted(IPythonModule module, Stopwatch stopWatch, TimeSpan startTime) {
            if (_log != null) {
                var elapsed = Math.Round((stopWatch.Elapsed - startTime).TotalMilliseconds, 2);
                var message = $"Out of order analysis of {module.Name}({module.ModuleType}) completed in {elapsed} ms.";
                _log.Log(TraceEventType.Verbose, message);
            }
        }

        private void LogCanceled(IPythonModule module) {
            if (_log != null) {
                _log.Log(TraceEventType.Verbose, $"Analysis of {module.Name}({module.ModuleType}) canceled.");
            }
        }

        private void LogException(PythonAnalyzerEntry entry, Exception exception) {
            if (_log != null) {
                _log.Log(TraceEventType.Verbose, $"Analysis of {entry.Module.Name}({entry.Module.ModuleType}) failed. {exception}");
            }

            if (TestEnvironment.Current != null) {
                ExceptionDispatchInfo.Capture(exception).Throw();
            }
        }

        private void LogException(IDependencyChainLoopNode<PythonAnalyzerEntry> node, Exception exception) {
            if (_log != null) {
                var moduleNames = string.Join(", ", node.Values.Select(e => $"{e.Module.Name}({e.Module.ModuleType})"));
                var message = $"Analysis of modules loop [{moduleNames}] failed. {exception}";
                _log.Log(TraceEventType.Verbose, message);
            }

            if (TestEnvironment.Current != null) {
                ExceptionDispatchInfo.Capture(exception).Throw();
            }
        }

        private enum State {
            NotStarted = 0,
            Started = 1,
            Completed = 2
        }
    }
}<|MERGE_RESOLUTION|>--- conflicted
+++ resolved
@@ -496,15 +496,7 @@
             _diagnosticsService?.Replace(entry.Module.Uri, linterDiagnostics, DiagnosticSource.Linter);
         }
 
-<<<<<<< HEAD
         private IDocumentAnalysis AnalyzeModule(IDependencyChainSingleNode<PythonAnalyzerEntry> node, IPythonModule module, PythonAst ast, int version) {
-            var eval = new ExpressionEval(_services, module, ast);
-            var walker = new ModuleWalker(eval, SimpleImportedVariableHandler.Instance);
-            ast.Walk(walker);
-            walker.Complete();
-            return CreateAnalysis(node, (IDocument)module, ast, version, walker);
-=======
-        private IDocumentAnalysis RestoreOrAnalyzeModule(IDependencyChainSingleNode<PythonAnalyzerEntry> node, IPythonModule module, PythonAst ast, int version) {
             var analysis = _analyzer.TryRestoreCachedAnalysis(module);
             if (analysis != null) {
                 MarkNodeWalked(node);
@@ -516,7 +508,6 @@
                 return CreateAnalysis(node, (IDocument)module, ast, version, walker);
             }
             return new EmptyAnalysis(_services, (IDocument)module);
->>>>>>> 60930703
         }
 
         private bool MarkNodeWalked(IDependencyChainNode node) {
