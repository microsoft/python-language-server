--- conflicted
+++ resolved
@@ -316,13 +316,8 @@
                     return;
                 }
 
-<<<<<<< HEAD
-                var startTime = stopWatch.Elapsed;
-                AnalyzeEntry(_entry, module, Version, true);
-=======
                 var startTime = stopWatch?.Elapsed ?? TimeSpan.Zero;
                 AnalyzeEntry(_entry, module, ast, Version);
->>>>>>> 53eb5886
 
                 LogCompleted(module, stopWatch, startTime);
             } catch (OperationCanceledException oce) {
