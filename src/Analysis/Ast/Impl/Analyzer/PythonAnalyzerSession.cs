﻿// Copyright(c) Microsoft Corporation
// All rights reserved.
//
// Licensed under the Apache License, Version 2.0 (the License); you may not use
// this file except in compliance with the License. You may obtain a copy of the
// License at http://www.apache.org/licenses/LICENSE-2.0
//
// THIS CODE IS PROVIDED ON AN  *AS IS* BASIS, WITHOUT WARRANTIES OR CONDITIONS
// OF ANY KIND, EITHER EXPRESS OR IMPLIED, INCLUDING WITHOUT LIMITATION ANY
// IMPLIED WARRANTIES OR CONDITIONS OF TITLE, FITNESS FOR A PARTICULAR PURPOSE,
// MERCHANTABILITY OR NON-INFRINGEMENT.
//
// See the Apache Version 2.0 License for specific language governing
// permissions and limitations under the License.

using System;
using System.Diagnostics;
using System.Linq;
using System.Runtime;
using System.Threading;
using System.Threading.Tasks;
using Microsoft.Python.Analysis.Analyzer.Evaluation;
<<<<<<< HEAD
using Microsoft.Python.Analysis.Caching;
=======
>>>>>>> 3d5e6f9c
using Microsoft.Python.Analysis.Dependencies;
using Microsoft.Python.Analysis.Diagnostics;
using Microsoft.Python.Analysis.Documents;
using Microsoft.Python.Analysis.Modules;
using Microsoft.Python.Analysis.Types;
using Microsoft.Python.Core;
using Microsoft.Python.Core.Logging;
using Microsoft.Python.Core.Services;
using Microsoft.Python.Parsing.Ast;

namespace Microsoft.Python.Analysis.Analyzer {
    internal sealed class PythonAnalyzerSession {
        private readonly int _maxTaskRunning = Environment.ProcessorCount;
        private readonly object _syncObj = new object();

        private IDependencyChainWalker<AnalysisModuleKey, PythonAnalyzerEntry> _walker;
        private readonly PythonAnalyzerEntry _entry;
        private readonly Action<Task> _startNextSession;
        private readonly CancellationToken _analyzerCancellationToken;
        private readonly IServiceManager _services;
        private readonly AsyncManualResetEvent _analysisCompleteEvent;
        private readonly IDiagnosticsService _diagnosticsService;
        private readonly IProgressReporter _progress;
        private readonly IPythonAnalyzer _analyzer;
        private readonly ILogger _log;
        private readonly ITelemetryService _telemetry;

        private State _state;
        private bool _isCanceled;
        private int _runningTasks;

        public bool IsCompleted {
            get {
                lock (_syncObj) {
                    return _state == State.Completed;
                }
            }
        }

        public int Version { get; }
        public int AffectedEntriesCount { get; }

        public PythonAnalyzerSession(IServiceManager services,
            IProgressReporter progress,
            AsyncManualResetEvent analysisCompleteEvent,
            Action<Task> startNextSession,
            CancellationToken analyzerCancellationToken,
            IDependencyChainWalker<AnalysisModuleKey, PythonAnalyzerEntry> walker,
            int version,
            PythonAnalyzerEntry entry) {

            _services = services;
            _analysisCompleteEvent = analysisCompleteEvent;
            _startNextSession = startNextSession;
            _analyzerCancellationToken = analyzerCancellationToken;
            Version = version;
            AffectedEntriesCount = walker?.AffectedValues.Count ?? 1;
            _walker = walker;
            _entry = entry;
            _state = State.NotStarted;

            _diagnosticsService = _services.GetService<IDiagnosticsService>();
            _analyzer = _services.GetService<IPythonAnalyzer>();
            _log = _services.GetService<ILogger>();
            _telemetry = _services.GetService<ITelemetryService>();
            _progress = progress;
        }

        public void Start(bool analyzeEntry) {
            lock (_syncObj) {
                if (_state != State.NotStarted) {
                    analyzeEntry = false;
                } else if (_state == State.Completed) {
                    return;
                } else {
                    _state = State.Started;
                }
            }

            if (analyzeEntry && _entry != null) {
                Task.Run(() => AnalyzeEntry(), _analyzerCancellationToken).DoNotWait();
            } else {
                StartAsync().ContinueWith(_startNextSession, _analyzerCancellationToken).DoNotWait();
            }
        }

        public void Cancel() {
            lock (_syncObj) {
                _isCanceled = true;
            }
        }

        private async Task StartAsync() {
            _progress.ReportRemaining(_walker.Remaining);

            lock (_syncObj) {
                var notAnalyzed = _walker.AffectedValues.Count(e => e.NotAnalyzed);

                if (_isCanceled && notAnalyzed < _maxTaskRunning) {
                    _state = State.Completed;
                    return;
                }
            }

            var stopWatch = Stopwatch.StartNew();
            foreach (var affectedEntry in _walker.AffectedValues) {
                affectedEntry.Invalidate(Version);
            }

            var originalRemaining = _walker.Remaining;
            var remaining = originalRemaining;
            try {
                _log?.Log(TraceEventType.Verbose, $"Analysis version {Version} of {originalRemaining} entries has started.");
                remaining = await AnalyzeAffectedEntriesAsync(stopWatch);
            } finally {
                stopWatch.Stop();

                bool isCanceled;
                bool isFinal;
                lock (_syncObj) {
                    isCanceled = _isCanceled;
                    _state = State.Completed;
                    isFinal = _walker.MissingKeys.Count == 0 && !isCanceled && remaining == 0;
                    _walker = null;
                }

                if (!isCanceled) {
                    _progress.ReportRemaining(remaining);
                    if (isFinal) {
                        var (modulesCount, totalMilliseconds) = ActivityTracker.EndTracking();
                        (_analyzer as PythonAnalyzer)?.RaiseAnalysisComplete(modulesCount, totalMilliseconds);
                        _log?.Log(TraceEventType.Verbose, $"Analysis complete: {modulesCount} modules in {totalMilliseconds} ms.");
                    }
                }
            }

            var elapsed = stopWatch.Elapsed.TotalMilliseconds;
            LogResults(_log, elapsed, originalRemaining, remaining, Version);
            ForceGCIfNeeded(originalRemaining, remaining);
        }

        private static void ForceGCIfNeeded(int originalRemaining, int remaining) {
            if (originalRemaining - remaining > 1000) {
                GCSettings.LargeObjectHeapCompactionMode = GCLargeObjectHeapCompactionMode.CompactOnce;
                GC.Collect();
            }
        }


        private static void LogResults(ILogger logger, double elapsed, int originalRemaining, int remaining, int version) {
            if (logger == null) {
                return;
            }

            if (remaining == 0) {
                logger.Log(TraceEventType.Verbose, $"Analysis version {version} of {originalRemaining} entries has been completed in {elapsed} ms.");
            } else if (remaining < originalRemaining) {
                logger.Log(TraceEventType.Verbose, $"Analysis version {version} has been completed in {elapsed} ms with {originalRemaining - remaining} entries analyzed and {remaining} entries skipped.");
            } else {
                logger.Log(TraceEventType.Verbose, $"Analysis version {version} of {originalRemaining} entries has been canceled after {elapsed}.");
            }
        }

        private async Task<int> AnalyzeAffectedEntriesAsync(Stopwatch stopWatch) {
            IDependencyChainNode<PythonAnalyzerEntry> node;
            var remaining = 0;
            var ace = new AsyncCountdownEvent(0);

            bool isCanceled;
            while ((node = await _walker.GetNextAsync(_analyzerCancellationToken)) != null) {
                lock (_syncObj) {
                    isCanceled = _isCanceled;
                }

                if (isCanceled && !node.Value.NotAnalyzed || IsAnalyzedLibraryInLoop(node)) {
                    remaining++;
                    node.MoveNext();
                    continue;
                }

                ActivityTracker.OnEnqueueModule(node.Value.Module.FilePath);

                if (Interlocked.Increment(ref _runningTasks) >= _maxTaskRunning || _walker.Remaining == 1) {
                    Analyze(node, null, stopWatch);
                } else {
                    StartAnalysis(node, ace, stopWatch).DoNotWait();
                }
            }

            await ace.WaitAsync(_analyzerCancellationToken);

            lock (_syncObj) {
                isCanceled = _isCanceled;
            }

            if (_walker.MissingKeys.Count == 0 || _walker.MissingKeys.All(k => k.IsTypeshed)) {
                Interlocked.Exchange(ref _runningTasks, 0);

                if (!isCanceled) {
                    _analysisCompleteEvent.Set();
                }
            } else if (!isCanceled && _log != null && _log.LogLevel >= TraceEventType.Verbose) {
                _log?.Log(TraceEventType.Verbose, $"Missing keys: {string.Join(", ", _walker.MissingKeys)}");
            }

            return remaining;
        }


        private bool IsAnalyzedLibraryInLoop(IDependencyChainNode<PythonAnalyzerEntry> node) 
            => !node.HasMissingDependencies && node.Value.IsAnalyzedLibrary(_walker.Version) && node.IsWalkedWithDependencies && node.IsValidVersion;

        private Task StartAnalysis(IDependencyChainNode<PythonAnalyzerEntry> node, AsyncCountdownEvent ace, Stopwatch stopWatch)
            => Task.Run(() => Analyze(node, ace, stopWatch));

        /// <summary>
        /// Performs analysis of the document. Returns document global scope
        /// with declared variables and inner scopes. Does not analyze chain
        /// of dependencies, it is intended for the single file analysis.
        /// </summary>
        private void Analyze(IDependencyChainNode<PythonAnalyzerEntry> node, AsyncCountdownEvent ace, Stopwatch stopWatch) {
            try {
                ace?.AddOne();
                var entry = node.Value;

                if (!entry.IsValidVersion(_walker.Version, out var module, out var ast)) {
                    if (ast == null) {
                        // Entry doesn't have ast yet. There should be at least one more session.
                        Cancel();
                    }

                    _log?.Log(TraceEventType.Verbose, $"Analysis of {module.Name}({module.ModuleType}) canceled.");
                    return;
                }

                var startTime = stopWatch.Elapsed;
                AnalyzeEntry(node, entry, module, ast, _walker.Version);

                LogCompleted(node, module, stopWatch, startTime);
            } catch (OperationCanceledException oce) {
                node.Value.TryCancel(oce, _walker.Version);
                LogCanceled(node.Value.Module);
            } catch (Exception exception) {
                node.Value.TrySetException(exception, _walker.Version);
                node.MarkWalked();
                LogException(node.Value.Module, exception);
            } finally {
                node.MoveNext();

                bool isCanceled;
                lock (_syncObj) {
                    isCanceled = _isCanceled;
                }

                if (!isCanceled) {
                    _progress.ReportRemaining(_walker.Remaining);
                }

                Interlocked.Decrement(ref _runningTasks);
                ace?.Signal();
            }
        }

        private void AnalyzeEntry() {
            var stopWatch = _log != null ? Stopwatch.StartNew() : null;
            try {
                if (!_entry.IsValidVersion(Version, out var module, out var ast)) {
                    if (ast == null) {
                        // Entry doesn't have ast yet. There should be at least one more session.
                        Cancel();
                    }
                    _log?.Log(TraceEventType.Verbose, $"Analysis of {module.Name}({module.ModuleType}) canceled.");
                    return;
                }

                var startTime = stopWatch?.Elapsed ?? TimeSpan.Zero;

                AnalyzeEntry(null, _entry, module, ast, Version);

                LogCompleted(null, module, stopWatch, startTime);
            } catch (OperationCanceledException oce) {
                _entry.TryCancel(oce, Version);
                LogCanceled(_entry.Module);
            } catch (Exception exception) {
                _entry.TrySetException(exception, Version);
                LogException(_entry.Module, exception);
            } finally {
                stopWatch?.Stop();
                Interlocked.Decrement(ref _runningTasks);
            }
        }

        private void AnalyzeEntry(IDependencyChainNode<PythonAnalyzerEntry> node, PythonAnalyzerEntry entry, IPythonModule module, PythonAst ast, int version) {
<<<<<<< HEAD
            if (entry.PreviousAnalysis is LibraryAnalysis) {
                _log?.Log(TraceEventType.Verbose, $"Request to re-analyze finalized {module.Name}.");
            }

=======
>>>>>>> 3d5e6f9c
            // Now run the analysis.
            var analyzable = module as IAnalyzable;
            analyzable?.NotifyAnalysisBegins();

            var walker = new ModuleWalker(_services, module, ast);
            ast.Walk(walker);

            _analyzerCancellationToken.ThrowIfCancellationRequested();

            walker.Complete();
            _analyzerCancellationToken.ThrowIfCancellationRequested();

            bool isCanceled;
            lock (_syncObj) {
                isCanceled = _isCanceled;
            }

            if (!isCanceled) {
                node?.MarkWalked();
            }

            var analysis = CreateAnalysis(node, (IDocument)module, ast, version, walker, isCanceled);

            analyzable?.NotifyAnalysisComplete(analysis);
            entry.TrySetAnalysis(module.Analysis, version);

            if (module.ModuleType == ModuleType.User) {
                var linterDiagnostics = _analyzer.LintModule(module);
                _diagnosticsService?.Replace(entry.Module.Uri, linterDiagnostics, DiagnosticSource.Linter);
            }
        }

        private void LogCompleted(IDependencyChainNode<PythonAnalyzerEntry> node, IPythonModule module, Stopwatch stopWatch, TimeSpan startTime) {
            if (_log != null) {
<<<<<<< HEAD
                var completed = node != null && module.Analysis is LibraryAnalysis ? "completed for library" : "completed";
=======
                var completed = node != null && module.Analysis is LibraryAnalysis ? "completed for library" : "completed ";
>>>>>>> 3d5e6f9c
                var message = node != null
                    ? $"Analysis of {module.Name}({module.ModuleType}) on depth {node.VertexDepth} {completed} in {(stopWatch.Elapsed - startTime).TotalMilliseconds} ms."
                    : $"Out of order analysis of {module.Name}({module.ModuleType}) completed in {(stopWatch.Elapsed - startTime).TotalMilliseconds} ms.";
                _log.Log(TraceEventType.Verbose, message);
            }
        }

        private void LogCanceled(IPythonModule module) {
            if (_log != null) {
                _log.Log(TraceEventType.Verbose, $"Analysis of {module.Name}({module.ModuleType}) canceled.");
            }
        }

        private void LogException(IPythonModule module, Exception exception) {
            if (_log != null) {
                _log.Log(TraceEventType.Verbose, $"Analysis of {module.Name}({module.ModuleType}) failed. Exception message: {exception.Message}.");
            }
        }

        private IDocumentAnalysis CreateAnalysis(IDependencyChainNode<PythonAnalyzerEntry> node, IDocument document, PythonAst ast, int version, ModuleWalker walker, bool isCanceled) {
            var createLibraryAnalysis = !isCanceled &&
                node != null &&
                !node.HasMissingDependencies &&
                document.ModuleType == ModuleType.Library &&
                !document.IsOpen &&
                node.HasOnlyWalkedDependencies &&
                node.IsValidVersion;

            if (!createLibraryAnalysis) {
                return new DocumentAnalysis(document, version, walker.GlobalScope, walker.Eval, walker.StarImportMemberNames);
            }

            ast.Reduce(x => x is ImportStatement || x is FromImportStatement);
            document.SetAst(ast);
            var eval = new ExpressionEval(walker.Eval.Services, document, ast);
            return new LibraryAnalysis(document, version, walker.GlobalScope, eval, walker.StarImportMemberNames);
        }

        private enum State {
            NotStarted = 0,
            Started = 1,
            Completed = 2
        }
    }
}<|MERGE_RESOLUTION|>--- conflicted
+++ resolved
@@ -20,10 +20,7 @@
 using System.Threading;
 using System.Threading.Tasks;
 using Microsoft.Python.Analysis.Analyzer.Evaluation;
-<<<<<<< HEAD
 using Microsoft.Python.Analysis.Caching;
-=======
->>>>>>> 3d5e6f9c
 using Microsoft.Python.Analysis.Dependencies;
 using Microsoft.Python.Analysis.Diagnostics;
 using Microsoft.Python.Analysis.Documents;
@@ -317,13 +314,6 @@
         }
 
         private void AnalyzeEntry(IDependencyChainNode<PythonAnalyzerEntry> node, PythonAnalyzerEntry entry, IPythonModule module, PythonAst ast, int version) {
-<<<<<<< HEAD
-            if (entry.PreviousAnalysis is LibraryAnalysis) {
-                _log?.Log(TraceEventType.Verbose, $"Request to re-analyze finalized {module.Name}.");
-            }
-
-=======
->>>>>>> 3d5e6f9c
             // Now run the analysis.
             var analyzable = module as IAnalyzable;
             analyzable?.NotifyAnalysisBegins();
@@ -358,11 +348,7 @@
 
         private void LogCompleted(IDependencyChainNode<PythonAnalyzerEntry> node, IPythonModule module, Stopwatch stopWatch, TimeSpan startTime) {
             if (_log != null) {
-<<<<<<< HEAD
-                var completed = node != null && module.Analysis is LibraryAnalysis ? "completed for library" : "completed";
-=======
                 var completed = node != null && module.Analysis is LibraryAnalysis ? "completed for library" : "completed ";
->>>>>>> 3d5e6f9c
                 var message = node != null
                     ? $"Analysis of {module.Name}({module.ModuleType}) on depth {node.VertexDepth} {completed} in {(stopWatch.Elapsed - startTime).TotalMilliseconds} ms."
                     : $"Out of order analysis of {module.Name}({module.ModuleType}) completed in {(stopWatch.Elapsed - startTime).TotalMilliseconds} ms.";
