--- conflicted
+++ resolved
@@ -545,31 +545,7 @@
             return isCanceled;
         }
 
-<<<<<<< HEAD
-        private IDocumentAnalysis TryRestoreCachedAnalysis(IDependencyChainNode<PythonAnalyzerEntry> node, IPythonModule module) {
-            var moduleType = module.ModuleType;
-            if (moduleType.CanBeCached() && _moduleDatabaseService?.ModuleExistsInStorage(module.Name, module.FilePath, module.ModuleType) == true) {
-                if (_moduleDatabaseService.TryRestoreGlobalScope(module, out var gs)) {
-                    if (_log != null) {
-                        _log.Log(TraceEventType.Verbose, "Restored from database: ", module.Name);
-                    }
-                    var analysis = new DocumentAnalysis((IDocument)module, 1, gs, new ExpressionEval(_services, module, module.GetAst()), Array.Empty<string>());
-                    gs.ReconstructVariables();
-                    MarkNodeWalked(node);
-                    return analysis;
-                } else {
-                    if (_log != null) {
-                        _log.Log(TraceEventType.Verbose, "Restore from database failed for module ", module.Name);
-                    }
-                }
-            }
-            return null;
-        }
-
-        private IDocumentAnalysis CreateAnalysis(IDependencyChainNode<PythonAnalyzerEntry> node, IDocument document, PythonAst ast, int version, ModuleWalker walker) {
-=======
         private IDocumentAnalysis CreateAnalysis(IDependencyChainSingleNode<PythonAnalyzerEntry> node, IDocument document, PythonAst ast, int version, ModuleWalker walker) {
->>>>>>> 3751b7a4
             var canHaveLibraryAnalysis = false;
 
             // Don't try to drop builtins; it causes issues elsewhere.
