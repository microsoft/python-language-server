﻿// Copyright(c) Microsoft Corporation
// All rights reserved.
//
// Licensed under the Apache License, Version 2.0 (the License); you may not use
// this file except in compliance with the License. You may obtain a copy of the
// License at http://www.apache.org/licenses/LICENSE-2.0
//
// THIS CODE IS PROVIDED ON AN  *AS IS* BASIS, WITHOUT WARRANTIES OR CONDITIONS
// OF ANY KIND, EITHER EXPRESS OR IMPLIED, INCLUDING WITHOUT LIMITATION ANY
// IMPLIED WARRANTIES OR CONDITIONS OF TITLE, FITNESS FOR A PARTICULAR PURPOSE,
// MERCHANTABILITY OR NON-INFRINGEMENT.
//
// See the Apache Version 2.0 License for specific language governing
// permissions and limitations under the License.

using System.Diagnostics;
using System.Linq;
using System.Threading;
using System.Threading.Tasks;
using Microsoft.Python.Analysis.Core.DependencyResolution;
using Microsoft.Python.Analysis.Modules;
using Microsoft.Python.Analysis.Types;
using Microsoft.Python.Analysis.Values;
using Microsoft.Python.Core;
using Microsoft.Python.Parsing.Ast;

namespace Microsoft.Python.Analysis.Analyzer.Handlers {
    internal sealed partial class ImportHandler {
        public async Task<bool> HandleFromImportAsync(FromImportStatement node, CancellationToken cancellationToken = default) {
            cancellationToken.ThrowIfCancellationRequested();
            if (node.Root == null || node.Names == null || Module.ModuleType == ModuleType.Specialized) {
                return false;
            }

            var rootNames = node.Root.Names;
            if (rootNames.Count == 1) {
                var rootName = rootNames[0].Name;
                if (rootName.EqualsOrdinal("__future__")) {
                    return false;
                }
            }

            var imports = ModuleResolution.CurrentPathResolver.FindImports(Module.FilePath, node);
<<<<<<< HEAD
            // If we are processing stub, ignore imports of the original module.
            // For example, typeshed stub for sys imports sys.
            if (Module.ModuleType == ModuleType.Stub && imports is ModuleImport mi && mi.Name == Module.Name) {
                return false;
            }

=======
>>>>>>> c7822d00
            switch (imports) {
                case ModuleImport moduleImport when moduleImport.FullName == Module.Name && Module.ModuleType == ModuleType.Stub:
                    // If we are processing stub, ignore imports of the original module.
                    // For example, typeshed stub for 'sys' imports sys.
                    break;
                case ModuleImport moduleImport when moduleImport.FullName == Module.Name:
                    ImportMembersFromSelf(node);
                    break;
                case ModuleImport moduleImport:
                    await ImportMembersFromModuleAsync(node, moduleImport.FullName, cancellationToken);
                    break;
                case PossibleModuleImport possibleModuleImport:
<<<<<<< HEAD
                    await HandlePossibleImportAsync(possibleModuleImport, Eval.GetLoc(node.Root), cancellationToken);
                    return false;
=======
                    await HandlePossibleImportAsync(possibleModuleImport, possibleModuleImport.PossibleModuleFullName, Eval.GetLoc(node.Root), cancellationToken);
                    break;
>>>>>>> c7822d00
                case PackageImport packageImports:
                    await ImportMembersFromPackageAsync(node, packageImports, cancellationToken);
                    break;
                case ImportNotFound notFound:
                    MakeUnresolvedImport(null, notFound.FullName, Eval.GetLoc(node.Root));
                    break;
            }
            return false;
        }

        private void ImportMembersFromSelf(FromImportStatement node) {
            var names = node.Names;
            var asNames = node.AsNames;

            if (names.Count == 1 && names[0].Name == "*") {
                // from self import * won't define any new members
                return;
            }

            for (var i = 0; i < names.Count; i++) {
                if (asNames[i] == null) {
                    continue;
                }

                var importName = names[i].Name;
                var memberReference = asNames[i];
                var memberName = memberReference.Name;

                var member = Module.GetMember(importName);
                Eval.DeclareVariable(memberName, member ?? Eval.UnknownType, VariableSource.Declaration, Eval.GetLoc(names[i]));
            }
        }

        private async Task ImportMembersFromModuleAsync(FromImportStatement node, string moduleName, CancellationToken cancellationToken = default) {
            var names = node.Names;
            var asNames = node.AsNames;
            var module = await ModuleResolution.ImportModuleAsync(moduleName, cancellationToken);
            if (module == null) {
                return;
            }

            if (names.Count == 1 && names[0].Name == "*") {
                // TODO: warn this is not a good style per
                // TODO: https://docs.python.org/3/faq/programming.html#what-are-the-best-practices-for-using-import-in-a-module
                // TODO: warn this is invalid if not in the global scope.
                await HandleModuleImportStarAsync(module, cancellationToken);
                return;
            }

            Eval.DeclareVariable(module.Name, module, VariableSource.Import, node);

            for (var i = 0; i < names.Count; i++) {
                cancellationToken.ThrowIfCancellationRequested();

                var memberName = names[i].Name;
                if (!string.IsNullOrEmpty(memberName)) {
                    var variableName = asNames[i]?.Name ?? memberName;
                    var type = module.GetMember(memberName) ?? Interpreter.UnknownType;
                    Eval.DeclareVariable(variableName, type, VariableSource.Import, names[i]);
                }
            }
        }

        private async Task HandleModuleImportStarAsync(IPythonModule module, CancellationToken cancellationToken = default) {
            foreach (var memberName in module.GetMemberNames()) {
                cancellationToken.ThrowIfCancellationRequested();

                var member = module.GetMember(memberName);
                if (member == null) {
                    Log?.Log(TraceEventType.Verbose, $"Undefined import: {module.Name}, {memberName}");
                } else if (member.MemberType == PythonMemberType.Unknown) {
                    Log?.Log(TraceEventType.Verbose, $"Unknown import: {module.Name}, {memberName}");
                }

                member = member ?? Eval.UnknownType;
                if (member is IPythonModule m) {
                    await ModuleResolution.ImportModuleAsync(m.Name, cancellationToken);
                }

                Eval.DeclareVariable(memberName, member, VariableSource.Import, module.Location);
            }
        }

        private async Task ImportMembersFromPackageAsync(FromImportStatement node, PackageImport packageImport, CancellationToken cancellationToken = default) {
            var names = node.Names;
            var asNames = node.AsNames;

            if (names.Count == 1 && names[0].Name == "*") {
                // TODO: Need tracking of previous imports to determine possible imports for namespace package. For now import nothing
                Eval.DeclareVariable("*", Eval.UnknownType, VariableSource.Import, Eval.GetLoc(names[0]));
                return;
            }

            for (var i = 0; i < names.Count; i++) {
                var importName = names[i].Name;
                var memberReference = asNames[i] ?? names[i];
                var memberName = memberReference.Name;
                var location = Eval.GetLoc(memberReference);

                ModuleImport moduleImport;
                IPythonType member;
                if ((moduleImport = packageImport.Modules.FirstOrDefault(mi => mi.Name.EqualsOrdinal(importName))) != null) {
                    member = await ModuleResolution.ImportModuleAsync(moduleImport.FullName, cancellationToken);
                } else {
                    member = Eval.UnknownType;
                }

                Eval.DeclareVariable(memberName, member, VariableSource.Import, location);
            }
        }
    }
}<|MERGE_RESOLUTION|>--- conflicted
+++ resolved
@@ -41,15 +41,6 @@
             }
 
             var imports = ModuleResolution.CurrentPathResolver.FindImports(Module.FilePath, node);
-<<<<<<< HEAD
-            // If we are processing stub, ignore imports of the original module.
-            // For example, typeshed stub for sys imports sys.
-            if (Module.ModuleType == ModuleType.Stub && imports is ModuleImport mi && mi.Name == Module.Name) {
-                return false;
-            }
-
-=======
->>>>>>> c7822d00
             switch (imports) {
                 case ModuleImport moduleImport when moduleImport.FullName == Module.Name && Module.ModuleType == ModuleType.Stub:
                     // If we are processing stub, ignore imports of the original module.
@@ -62,13 +53,8 @@
                     await ImportMembersFromModuleAsync(node, moduleImport.FullName, cancellationToken);
                     break;
                 case PossibleModuleImport possibleModuleImport:
-<<<<<<< HEAD
-                    await HandlePossibleImportAsync(possibleModuleImport, Eval.GetLoc(node.Root), cancellationToken);
-                    return false;
-=======
                     await HandlePossibleImportAsync(possibleModuleImport, possibleModuleImport.PossibleModuleFullName, Eval.GetLoc(node.Root), cancellationToken);
                     break;
->>>>>>> c7822d00
                 case PackageImport packageImports:
                     await ImportMembersFromPackageAsync(node, packageImports, cancellationToken);
                     break;
