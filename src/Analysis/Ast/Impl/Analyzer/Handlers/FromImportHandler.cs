--- conflicted
+++ resolved
@@ -106,20 +106,6 @@
         /// <param name="importPosition">Position of the import statement.</param>
         /// <param name="nameLocation">Location of the variable name expression.</param>
         private void DeclareVariable(PythonVariableModule variableModule, string memberName, IImportSearchResult imports, string variableName, int importPosition, Node nameLocation) {
-<<<<<<< HEAD
-            // First try imports since child modules should win, i.e. in 'from a.b import c'
-            // 'c' should be a submodule if 'b' has one, even if 'b' also declares 'c = 1'.
-            var value = GetValueFromImports(variableModule, imports as IImportChildrenSource, memberName);
-
-            // First try exported or child submodules.
-            var member = variableModule.GetMember(memberName);
-
-            // Value may be variable or submodule. If it is variable, we need it in order to add reference.
-            var variable = _importedVariableHandler.GetVariable(variableModule, memberName);
-            
-            // If nothing is exported, variables are still accessible.
-            value = value ?? member as PythonVariableModule ?? (variable?.Value != null ? variable : member) ?? Eval.UnknownType;
-=======
             IMember value = Eval.UnknownType;
 
             if (variableModule != null) {
@@ -128,17 +114,15 @@
                 value = GetValueFromImports(variableModule, imports as IImportChildrenSource, memberName);
 
                 // First try exported or child submodules.
-                value = value ?? variableModule.GetMember(memberName);
+                var member = variableModule.GetMember(memberName);
 
                 // Value may be variable or submodule. If it is variable, we need it in order to add reference.
-                var variable = variableModule.Analysis?.GlobalScope?.Variables[memberName];
-                value = variable?.Value?.Equals(value) == true ? variable : value;
+                var variable = _importedVariableHandler.GetVariable(variableModule, memberName);
 
                 // If nothing is exported, variables are still accessible.
-                value = value ?? variableModule.Analysis?.GlobalScope?.Variables[memberName]?.Value ?? Eval.UnknownType;
-            }
->>>>>>> a207c05a
-            
+                value = value ?? member as PythonVariableModule ?? (variable?.Value != null ? variable : member) ?? Eval.UnknownType;
+            }
+
             // Do not allow imported variables to override local declarations
             var canOverwrite = CanOverwriteVariable(variableName, importPosition, value);
             
