﻿// Copyright(c) Microsoft Corporation
// All rights reserved.
//
// Licensed under the Apache License, Version 2.0 (the License); you may not use
// this file except in compliance with the License. You may obtain a copy of the
// License at http://www.apache.org/licenses/LICENSE-2.0
//
// THIS CODE IS PROVIDED ON AN  *AS IS* BASIS, WITHOUT WARRANTIES OR CONDITIONS
// OF ANY KIND, EITHER EXPRESS OR IMPLIED, INCLUDING WITHOUT LIMITATION ANY
// IMPLIED WARRANTIES OR CONDITIONS OF TITLE, FITNESS FOR A PARTICULAR PURPOSE,
// MERCHANTABILITY OR NON-INFRINGEMENT.
//
// See the Apache Version 2.0 License for specific language governing
// permissions and limitations under the License.

using System.Collections.Generic;
using System.Linq;
using Microsoft.Python.Analysis.Core.DependencyResolution;
using Microsoft.Python.Analysis.Modules;
using Microsoft.Python.Analysis.Types;
using Microsoft.Python.Analysis.Values;
using Microsoft.Python.Core;
using Microsoft.Python.Parsing;
using Microsoft.Python.Parsing.Ast;

namespace Microsoft.Python.Analysis.Analyzer.Handlers {
    internal sealed partial class ImportHandler {
        public bool HandleFromImport(FromImportStatement node) {
            if (Module.ModuleType == ModuleType.Specialized) {
                return false;
            }

            var rootNames = node.Root.Names;
            if (rootNames.Count == 1) {
                var rootName = rootNames[0].Name;
                if (rootName.EqualsOrdinal("__future__")) {
                    SpecializeFuture(node);
                    return false;
                }
            }

            var imports = ModuleResolution.CurrentPathResolver.FindImports(Module.FilePath, node);
            if (HandleImportSearchResult(imports, null, null, node.Root, out var variableModule)) {
                AssignVariables(node, imports, variableModule);
            }
            return false;
        }

        private void AssignVariables(FromImportStatement node, IImportSearchResult imports, PythonVariableModule variableModule) {
            if (variableModule == null) {
                return;
            }

            var names = node.Names;
            var asNames = node.AsNames;

            if (names.Count == 1 && names[0].Name == "*") {
                // TODO: warn this is not a good style per
                // TODO: https://docs.python.org/3/faq/programming.html#what-are-the-best-practices-for-using-import-in-a-module
                // TODO: warn this is invalid if not in the global scope.
                HandleModuleImportStar(variableModule, imports, node.StartIndex, names[0]);
                return;
            }

            for (var i = 0; i < names.Count; i++) {
                var memberName = names[i].Name;
                if (string.IsNullOrEmpty(memberName)) {
                    continue;
                }

                var nameExpression = asNames[i] ?? names[i];
                var variableName = nameExpression?.Name ?? memberName;
                if (!string.IsNullOrEmpty(variableName)) {
                    DeclareVariable(variableModule, memberName, imports, variableName, node.StartIndex, nameExpression);
                }

                if (imports is IImportChildrenSource cs 
                    && cs.TryGetChildImport(memberName, out var csr) 
                    && HandleImportSearchResult(csr, variableModule, null, names[i], out var childModule)) {

                    _importedVariableHandler.EnsureModule(childModule);
                }
            }
        }

        private void HandleModuleImportStar(PythonVariableModule variableModule, IImportSearchResult imports, int importPosition, NameExpression nameExpression) {
            if (variableModule.Module == Module) {
                // from self import * won't define any new members
                return;
            }

            // If __all__ is present, take it, otherwise declare all members from the module that do not begin with an underscore.
            var memberNames = imports is ImplicitPackageImport
                ? variableModule.GetMemberNames()
                : _importedVariableHandler.GetMemberNames(variableModule).ToArray();

            foreach (var memberName in memberNames) {
                DeclareVariable(variableModule, memberName, imports, memberName, importPosition, nameExpression);
            }
        }

        /// <summary>
        /// Determines value of the variable and declares it. Value depends if source module has submodule
        /// that is named the same as the variable and/or it has internal variables named same as the submodule.
        /// </summary>
        /// <example>'from a.b import c' when 'c' is both submodule of 'b' and a variable declared inside 'b'.</example>
        /// <param name="variableModule">Source module of the variable such as 'a.b' in 'from a.b import c as d'.</param>
        /// <param name="memberName">Module member name such as 'c' in 'from a.b import c as d'.</param>
        /// <param name="imports">Import search result.</param>
        /// <param name="variableName">Name of the variable to declare, such as 'd' in 'from a.b import c as d'.</param>
        /// <param name="importPosition">Position of the import statement.</param>
        /// <param name="nameLocation">Location of the variable name expression.</param>
        private void DeclareVariable(PythonVariableModule variableModule, string memberName, IImportSearchResult imports, string variableName, int importPosition, Node nameLocation) {
            var location = Eval.GetLocationOfName(nameLocation);
            if (variableModule.Module != null) {
                VariableSources = VariableSources.Add((location.IndexSpan, variableModule.Module, variableName));
            }

            // First try imports since child modules should win, i.e. in 'from a.b import c'
            // 'c' should be a submodule if 'b' has one, even if 'b' also declares 'c = 1'.
            var value = GetValueFromImports(variableModule, imports as IImportChildrenSource, memberName);

            // First try exported or child submodules.
<<<<<<< HEAD
            value = value ??_importedVariableHandler.GetVariable(variableModule, memberName);
=======
            var member = variableModule.GetMember(memberName);

            // Value may be variable or submodule. If it is variable, we need it in order to add reference.
            var variable = _importedVariableHandler.GetVariable(variableModule, memberName);
            
            // If nothing is exported, variables are still accessible.
            value = value ?? member as PythonVariableModule ?? variable?.Value ?? member ?? Eval.UnknownType;
>>>>>>> bc80e572
            
            // Do not allow imported variables to override local declarations
            var canOverwrite = CanOverwriteVariable(variableName, importPosition, value);
            
            // Do not declare references to '*'
            var locationExpression = nameLocation is NameExpression nex && nex.Name == "*" ? null : nameLocation;
            Eval.DeclareVariable(variableName, value, VariableSource.Import, locationExpression, canOverwrite);
            
            // Make sure module is loaded and analyzed.
            if (value is IPythonModule m) {
                ModuleResolution.GetOrLoadModule(m.Name);
            }
        }

        private bool CanOverwriteVariable(string name, int importPosition, IMember newValue) {
            var v = Eval.CurrentScope.Variables[name];
            if (v == null) {
                return true; // Variable does not exist
            }
            
            if(newValue.IsUnknown()) {
                return false; // Do not overwrite potentially good value with unknowns.
            }

            // Allow overwrite if import is below the variable. Consider
            //   x = 1
            //   x = 2
            //   from A import * # brings another x
            //   x = 3
            var references = v.References.Where(r => r.DocumentUri == Module.Uri).ToArray();
            if (references.Length == 0) {
                // No references to the variable in this file - the variable 
                // is imported from another module. OK to overwrite.
                return true;
            }

            var firstAssignmentPosition = references.Min(r => r.Span.ToIndexSpan(Ast).Start);
            return firstAssignmentPosition < importPosition;
        }

        private IMember GetValueFromImports(PythonVariableModule parentModule, IImportChildrenSource childrenSource, string memberName) {
            if (childrenSource == null || !childrenSource.TryGetChildImport(memberName, out var childImport)) {
                return null;
            }

            switch (childImport) {
                case ModuleImport moduleImport:
                    var module = ModuleResolution.GetOrLoadModule(moduleImport.FullName);
                    return module != null ? GetOrCreateVariableModule(module, parentModule, moduleImport.Name) : Interpreter.UnknownType;
                case ImplicitPackageImport packageImport:
                    return GetOrCreateVariableModule(packageImport.FullName, parentModule, memberName);
                default:
                    return null;
            }
        }

        private void SpecializeFuture(FromImportStatement node) {
            if (Interpreter.LanguageVersion.Is3x()) {
                return;
            }

            var printNameExpression = node.Names.FirstOrDefault(n => n?.Name == "print_function");
            if (printNameExpression != null) {
                var fn = new PythonFunctionType("print", new Location(Module), null, string.Empty);
                var o = new PythonFunctionOverload(fn, new Location(Module));
                var parameters = new List<ParameterInfo> {
                    new ParameterInfo("values", Interpreter.GetBuiltinType(BuiltinTypeId.Object), ParameterKind.List, null),
                    new ParameterInfo("sep", Interpreter.GetBuiltinType(BuiltinTypeId.Str), ParameterKind.KeywordOnly, null),
                    new ParameterInfo("end", Interpreter.GetBuiltinType(BuiltinTypeId.Str), ParameterKind.KeywordOnly, null),
                    new ParameterInfo("file", Interpreter.GetBuiltinType(BuiltinTypeId.Str), ParameterKind.KeywordOnly, null)
                };
                o.SetParameters(parameters);
                o.SetReturnValue(Interpreter.GetBuiltinType(BuiltinTypeId.None), true);
                fn.AddOverload(o);
                Eval.DeclareVariable("print", fn, VariableSource.Import, printNameExpression);
            }
        }
    }
}<|MERGE_RESOLUTION|>--- conflicted
+++ resolved
@@ -121,9 +121,6 @@
             var value = GetValueFromImports(variableModule, imports as IImportChildrenSource, memberName);
 
             // First try exported or child submodules.
-<<<<<<< HEAD
-            value = value ??_importedVariableHandler.GetVariable(variableModule, memberName);
-=======
             var member = variableModule.GetMember(memberName);
 
             // Value may be variable or submodule. If it is variable, we need it in order to add reference.
@@ -131,7 +128,6 @@
             
             // If nothing is exported, variables are still accessible.
             value = value ?? member as PythonVariableModule ?? variable?.Value ?? member ?? Eval.UnknownType;
->>>>>>> bc80e572
             
             // Do not allow imported variables to override local declarations
             var canOverwrite = CanOverwriteVariable(variableName, importPosition, value);
