﻿// Copyright(c) Microsoft Corporation
// All rights reserved.
//
// Licensed under the Apache License, Version 2.0 (the License); you may not use
// this file except in compliance with the License. You may obtain a copy of the
// License at http://www.apache.org/licenses/LICENSE-2.0
//
// THIS CODE IS PROVIDED ON AN  *AS IS* BASIS, WITHOUT WARRANTIES OR CONDITIONS
// OF ANY KIND, EITHER EXPRESS OR IMPLIED, INCLUDING WITHOUT LIMITATION ANY
// IMPLIED WARRANTIES OR CONDITIONS OF TITLE, FITNESS FOR A PARTICULAR PURPOSE,
// MERCHANTABILITY OR NON-INFRINGEMENT.
//
// See the Apache Version 2.0 License for specific language governing
// permissions and limitations under the License.

using System.Collections.Generic;
using System.Linq;
using Microsoft.Python.Analysis.Core.DependencyResolution;
using Microsoft.Python.Analysis.Modules;
using Microsoft.Python.Analysis.Types;
using Microsoft.Python.Analysis.Values;
using Microsoft.Python.Core;
using Microsoft.Python.Parsing;
using Microsoft.Python.Parsing.Ast;

namespace Microsoft.Python.Analysis.Analyzer.Handlers {
    internal sealed partial class ImportHandler {
        public bool HandleFromImport(FromImportStatement node) {
            if (Module.ModuleType == ModuleType.Specialized) {
                return false;
            }

            var rootNames = node.Root.Names;
            if (rootNames.Count == 1) {
                var rootName = rootNames[0].Name;
                if (rootName.EqualsOrdinal("__future__")) {
                    SpecializeFuture(node);
                    return false;
                }
            }

            var imports = ModuleResolution.CurrentPathResolver.FindImports(Module.FilePath, node);
            if (HandleImportSearchResult(imports, null, null, node.Root, out var variableModule)) {
                AssignVariables(node, imports, variableModule);
            }
            return false;
        }

        private void AssignVariables(FromImportStatement node, IImportSearchResult imports, PythonVariableModule variableModule) {
            if (variableModule == null) {
                return;
            }

            var names = node.Names;
            var asNames = node.AsNames;

            if (names.Count == 1 && names[0].Name == "*") {
                // TODO: warn this is not a good style per
                // TODO: https://docs.python.org/3/faq/programming.html#what-are-the-best-practices-for-using-import-in-a-module
                // TODO: warn this is invalid if not in the global scope.
                HandleModuleImportStar(variableModule, imports, node.StartIndex, names[0]);
                return;
            }

            for (var i = 0; i < names.Count; i++) {
                var memberName = names[i].Name;
                if (!string.IsNullOrEmpty(memberName)) {
                    var nameExpression = asNames[i] ?? names[i];
                    var variableName = nameExpression?.Name ?? memberName;
                    if (!string.IsNullOrEmpty(variableName)) {
<<<<<<< HEAD
                        DeclareVariable(variableModule, memberName, imports, variableName, node.StartIndex, nameExpression);
=======
                        var location = Eval.GetLocationOfName(nameExpression);
                        if (variableModule.Module != null) {
                            VariableSources = VariableSources.Add((location.IndexSpan, variableModule.Module, variableName));
                        }
                        
                        var variable = _importedVariableHandler.GetVariable(variableModule, memberName);
                        var exported = variable ?? variableModule.GetMember(memberName);
                        var value = exported ?? GetValueFromImports(variableModule, imports as IImportChildrenSource, memberName);
                        // Do not allow imported variables to override local declarations
                        Eval.DeclareVariable(variableName, value, VariableSource.Import, location, CanOverwriteVariable(variableName, node.StartIndex));
>>>>>>> 43c77666
                    }
                }
            }
        }

        private void HandleModuleImportStar(PythonVariableModule variableModule, IImportSearchResult imports, int importPosition, NameExpression nameExpression) {
            if (variableModule.Module == Module) {
                // from self import * won't define any new members
                return;
            }
            // If __all__ is present, take it, otherwise declare all members from the module that do not begin with an underscore.
            var memberNames = imports is ImplicitPackageImport
                ? variableModule.GetMemberNames()
                : variableModule.Analysis.StarImportMemberNames ?? variableModule.GetMemberNames().Where(s => !s.StartsWithOrdinal("_"));

            foreach (var memberName in memberNames) {
                DeclareVariable(variableModule, memberName, imports, memberName, importPosition, nameExpression);
            }
        }

<<<<<<< HEAD
        /// <summary>
        /// Determines value of the variable and declares it. Value depends if source module has submodule
        /// that is named the same as the variable and/or it has internal variables named same as the submodule.
        /// </summary>
        /// <example>'from a.b import c' when 'c' is both submodule of 'b' and a variable declared inside 'b'.</example>
        /// <param name="variableModule">Source module of the variable such as 'a.b' in 'from a.b import c as d'.</param>
        /// <param name="memberName">Module member name such as 'c' in 'from a.b import c as d'.</param>
        /// <param name="imports">Import search result.</param>
        /// <param name="variableName">Name of the variable to declare, such as 'd' in 'from a.b import c as d'.</param>
        /// <param name="importPosition">Position of the import statement.</param>
        /// <param name="nameLocation">Location of the variable name expression.</param>
        private void DeclareVariable(PythonVariableModule variableModule, string memberName, IImportSearchResult imports, string variableName, int importPosition, Node nameLocation) {
            // First try imports since child modules should win, i.e. in 'from a.b import c'
            // 'c' should be a submodule if 'b' has one, even if 'b' also declares 'c = 1'.
            var value = GetValueFromImports(variableModule, imports as IImportChildrenSource, memberName);
            
            // First try exported or child submodules.
            value = value ?? variableModule.GetMember(memberName);
            
            // Value may be variable or submodule. If it is variable, we need it in order to add reference.
            var variable = variableModule.Analysis?.GlobalScope?.Variables[memberName];
            value = variable?.Value?.Equals(value) == true ? variable : value;
            
            // If nothing is exported, variables are still accessible.
            value = value ?? variableModule.Analysis?.GlobalScope?.Variables[memberName]?.Value ?? Eval.UnknownType;
            
            // Do not allow imported variables to override local declarations
            var canOverwrite = CanOverwriteVariable(variableName, importPosition);
            
            // Do not declare references to '*'
            var locationExpression = nameLocation is NameExpression nex && nex.Name == "*" ? null : nameLocation;
            Eval.DeclareVariable(variableName, value, VariableSource.Import, locationExpression, canOverwrite);
            
            // Make sure module is loaded and analyzed.
            if (value is IPythonModule m) {
                ModuleResolution.GetOrLoadModule(m.Name);
=======
                var variable = _importedVariableHandler.GetVariable(variableModule, memberName);
                // Do not allow imported variables to override local declarations
                Eval.DeclareVariable(memberName, variable ?? member, VariableSource.Import, null, CanOverwriteVariable(memberName, importPosition));
>>>>>>> 43c77666
            }
        }

        private bool CanOverwriteVariable(string name, int importPosition) {
            var v = Eval.CurrentScope.Variables[name];
            if (v == null) {
                return true; // Variable does not exist
            }
            // Allow overwrite if import is below the variable. Consider
            //   x = 1
            //   x = 2
            //   from A import * # brings another x
            //   x = 3
            var references = v.References.Where(r => r.DocumentUri == Module.Uri).ToArray();
            if (references.Length == 0) {
                // No references to the variable in this file - the variable 
                // is imported from another module. OK to overwrite.
                return true;
            }
            var firstAssignmentPosition = references.Min(r => r.Span.ToIndexSpan(Ast).Start);
            return firstAssignmentPosition < importPosition;
        }

        private IMember GetValueFromImports(PythonVariableModule parentModule, IImportChildrenSource childrenSource, string memberName) {
            if (childrenSource == null || !childrenSource.TryGetChildImport(memberName, out var childImport)) {
                return null;
            }

            switch (childImport) {
                case ModuleImport moduleImport:
                    var module = ModuleResolution.GetOrLoadModule(moduleImport.FullName);
                    return module != null ? GetOrCreateVariableModule(module, parentModule, moduleImport.Name) : Interpreter.UnknownType;
                case ImplicitPackageImport packageImport:
                    return GetOrCreateVariableModule(packageImport.FullName, parentModule, memberName);
                default:
                    return null;
            }
        }

        private void SpecializeFuture(FromImportStatement node) {
            if (Interpreter.LanguageVersion.Is3x()) {
                return;
            }

            var printNameExpression = node.Names.FirstOrDefault(n => n?.Name == "print_function");
            if (printNameExpression != null) {
                var fn = new PythonFunctionType("print", new Location(Module), null, string.Empty);
                var o = new PythonFunctionOverload(fn, new Location(Module));
                var parameters = new List<ParameterInfo> {
                    new ParameterInfo("*values", Interpreter.GetBuiltinType(BuiltinTypeId.Object), ParameterKind.List, null),
                    new ParameterInfo("sep", Interpreter.GetBuiltinType(BuiltinTypeId.Str), ParameterKind.KeywordOnly, null),
                    new ParameterInfo("end", Interpreter.GetBuiltinType(BuiltinTypeId.Str), ParameterKind.KeywordOnly, null),
                    new ParameterInfo("file", Interpreter.GetBuiltinType(BuiltinTypeId.Str), ParameterKind.KeywordOnly, null)
                };
                o.SetParameters(parameters);
                o.SetReturnValue(Interpreter.GetBuiltinType(BuiltinTypeId.NoneType), true);
                fn.AddOverload(o);
                Eval.DeclareVariable("print", fn, VariableSource.Import, printNameExpression);
            }
        }
    }
}<|MERGE_RESOLUTION|>--- conflicted
+++ resolved
@@ -68,9 +68,6 @@
                     var nameExpression = asNames[i] ?? names[i];
                     var variableName = nameExpression?.Name ?? memberName;
                     if (!string.IsNullOrEmpty(variableName)) {
-<<<<<<< HEAD
-                        DeclareVariable(variableModule, memberName, imports, variableName, node.StartIndex, nameExpression);
-=======
                         var location = Eval.GetLocationOfName(nameExpression);
                         if (variableModule.Module != null) {
                             VariableSources = VariableSources.Add((location.IndexSpan, variableModule.Module, variableName));
@@ -81,7 +78,7 @@
                         var value = exported ?? GetValueFromImports(variableModule, imports as IImportChildrenSource, memberName);
                         // Do not allow imported variables to override local declarations
                         Eval.DeclareVariable(variableName, value, VariableSource.Import, location, CanOverwriteVariable(variableName, node.StartIndex));
->>>>>>> 43c77666
+                        //DeclareVariable(variableModule, memberName, imports, variableName, node.StartIndex, nameExpression);
                     }
                 }
             }
@@ -98,11 +95,13 @@
                 : variableModule.Analysis.StarImportMemberNames ?? variableModule.GetMemberNames().Where(s => !s.StartsWithOrdinal("_"));
 
             foreach (var memberName in memberNames) {
-                DeclareVariable(variableModule, memberName, imports, memberName, importPosition, nameExpression);
-            }
-        }
-
-<<<<<<< HEAD
+                var variable = _importedVariableHandler.GetVariable(variableModule, memberName);
+                // Do not allow imported variables to override local declarations
+                Eval.DeclareVariable(memberName, variable ?? member, VariableSource.Import, null, CanOverwriteVariable(memberName, importPosition));
+                //DeclareVariable(variableModule, memberName, imports, memberName, importPosition, nameExpression);
+            }
+        }
+
         /// <summary>
         /// Determines value of the variable and declares it. Value depends if source module has submodule
         /// that is named the same as the variable and/or it has internal variables named same as the submodule.
@@ -139,11 +138,10 @@
             // Make sure module is loaded and analyzed.
             if (value is IPythonModule m) {
                 ModuleResolution.GetOrLoadModule(m.Name);
-=======
-                var variable = _importedVariableHandler.GetVariable(variableModule, memberName);
-                // Do not allow imported variables to override local declarations
-                Eval.DeclareVariable(memberName, variable ?? member, VariableSource.Import, null, CanOverwriteVariable(memberName, importPosition));
->>>>>>> 43c77666
+                member = member ?? Eval.UnknownType;
+                if (member is IPythonModule m) {
+                    ModuleResolution.GetOrLoadModule(m.Name);
+                }
             }
         }
 
