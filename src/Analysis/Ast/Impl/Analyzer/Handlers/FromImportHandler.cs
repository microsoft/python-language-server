--- conflicted
+++ resolved
@@ -84,16 +84,9 @@
                     // Consider 'from . import path as path' in os.pyi in typeshed.
                     var import = ModuleResolution.CurrentPathResolver.GetModuleImportFromModuleName($"{Module.Name}.{importName}");
                     if (!string.IsNullOrEmpty(import?.FullName)) {
-<<<<<<< HEAD
                         member = ModuleResolution.GetOrLoadModule(import.FullName);
                     }
                 }
-
-=======
-                        member = await ModuleResolution.ImportModuleAsync(import.FullName, cancellationToken);
-                    }
-                }
->>>>>>> 4afc1efb
                 Eval.DeclareVariable(memberName, member ?? Eval.UnknownType, VariableSource.Declaration, Eval.GetLoc(names[i]));
             }
         }
