--- conflicted
+++ resolved
@@ -68,28 +68,16 @@
             }
         }
 
-<<<<<<< HEAD
         private bool IsValidAssignment(string name, Location loc) => !Eval.GetInScope(name).IsDeclaredAfter(loc);
 
         private void HandleNameExpression(NameExpression ne, IMember value) {
-            if (Eval.CurrentScope.NonLocals[ne.Name] != null) {
-                Eval.LookupNameInScopes(ne.Name, out var scope, LookupOptions.Nonlocal);
-                scope?.Variables[ne.Name].Assign(value, Eval.GetLocationOfName(ne));
-                return;
-            }
-
-            if (Eval.CurrentScope.Globals[ne.Name] != null) {
-                Eval.LookupNameInScopes(ne.Name, out var scope, LookupOptions.Global);
-                scope?.Variables[ne.Name].Assign(value, Eval.GetLocationOfName(ne));
-                return;
-=======
-            foreach (var ne in node.Left.OfType<NameExpression>()) {
                 IScope scope;
                 if (Eval.CurrentScope.NonLocals[ne.Name] != null) {
                     Eval.LookupNameInScopes(ne.Name, out scope, LookupOptions.Nonlocal);
                     scope?.Variables[ne.Name].Assign(value, Eval.GetLocationOfName(ne));
                     continue;
                 }
+
                 if (Eval.CurrentScope.Globals[ne.Name] != null) {
                     Eval.LookupNameInScopes(ne.Name, out scope, LookupOptions.Global);
                     scope?.Variables[ne.Name].Assign(value, Eval.GetLocationOfName(ne));
@@ -108,13 +96,7 @@
                 if (IsValidAssignment(ne.Name, location)) {
                     Eval.DeclareVariable(ne.Name, value ?? Module.Interpreter.UnknownType, source, location);
                 }
->>>>>>> e7f29d77
             }
-
-            var source = value.IsGeneric() ? VariableSource.Generic : VariableSource.Declaration;
-            var location = Eval.GetLocationOfName(ne);
-            if (IsValidAssignment(ne.Name, location)) {
-                Eval.DeclareVariable(ne.Name, value ?? Module.Interpreter.UnknownType, source, location);
             }
         }
         public void HandleAnnotatedExpression(ExpressionWithAnnotation expr, IMember value) {
