﻿// Copyright(c) Microsoft Corporation
// All rights reserved.
//
// Licensed under the Apache License, Version 2.0 (the License); you may not use
// this file except in compliance with the License. You may obtain a copy of the
// License at http://www.apache.org/licenses/LICENSE-2.0
//
// THIS CODE IS PROVIDED ON AN  *AS IS* BASIS, WITHOUT WARRANTIES OR CONDITIONS
// OF ANY KIND, EITHER EXPRESS OR IMPLIED, INCLUDING WITHOUT LIMITATION ANY
// IMPLIED WARRANTIES OR CONDITIONS OF TITLE, FITNESS FOR A PARTICULAR PURPOSE,
// MERCHANTABILITY OR NON-INFRINGEMENT.
//
// See the Apache Version 2.0 License for specific language governing
// permissions and limitations under the License.

using System;
using System.Collections.Generic;
using System.Linq;
using Microsoft.Python.Analysis.Core.DependencyResolution;
using Microsoft.Python.Analysis.Diagnostics;
using Microsoft.Python.Analysis.Modules;
using Microsoft.Python.Analysis.Types;
using Microsoft.Python.Analysis.Values;
using Microsoft.Python.Core;
using Microsoft.Python.Core.Collections;
using Microsoft.Python.Core.Text;
using Microsoft.Python.Parsing;
using Microsoft.Python.Parsing.Ast;
using ErrorCodes = Microsoft.Python.Analysis.Diagnostics.ErrorCodes;

namespace Microsoft.Python.Analysis.Analyzer.Handlers {
    internal sealed partial class ImportHandler : StatementHandler {
        private readonly IImportedVariableHandler _importedVariableHandler;
        private readonly Dictionary<string, PythonVariableModule> _variableModules = new Dictionary<string, PythonVariableModule>();
        public ImmutableArray<(IndexSpan VariableIndexSpan, IPythonModule Module, string Name)> VariableSources { get; private set; }

        public ImportHandler(AnalysisWalker walker, in IImportedVariableHandler importedVariableHandler) : base(walker) {
            _importedVariableHandler = importedVariableHandler;
            VariableSources = ImmutableArray<(IndexSpan VariableIndexSpan, IPythonModule module, string name)>.Empty;
        }

        public bool HandleImport(ImportStatement node) {
            if (Module.ModuleType == ModuleType.Specialized) {
                return false;
            }

            var len = Math.Min(node.Names.Count, node.AsNames.Count);
            var forceAbsolute = node.ForceAbsolute;
            for (var i = 0; i < len; i++) {
                var moduleImportExpression = node.Names[i];
                var asNameExpression = node.AsNames[i];
                HandleImport(moduleImportExpression, asNameExpression, forceAbsolute);
            }

            return false;
        }

        private void HandleImport(ModuleName moduleImportExpression, NameExpression asNameExpression, bool forceAbsolute) {
            // "import fob.oar.baz" means
            // import_module('fob')
            // import_module('fob.oar')
            // import_module('fob.oar.baz')
            var importNames = ImmutableArray<string>.Empty;
            var lastModule = default(PythonVariableModule);
            var resolvedModules = new (string name, PythonVariableModule module)[moduleImportExpression.Names.Count];
            for (var i = 0; i < moduleImportExpression.Names.Count; i++) {
                var nameExpression = moduleImportExpression.Names[i];
                importNames = importNames.Add(nameExpression.Name);
                var imports = ModuleResolution.CurrentPathResolver.GetImportsFromAbsoluteName(Module.FilePath, importNames, forceAbsolute);
                if (!HandleImportSearchResult(imports, lastModule, asNameExpression, moduleImportExpression, out lastModule)) {
                    lastModule = default;
                    break;
                }
<<<<<<< HEAD
                resolvedModules[i] = (nameExpression.Name, lastModule);
=======

                if (firstModule == null) {
                    firstModule = lastModule;
                }

                var location = Eval.GetLocationOfName(nameExpression);
                VariableSources = VariableSources.Add((location.IndexSpan, lastModule.Module, null));
>>>>>>> 43c77666
            }

            // "import fob.oar.baz as baz" is handled as baz = import_module('fob.oar.baz')
            if (!string.IsNullOrEmpty(asNameExpression?.Name) && lastModule != null) {
                Eval.DeclareVariable(asNameExpression.Name, lastModule, VariableSource.Import, asNameExpression);
                return;
            }

            var firstModule = resolvedModules.Length > 0 ? resolvedModules[0].module : null;
            var secondModule = resolvedModules.Length > 1 ? resolvedModules[1].module : null;

            // "import fob.oar.baz" when 'fob' is THIS module handled by declaring 'oar' as member.
            // Consider pandas that has 'import pandas.testing' in __init__.py and 'testing'
            // is available as member. See also https://github.com/microsoft/python-language-server/issues/1395
            if (firstModule?.Module == Eval.Module && importNames.Count > 1 && !string.IsNullOrEmpty(importNames[1]) && secondModule != null) {
                Eval.DeclareVariable(importNames[0], firstModule, VariableSource.Import, moduleImportExpression.Names[0]);
                Eval.DeclareVariable(importNames[1], secondModule, VariableSource.Import, moduleImportExpression.Names[1]);
            } else {
                // "import fob.oar.baz" is handled as fob = import_module('fob')
                if (firstModule != null && !string.IsNullOrEmpty(importNames[0])) {
                    Eval.DeclareVariable(importNames[0], firstModule, VariableSource.Import, moduleImportExpression.Names[0]);
                }
            }

            // import a.b.c.d => declares a, b in the current module, c in b, d in c.
            for (var i = 1; i < resolvedModules.Length - 1; i++) {
                var (childName, childModule) = resolvedModules[i + 1];
                if (!string.IsNullOrEmpty(childName) && childModule != null) {
                    var parent = resolvedModules[i].module;
                    parent?.AddChildModule(childName, childModule);
                }
            }
        }

        private bool HandleImportSearchResult(in IImportSearchResult imports, in PythonVariableModule parent, in NameExpression asNameExpression, in Node location, out PythonVariableModule variableModule) {
            switch (imports) {
                case ModuleImport moduleImport when Module.ModuleType == ModuleType.Stub && moduleImport.FullName == Module.Name:
                    return TryGetModuleFromSelf(parent, moduleImport.Name, out variableModule);
                case ModuleImport moduleImport:
                    return TryGetModuleFromImport(moduleImport, parent, location, out variableModule);
                case PossibleModuleImport possibleModuleImport:
                    return TryGetModulePossibleImport(possibleModuleImport, parent, location, out variableModule);
                case ImplicitPackageImport packageImport:
                    return TryGetPackageFromImport(packageImport, parent, out variableModule);
                case RelativeImportBeyondTopLevel importBeyondTopLevel:
                    var message = Resources.ErrorRelativeImportBeyondTopLevel.FormatInvariant(importBeyondTopLevel.RelativeImportName);
                    Eval.ReportDiagnostics(Eval.Module.Uri,
                        new DiagnosticsEntry(message, location.GetLocation(Eval).Span, ErrorCodes.UnresolvedImport, Severity.Warning, DiagnosticSource.Analysis));
                    variableModule = default;
                    return false;
                case ImportNotFound importNotFound:
                    var memberName = asNameExpression?.Name ?? importNotFound.FullName;
                    MakeUnresolvedImport(memberName, importNotFound.FullName, location);
                    variableModule = default;
                    return false;
                default:
                    variableModule = default;
                    return false;
            }
        }

        private bool TryGetModuleFromSelf(in PythonVariableModule parent, in string memberName, out PythonVariableModule variableModule) {
            variableModule = GetOrCreateVariableModule(Module, parent, memberName);
            return true;
        }

        private bool TryGetModuleFromImport(in ModuleImport moduleImport, in PythonVariableModule parent, Node location, out PythonVariableModule variableModule) {
            var module = ModuleResolution.GetOrLoadModule(moduleImport.FullName);
            if (module != null) {
                variableModule = GetOrCreateVariableModule(module, parent, moduleImport.Name);
                return true;
            }

            MakeUnresolvedImport(moduleImport.FullName, moduleImport.FullName, location);
            variableModule = default;
            return false;
        }

        private bool TryGetModulePossibleImport(PossibleModuleImport possibleModuleImport, PythonVariableModule parent, Node location, out PythonVariableModule variableModule) {
            if (_variableModules.TryGetValue(possibleModuleImport.PossibleModuleFullName, out variableModule)) {
                return true;
            }

            var fullName = possibleModuleImport.PrecedingModuleFullName;
            var module = ModuleResolution.GetOrLoadModule(possibleModuleImport.PrecedingModuleFullName);

            if (module == null) {
                MakeUnresolvedImport(possibleModuleImport.PrecedingModuleFullName, fullName, location);
                return false;
            }

            variableModule = GetOrCreateVariableModule(module, parent, possibleModuleImport.PrecedingModuleName);
            var nameParts = possibleModuleImport.RemainingNameParts;
            for (var i = 0; i < nameParts.Count; i++) {
                var namePart = nameParts[i];
                var member = variableModule.GetMember(namePart);
                switch (member) {
                    case PythonVariableModule childVariableModule:
                        variableModule = childVariableModule.Module != null
                            ? GetOrCreateVariableModule(childVariableModule.Module, variableModule, namePart)
                            : GetOrCreateVariableModule(childVariableModule.Name, variableModule, namePart);
                        break;
                    case IPythonModule childModule:
                        variableModule = GetOrCreateVariableModule(childModule, variableModule, namePart);
                        break;
                    default:
                        var unresolvedModuleName = string.Join(".", nameParts.Take(i + 1).Prepend(fullName));
                        MakeUnresolvedImport(unresolvedModuleName, fullName, location);
                        return false;
                }
            }

            return true;
        }

        private bool TryGetPackageFromImport(in ImplicitPackageImport implicitPackageImport, in PythonVariableModule parentModule, out PythonVariableModule variableModule) {
            variableModule = GetOrCreateVariableModule(implicitPackageImport.FullName, parentModule, implicitPackageImport.Name);
            return true;
        }

        private void MakeUnresolvedImport(string variableName, string moduleName, Node location) {
            if (!string.IsNullOrEmpty(variableName)) {
                Eval.DeclareVariable(variableName, new SentinelModule(moduleName, Eval.Services), VariableSource.Import, location);
            }
            Eval.ReportDiagnostics(Eval.Module.Uri,
                new DiagnosticsEntry(Resources.ErrorUnresolvedImport.FormatInvariant(moduleName),
                    Eval.GetLocationInfo(location).Span, ErrorCodes.UnresolvedImport, Severity.Warning, DiagnosticSource.Analysis));
        }

        private PythonVariableModule GetOrCreateVariableModule(in string fullName, in PythonVariableModule parentModule, in string memberName) {
            if (_variableModules.TryGetValue(fullName, out var variableModule)) {
                return variableModule;
            }

            variableModule = new PythonVariableModule(fullName, Eval.Interpreter);
            _variableModules[fullName] = variableModule;
            parentModule?.AddChildModule(memberName, variableModule);
            return variableModule;
        }

        private PythonVariableModule GetOrCreateVariableModule(in IPythonModule module, in PythonVariableModule parentModule, in string memberName) {
            var moduleFullName = module.Name;
            if (_variableModules.TryGetValue(moduleFullName, out var variableModule)) {
                return variableModule;
            }

            variableModule = new PythonVariableModule(module);
            _variableModules[moduleFullName] = variableModule;
            parentModule?.AddChildModule(memberName, variableModule);
            return variableModule;
        }
    }
}<|MERGE_RESOLUTION|>--- conflicted
+++ resolved
@@ -71,9 +71,6 @@
                     lastModule = default;
                     break;
                 }
-<<<<<<< HEAD
-                resolvedModules[i] = (nameExpression.Name, lastModule);
-=======
 
                 if (firstModule == null) {
                     firstModule = lastModule;
@@ -81,7 +78,7 @@
 
                 var location = Eval.GetLocationOfName(nameExpression);
                 VariableSources = VariableSources.Add((location.IndexSpan, lastModule.Module, null));
->>>>>>> 43c77666
+                //resolvedModules[i] = (nameExpression.Name, lastModule);
             }
 
             // "import fob.oar.baz as baz" is handled as baz = import_module('fob.oar.baz')
