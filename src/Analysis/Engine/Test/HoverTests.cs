--- conflicted
+++ resolved
@@ -82,16 +82,9 @@
 import datetime
 datetime.datetime.now().day
 ");
-<<<<<<< HEAD
-                await AssertHover(s, mod, new SourceLocation(3, 1), "module datetime*", new[] { "datetime" }, new SourceSpan(3, 1, 3, 9));
-                await AssertHover(s, mod, new SourceLocation(3, 11), "class datetime.datetime*", new[] { "datetime.datetime" }, new SourceSpan(3, 1, 3, 18));
-                await AssertHover(s, mod, new SourceLocation(3, 20), "datetime.datetime.now: datetime.datetime.now(cls)*", null, new SourceSpan(3, 1, 3, 22));
-            }
-=======
             await AssertHover(server, mod, new SourceLocation(3, 1), "module datetime*", new[] { "datetime" }, new SourceSpan(3, 1, 3, 9));
             await AssertHover(server, mod, new SourceLocation(3, 11), "class datetime.datetime*", new[] { "datetime.datetime" }, new SourceSpan(3, 1, 3, 18));
-            await AssertHover(server, mod, new SourceLocation(3, 20), "datetime.datetime.now: bound method now*", null, new SourceSpan(3, 1, 3, 22));
->>>>>>> 80ce249f
+            await AssertHover(server, mod, new SourceLocation(3, 20), "datetime.datetime.now: datetime.datetime.now(cls)*", null, new SourceSpan(3, 1, 3, 22));
         }
 
         [ServerTestMethod(LatestAvailable3X = true), Priority(0)]
@@ -100,18 +93,10 @@
 import datetime
 datetime.datetime.now().day
 ");
-<<<<<<< HEAD
-                await AssertHover(s, mod, new SourceLocation(3, 1), "module datetime*", new[] { "datetime" }, new SourceSpan(3, 1, 3, 9));
-                await AssertHover(s, mod, new SourceLocation(3, 11), "class datetime.datetime*", new[] { "datetime.datetime" }, new SourceSpan(3, 1, 3, 18));
-                await AssertHover(s, mod, new SourceLocation(3, 20), "datetime.datetime.now: datetime.datetime.now(cls*", null, new SourceSpan(3, 1, 3, 22));
-                await AssertHover(s, mod, new SourceLocation(3, 28), "datetime.datetime.now().day: int*", new[] { "int" }, new SourceSpan(3, 1, 3, 28));
-            }
-=======
             await AssertHover(server, mod, new SourceLocation(3, 1), "module datetime*", new[] { "datetime" }, new SourceSpan(3, 1, 3, 9));
             await AssertHover(server, mod, new SourceLocation(3, 11), "class datetime.datetime*", new[] { "datetime.datetime" }, new SourceSpan(3, 1, 3, 18));
-            await AssertHover(server, mod, new SourceLocation(3, 20), "datetime.datetime.now: bound method now*", null, new SourceSpan(3, 1, 3, 22));
+            await AssertHover(server, mod, new SourceLocation(3, 20), "datetime.datetime.now: datetime.datetime.now(cls*", null, new SourceSpan(3, 1, 3, 22));
             await AssertHover(server, mod, new SourceLocation(3, 28), "datetime.datetime.now().day: int*", new[] { "int" }, new SourceSpan(3, 1, 3, 28));
->>>>>>> 80ce249f
         }
 
         [ServerTestMethod, Priority(0)]
