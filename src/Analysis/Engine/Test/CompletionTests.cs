--- conflicted
+++ resolved
@@ -1054,7 +1054,6 @@
             }
         }
 
-<<<<<<< HEAD
         [TestMethod, Priority(0)]
         public async Task NewType() {
             var code = @"
@@ -1117,9 +1116,6 @@
             }
         }
         private static async Task AssertCompletion(Server s, Uri uri, IReadOnlyCollection<string> contains, IReadOnlyCollection<string> excludes, Position? position = null, CompletionContext? context = null, Func<CompletionItem, string> cmpKey = null, string expr = null, Range? applicableSpan = null) {
-=======
-        private static async Task AssertCompletion(Server s, Uri uri, IReadOnlyCollection<string> contains, IReadOnlyCollection<string> excludes, Position? position = null, CompletionContext? context = null, Func<CompletionItem, string> cmpKey = null, string expr = null, Range? applicableSpan = null, InsertTextFormat? allFormat = InsertTextFormat.PlainText) {
->>>>>>> d3c895d3
             await s.WaitForCompleteAnalysisAsync(CancellationToken.None);
             var res = await s.Completion(new CompletionParams {
                 textDocument = new TextDocumentIdentifier { uri = uri },
