--- conflicted
+++ resolved
@@ -36,20 +36,6 @@
     /// Performs analysis of multiple Python code files and enables interrogation of the resulting analysis.
     /// </summary>
     public partial class PythonAnalyzer : IPythonAnalyzer, IDisposable {
-<<<<<<< HEAD
-        private static object _nullKey = new object();
-
-        private readonly bool _disposeInterpreter;
-        private readonly HashSet<ModuleInfo> _modulesWithUnresolvedImports;
-        private readonly object _modulesWithUnresolvedImportsLock = new object();
-        private readonly Dictionary<object, AnalysisValue> _itemCache;
-        private readonly List<string> _searchPaths = new List<string>();
-        private readonly List<string> _typeStubPaths = new List<string>();
-        private readonly Dictionary<string, List<SpecializationInfo>> _specializationInfo = new Dictionary<string, List<SpecializationInfo>>();  // delayed specialization information, for modules not yet loaded...
-        private readonly SemaphoreSlim _reloadLock = new SemaphoreSlim(1, 1);
-        private readonly Dictionary<IProjectEntry, Dictionary<Node, Diagnostic>> _diagnostics = new Dictionary<IProjectEntry, Dictionary<Node, Diagnostic>>();
-
-=======
         public const string PythonAnalysisSource = "Python (analysis)";
         private static object _nullKey = new object();
 
@@ -66,7 +52,6 @@
         internal readonly string _builtinName;
         internal BuiltinModule _builtinModule;
         internal ConstantInfo _noneInst;
->>>>>>> 2d1b763b
         internal readonly IModuleContext _defaultContext;
         internal readonly AnalysisUnit _evalUnit;   // a unit used for evaluating when we don't otherwise have a unit available
 
@@ -75,13 +60,6 @@
         private int _reportQueueInterval;
         private AnalysisLimits _limits = AnalysisLimits.GetDefaultLimits();
         private Dictionary<IProjectEntry[], AggregateProjectEntry> _aggregates = new Dictionary<IProjectEntry[], AggregateProjectEntry>(AggregateComparer.Instance);
-<<<<<<< HEAD
-
-        internal ConstantInfo _noneInst;
-
-        public const string PythonAnalysisSource = "Python (analysis)";
-=======
->>>>>>> 2d1b763b
 
         /// <summary>
         /// Creates a new analyzer that is ready for use.
@@ -89,10 +67,9 @@
         public static async Task<PythonAnalyzer> CreateAsync(
             IPythonInterpreterFactory factory,
             IPythonInterpreter interpreter = null,
-            string workspaceRoot = null,
             CancellationToken token = default(CancellationToken)
         ) {
-            var res = new PythonAnalyzer(factory, interpreter, workspaceRoot);
+            var res = new PythonAnalyzer(factory, interpreter);
             try {
                 await res.ReloadModulesAsync(token).ConfigureAwait(false);
                 var r = res;
@@ -110,7 +87,7 @@
             IPythonInterpreterFactory factory,
             IPythonInterpreter interpreter = null
         ) {
-            var res = new PythonAnalyzer(factory, interpreter, null);
+            var res = new PythonAnalyzer(factory, interpreter);
             try {
                 res.ReloadModulesAsync(CancellationToken.None).WaitAndUnwrapExceptions();
                 var r = res;
@@ -127,30 +104,6 @@
         /// Creates a new analyzer that is not ready for use. You must call and
         /// wait for <see cref="ReloadModulesAsync"/> to complete before using.
         /// </summary>
-<<<<<<< HEAD
-        public static PythonAnalyzer Create(IPythonInterpreterFactory factory, IPythonInterpreter interpreter = null, string workspaceRoot = null) {
-            return new PythonAnalyzer(factory, interpreter, null);
-        }
-        internal PythonAnalyzer(IPythonInterpreterFactory factory, IPythonInterpreter pythonInterpreter, string workspaceRoot) {
-            InterpreterFactory = factory;
-            LanguageVersion = factory.GetLanguageVersion();
-            _disposeInterpreter = pythonInterpreter == null;
-
-            Interpreter = pythonInterpreter;
-            if (Interpreter == null) {
-                Interpreter = factory is IPythonInterpreterFactory2 f2
-                    ? f2.CreateInterpreter(workspaceRoot)
-                    : factory.CreateInterpreter();
-            }
-
-            BuiltinName = BuiltinTypeId.Unknown.GetModuleName(LanguageVersion);
-            Modules = new ModuleTable(this, Interpreter);
-            ModulesByFilename = new ConcurrentDictionary<string, ModuleInfo>(StringComparer.OrdinalIgnoreCase);
-            _modulesWithUnresolvedImports = new HashSet<ModuleInfo>();
-            _itemCache = new Dictionary<object, AnalysisValue>();
-
-            Limits = AnalysisLimits.GetDefaultLimits();
-=======
         public static PythonAnalyzer Create(IPythonInterpreterFactory factory, IPythonInterpreter interpreter = null) 
             => new PythonAnalyzer(factory, interpreter);
 
@@ -167,7 +120,6 @@
             Limits = AnalysisLimits.GetDefaultLimits();
             Queue = new Deque<AnalysisUnit>();
 
->>>>>>> 2d1b763b
             _defaultContext = Interpreter.CreateModuleContext();
 
             _evalUnit = new AnalysisUnit(null, null, new ModuleInfo("$global", new ProjectEntry(this, "$global", String.Empty, null, null), _defaultContext).Scope, true);
@@ -179,14 +131,14 @@
 
             var fallback = new FallbackBuiltinModule(LanguageVersion);
 
-            var moduleRef = await Modules.TryImportAsync(BuiltinName, token).ConfigureAwait(false);
+            var moduleRef = await Modules.TryImportAsync(_builtinName, token).ConfigureAwait(false);
             if (moduleRef != null) {
-                BuiltinModule = (BuiltinModule)moduleRef.Module;
+                _builtinModule = (BuiltinModule)moduleRef.Module;
             } else {
-                BuiltinModule = new BuiltinModule(fallback, this);
-                Modules[BuiltinName] = new ModuleReference(BuiltinModule, BuiltinName);
-            }
-            BuiltinModule.InterpreterModule.Imported(_defaultContext);
+                _builtinModule = new BuiltinModule(fallback, this);
+                Modules[_builtinName] = new ModuleReference(_builtinModule, _builtinName);
+            }
+            _builtinModule.InterpreterModule.Imported(_defaultContext);
 
             Modules.AddBuiltinModuleWrapper("sys", SysModuleInfo.Wrap);
             Modules.AddBuiltinModuleWrapper("typing", TypingModuleInfo.Wrap);
@@ -217,15 +169,6 @@
             }
 
             try {
-<<<<<<< HEAD
-                Interpreter.Initialize(this);
-
-                InterpreterFactory.NotifyImportNamesChanged();
-                Modules.Reload();
-
-                await LoadKnownTypesAsync(token);
-
-=======
                 // Cancel outstanding analysis
                 Queue.Clear(); 
                 // Tell factory to clear cached modules. This also clears the interpreter data.
@@ -237,7 +180,6 @@
                 // Load known types from the selected interpreter
                 await LoadKnownTypesAsync(token);
                 // Re-initialize module variables
->>>>>>> 2d1b763b
                 foreach (var mod in ModulesByFilename.Values) {
                     mod.Clear();
                     mod.EnsureModuleVariables(this);
@@ -250,10 +192,6 @@
         #region Public API
 
         public PythonLanguageVersion LanguageVersion { get; }
-<<<<<<< HEAD
-        internal string BuiltinName { get; }
-=======
->>>>>>> 2d1b763b
 
         /// <summary>
         /// Adds a new module of code to the list of available modules and returns a ProjectEntry object.
@@ -342,17 +280,10 @@
         /// '__init__'.
         /// </param>
         public IEnumerable<IPythonProjectEntry> GetEntriesThatImportModule(string moduleName, bool includeUnresolved) {
-<<<<<<< HEAD
-            ModuleReference modRef;
-            var entries = new List<IPythonProjectEntry>();
-            if (Modules.TryImport(moduleName, out modRef) && modRef.HasReferences) {
-                entries.AddRange(modRef.References.Select(m => m.ProjectEntry).OfType<IPythonProjectEntry>());
-=======
             HashSet<IPythonProjectEntry> entries = null;
             if (Modules.TryImport(moduleName, out var modRef) && modRef.HasReferences) {
                 entries = entries ?? new HashSet<IPythonProjectEntry>();
                 entries.Add(modRef.References.Select(m => m.ProjectEntry).OfType<IPythonProjectEntry>());
->>>>>>> 2d1b763b
             }
 
             if (includeUnresolved) {
@@ -794,7 +725,7 @@
             }
         }
 
-        internal Queue<AnalysisUnit> Queue { get; } = new Queue<AnalysisUnit>();
+        internal Deque<AnalysisUnit> Queue { get; }
 
         /// <summary>
         /// Returns the cached value for the provided key, creating it with
@@ -814,7 +745,7 @@
             return result;
         }
 
-        internal BuiltinModule BuiltinModule { get; private set; }
+        internal BuiltinModule BuiltinModule => _builtinModule;
 
         internal BuiltinInstanceInfo GetInstance(IPythonType type) {
             return GetBuiltinType(type).Instance;
@@ -929,12 +860,8 @@
         internal ConcurrentDictionary<string, ModuleInfo> ModulesByFilename { get; }
 
         public bool TryGetProjectEntryByPath(string path, out IProjectEntry projEntry) {
-<<<<<<< HEAD
-            if (ModulesByFilename.TryGetValue(path, out var modInfo)) {
-=======
             ModuleInfo modInfo;
             if (ModulesByFilename.TryGetValue(path, out modInfo)) {
->>>>>>> 2d1b763b
                 projEntry = modInfo.ProjectEntry;
                 return true;
             }
@@ -1017,7 +944,7 @@
                 return;
             }
 
-            if (BuiltinModule == null) {
+            if (_builtinModule == null) {
                 Debug.Fail("Used analyzer without reloading modules");
                 ReloadModulesAsync(cancel).WaitAndUnwrapExceptions();
             }
@@ -1087,15 +1014,9 @@
         protected virtual void Dispose(bool disposing) {
             if (disposing) {
                 Queue.Clear();
-<<<<<<< HEAD
-                var interpreter = Interpreter as IDisposable;
-                if (_disposeInterpreter && interpreter != null) {
-                    interpreter.Dispose();
-=======
                 if (_disposeInterpreter) {
                     var interpreter = Interpreter as IDisposable;
                     interpreter?.Dispose();
->>>>>>> 2d1b763b
                 }
                 // Try and acquire the lock before disposing. This helps avoid
                 // some (non-fatal) exceptions.
