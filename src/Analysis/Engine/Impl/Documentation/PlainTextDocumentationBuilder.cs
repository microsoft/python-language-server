--- conflicted
+++ resolved
@@ -22,12 +22,7 @@
         public PlainTextDocumentationBuilder(InformationDisplayOptions displayOptions) : base(displayOptions) { }
 
         public override string GetModuleDocumentation(ModuleReference modRef) {
-<<<<<<< HEAD
-            var prefix = modRef.AnalysisModule?.PythonType?.IsBuiltIn == true ? "built-in module " : "module ";
-            var contents = $"{prefix}{modRef.Name}";
-=======
             var contents = $"module {modRef.Name}";
->>>>>>> 81b5f04a
             var doc = modRef.Module?.Documentation;
             if (!string.IsNullOrEmpty(doc)) {
                 doc = LimitLines(modRef.Module.Documentation);
@@ -36,19 +31,8 @@
             return contents;
         }
 
-<<<<<<< HEAD
-        protected override string MakeModuleDocumentation(AnalysisValue value) {
-            var prefix = value.PythonType?.IsBuiltIn == true ? "built-in module " : "module ";
-            return FromDocAndDescription(value, prefix);
-        }
-        protected override string MakeFunctionDocumentation(AnalysisValue value) {
-            var prefix = value.PythonType?.IsBuiltIn == true ? "built-in function " : "function ";
-            return FromDocAndDescription(value, prefix);
-        }
-=======
         protected override string MakeModuleDocumentation(AnalysisValue value) => FromDocAndDescription(value, "module ");
         protected override string MakeFunctionDocumentation(AnalysisValue value) => FromDocAndDescription(value, "function ");
->>>>>>> 81b5f04a
         protected override string MakeClassDocumentation(AnalysisValue value) => FromDocAndDescription(value, string.Empty);
         protected override string MakeConstantDocumentation(AnalysisValue value) => value.Description;
 
