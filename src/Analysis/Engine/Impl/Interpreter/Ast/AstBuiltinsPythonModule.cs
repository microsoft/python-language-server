﻿// Python Tools for Visual Studio
// Copyright(c) Microsoft Corporation
// All rights reserved.
//
// Licensed under the Apache License, Version 2.0 (the License); you may not use
// this file except in compliance with the License. You may obtain a copy of the
// License at http://www.apache.org/licenses/LICENSE-2.0
//
// THIS CODE IS PROVIDED ON AN  *AS IS* BASIS, WITHOUT WARRANTIES OR CONDITIONS
// OF ANY KIND, EITHER EXPRESS OR IMPLIED, INCLUDING WITHOUT LIMITATION ANY
// IMPLIED WARRANTIES OR CONDITIONS OF TITLE, FITNESS FOR A PARTICULAR PURPOSE,
// MERCHANTABILITY OR NON-INFRINGEMENT.
//
// See the Apache Version 2.0 License for specific language governing
// permissions and limitations under the License.

using System;
using System.Collections.Generic;
using System.IO;
using System.Linq;
using Microsoft.PythonTools.Analysis.Infrastructure;
using Microsoft.PythonTools.Parsing;
using Microsoft.PythonTools.Parsing.Ast;

namespace Microsoft.PythonTools.Interpreter.Ast {
    class AstBuiltinsPythonModule : AstScrapedPythonModule, IBuiltinPythonModule {
        // protected by lock(_members)
        private readonly HashSet<string> _hiddenNames;

        public AstBuiltinsPythonModule(PythonLanguageVersion version)
            : base(BuiltinTypeId.Unknown.GetModuleName(version), null) {
            _hiddenNames = new HashSet<string>();
        }

        public override IMember GetMember(IModuleContext context, string name) {
            lock (_members) {
                if (_hiddenNames.Contains(name)) {
                    return null;
                }
            }
            return base.GetMember(context, name);
        }

        public IMember GetAnyMember(string name) {
            lock (_members) {
                _members.TryGetValue(name, out var m);
                return m;
            }
        }

        public override IEnumerable<string> GetMemberNames(IModuleContext moduleContext) {
            lock (_members) {
                return base.GetMemberNames(moduleContext).Except(_hiddenNames).ToArray();
            }
        }

        protected override Stream LoadCachedCode(AstPythonInterpreter interpreter) {
            var path = interpreter.InterpreterPath ?? "python.exe";
            return interpreter.ModuleCache.ReadCachedModule(path);
        }

        protected override void SaveCachedCode(AstPythonInterpreter interpreter, Stream code) {
            if (interpreter.InterpreterPath != null) {
                interpreter.ModuleCache.WriteCachedModule(interpreter.InterpreterPath, code);
            }
        }

        protected override List<string> GetScrapeArguments(AstPythonInterpreter interpreter) {
            if (!InstallPath.TryGetFile("scrape_module.py", out string sb)) {
                return null;
            }

            return new List<string> { "-B", "-E", sb };
        }

        protected override PythonWalker PrepareWalker(AstPythonInterpreter interpreter, PythonAst ast) {
            string filePath = null;
#if DEBUG
            filePath = interpreter.ModuleCache.GetCacheFilePath(interpreter.InterpreterPath ?? "python.exe");
            const bool includeLocations = true;
#else
            const bool includeLocations = false;
#endif

            var walker = new AstAnalysisWalker(
                interpreter, interpreter.CurrentPathResolver, ast, this, filePath, null, _members,
                includeLocations,
                warnAboutUndefinedValues: true,
                suppressBuiltinLookup: true
            ) {
                CreateBuiltinTypes = true
            };

            return walker;
        }

        protected override void PostWalk(PythonWalker walker) {
            AstPythonBuiltinType boolType = null;
            AstPythonBuiltinType noneType = null;

            foreach (BuiltinTypeId typeId in Enum.GetValues(typeof(BuiltinTypeId))) {
<<<<<<< HEAD
                if (_members.TryGetValue("__{0}__".FormatInvariant(typeId), out var m) && m is AstPythonType biType) {
                    if (typeId != BuiltinTypeId.Str && typeId != BuiltinTypeId.StrIterator) {
=======
                if (_members.TryGetValue("__{0}__".FormatInvariant(typeId), out IMember m) && m is AstPythonBuiltinType biType) {
                    if (typeId != BuiltinTypeId.Str &&
                        typeId != BuiltinTypeId.StrIterator) {
>>>>>>> ed51fa37
                        biType.TrySetTypeId(typeId);
                    }

                    if (biType.IsHidden) {
                        _hiddenNames.Add(biType.Name);
                    }
                    _hiddenNames.Add("__{0}__".FormatInvariant(typeId));

                    if (typeId == BuiltinTypeId.Bool) {
                        boolType = boolType ?? biType;
                    }

                    if (typeId == BuiltinTypeId.NoneType) {
                        noneType = noneType ?? biType;
                    }
                }
            }
            _hiddenNames.Add("__builtin_module_names__");

            if (boolType != null) {
                _members["True"] = _members["False"] = new AstPythonConstant(boolType);
            }

            if (noneType != null) {
                _members["None"] = new AstPythonConstant(noneType);
            }

            base.PostWalk(walker);
        }

    }
}<|MERGE_RESOLUTION|>--- conflicted
+++ resolved
@@ -99,14 +99,8 @@
             AstPythonBuiltinType noneType = null;
 
             foreach (BuiltinTypeId typeId in Enum.GetValues(typeof(BuiltinTypeId))) {
-<<<<<<< HEAD
                 if (_members.TryGetValue("__{0}__".FormatInvariant(typeId), out var m) && m is AstPythonType biType) {
                     if (typeId != BuiltinTypeId.Str && typeId != BuiltinTypeId.StrIterator) {
-=======
-                if (_members.TryGetValue("__{0}__".FormatInvariant(typeId), out IMember m) && m is AstPythonBuiltinType biType) {
-                    if (typeId != BuiltinTypeId.Str &&
-                        typeId != BuiltinTypeId.StrIterator) {
->>>>>>> ed51fa37
                         biType.TrySetTypeId(typeId);
                     }
 
