﻿// Python Tools for Visual Studio
// Copyright(c) Microsoft Corporation
// All rights reserved.
//
// Licensed under the Apache License, Version 2.0 (the License); you may not use
// this file except in compliance with the License. You may obtain a copy of the
// License at http://www.apache.org/licenses/LICENSE-2.0
//
// THIS CODE IS PROVIDED ON AN  *AS IS* BASIS, WITHOUT WARRANTIES OR CONDITIONS
// OF ANY KIND, EITHER EXPRESS OR IMPLIED, INCLUDING WITHOUT LIMITATION ANY
// IMPLIED WARRANTIES OR CONDITIONS OF TITLE, FITNESS FOR A PARTICULAR PURPOSE,
// MERCHANTABILITY OR NON-INFRINGEMENT.
//
// See the Apache Version 2.0 License for specific language governing
// permissions and limitations under the License.

using System;
using System.Collections.Generic;
using System.IO;
using System.Linq;
using System.Text;
using System.Threading;
using Microsoft.PythonTools.Analysis;
using Microsoft.PythonTools.Analysis.DependencyResolution;
using Microsoft.PythonTools.Analysis.Infrastructure;
using Microsoft.PythonTools.Parsing.Ast;

namespace Microsoft.PythonTools.Interpreter.Ast {
    sealed class AstPythonModule : PythonModuleType, IPythonModule, IProjectEntry, ILocatedMember {
        private readonly IPythonInterpreter _interpreter;
        private readonly List<string> _childModules = new List<string>();
        private readonly Dictionary<string, IMember> _members = new Dictionary<string, IMember>();
        private bool _foundChildModules;
        private string _documentation = string.Empty;

        internal AstPythonModule(): base(string.Empty) {
             FilePath = string.Empty;
            _foundChildModules = true;
        }

<<<<<<< HEAD
        internal AstPythonModule(string moduleName, IPythonInterpreter interpreter, PythonAst ast, string filePath, IEnumerable<string> parseErrors)
            : base(moduleName) {
            _documentation = ast.Documentation;
=======
        internal AstPythonModule(string moduleName, IPythonInterpreter interpreter, string documentation, string filePath, IEnumerable<string> parseErrors) {
            Name = moduleName;
            _documentation = documentation;
>>>>>>> ed51fa37
            FilePath = filePath;
            DocumentUri = ProjectEntry.MakeDocumentUri(FilePath);
            Locations = new[] { new LocationInfo(filePath, DocumentUri, 1, 1) };
            _interpreter = interpreter;

            // Do not allow children of named modules
            _foundChildModules = !ModulePath.IsInitPyFile(FilePath);
            ParseErrors = parseErrors?.ToArray();
        }

        internal void Analyze(PythonAst ast, PathResolverSnapshot currentPathResolver) {
            var walker = new AstAnalysisWalker(_interpreter, currentPathResolver, ast, this, FilePath, DocumentUri, _members,
                includeLocationInfo: true,
                warnAboutUndefinedValues: true,
                suppressBuiltinLookup: false
            );

            ast.Walk(walker);
            walker.Complete();
        }

        public void Dispose() { }

        public override string Documentation {
            get {
                if (_documentation == null) {
                    _members.TryGetValue("__doc__", out var m);
                    _documentation = (m as AstPythonStringLiteral)?.Value ?? string.Empty;
                    if (string.IsNullOrEmpty(_documentation)) {
                        _members.TryGetValue($"_{Name}", out m);
                        _documentation = (m as AstNestedPythonModule)?.Documentation;
                        if (string.IsNullOrEmpty(_documentation)) {
                            _documentation = TryGetDocFromModuleInitFile(FilePath);
                        }
                    }
                }
                return _documentation;
            }
        }
        public string FilePath { get; }
        public Uri DocumentUri { get; }
        public Dictionary<object, object> Properties { get; } = new Dictionary<object, object>();
        public IEnumerable<ILocationInfo> Locations { get; } = Enumerable.Empty<ILocationInfo>();

        public int AnalysisVersion => 1;
        public IModuleContext AnalysisContext => null;
        public bool IsAnalyzed => true;
        public void Analyze(CancellationToken cancel) { }
        public IEnumerable<string> ParseErrors { get; }
        public IDocument Document => null;

        private static IEnumerable<string> GetChildModules(string filePath, string prefix, IPythonInterpreter interpreter) {
            if (interpreter == null || string.IsNullOrEmpty(filePath)) {
                yield break;
            }
            var searchPath = Path.GetDirectoryName(filePath);
            if (!Directory.Exists(searchPath)) {
                yield break;
            }

            foreach (var n in ModulePath.GetModulesInPath(
                searchPath,
                recurse: false,
                includePackages: true
            ).Select(mp => mp.ModuleName).Where(n => !string.IsNullOrEmpty(n))) {
                yield return n;
            }
        }

        public IEnumerable<string> GetChildrenModules() {
            lock (_childModules) {
                if (!_foundChildModules) {
                    // We've already checked whether this module may have children
                    // so don't worry about checking again here.
                    _foundChildModules = true;
                    foreach (var childModuleName in GetChildModules(FilePath, Name, _interpreter)) {
                        _members[childModuleName] = new AstNestedPythonModule(_interpreter, Name + "." + childModuleName);
                        _childModules.Add(childModuleName);
                    }
                }
                return _childModules.ToArray();
            }
        }

        public override IMember GetMember(IModuleContext context, string name) {
            IMember member = null;
            lock (_members) {
                _members.TryGetValue(name, out member);
            }
            if (member is ILazyMember lm) {
                member = lm.Get();
                lock (_members) {
                    _members[name] = member;
                }
            }
            return member;
        }

        public override IEnumerable<string> GetMemberNames(IModuleContext moduleContext) {
            lock (_members) {
                return _members.Keys.ToArray();
            }
        }

        public void Imported(IModuleContext context) { }
        public void RemovedFromProject() { }

        private static string TryGetDocFromModuleInitFile(string filePath) {
            if (string.IsNullOrEmpty(filePath) || !File.Exists(filePath)) {
                return string.Empty;
            }

            try {
                using (var sr = new StreamReader(filePath)) {
                    string quote = null;
                    string line;
                    while (true) {
                        line = sr.ReadLine()?.Trim();
                        if (line == null) {
                            break;
                        }
                        if (line.Length == 0 || line.StartsWithOrdinal("#")) {
                            continue;
                        }
                        if (line.StartsWithOrdinal("\"\"\"") || line.StartsWithOrdinal("r\"\"\"")) {
                            quote = "\"\"\"";
                        } else if (line.StartsWithOrdinal("'''") || line.StartsWithOrdinal("r'''")) {
                            quote = "'''";
                        }
                        break;
                    }

                    if (quote != null) {
                        // Check if it is a single-liner
                        if (line.EndsWithOrdinal(quote) && line.IndexOf(quote) < line.LastIndexOf(quote)) {
                            return line.Substring(quote.Length, line.Length - 2 * quote.Length).Trim();
                        }
                        var sb = new StringBuilder();
                        while (true) {
                            line = sr.ReadLine();
                            if (line == null || line.EndsWithOrdinal(quote)) {
                                break;
                            }
                            sb.AppendLine(line);
                        }
                        return sb.ToString();
                    }
                }
            } catch (IOException) { } catch (UnauthorizedAccessException) { }
            return string.Empty;
        }
    }
}<|MERGE_RESOLUTION|>--- conflicted
+++ resolved
@@ -38,15 +38,9 @@
             _foundChildModules = true;
         }
 
-<<<<<<< HEAD
-        internal AstPythonModule(string moduleName, IPythonInterpreter interpreter, PythonAst ast, string filePath, IEnumerable<string> parseErrors)
-            : base(moduleName) {
-            _documentation = ast.Documentation;
-=======
         internal AstPythonModule(string moduleName, IPythonInterpreter interpreter, string documentation, string filePath, IEnumerable<string> parseErrors) {
             Name = moduleName;
             _documentation = documentation;
->>>>>>> ed51fa37
             FilePath = filePath;
             DocumentUri = ProjectEntry.MakeDocumentUri(FilePath);
             Locations = new[] { new LocationInfo(filePath, DocumentUri, 1, 1) };
