﻿// Python Tools for Visual Studio
// Copyright(c) Microsoft Corporation
// All rights reserved.
//
// Licensed under the Apache License, Version 2.0 (the License); you may not use
// this file except in compliance with the License. You may obtain a copy of the
// License at http://www.apache.org/licenses/LICENSE-2.0
//
// THIS CODE IS PROVIDED ON AN  *AS IS* BASIS, WITHOUT WARRANTIES OR CONDITIONS
// OF ANY KIND, EITHER EXPRESS OR IMPLIED, INCLUDING WITHOUT LIMITATION ANY
// IMPLIED WARRANTIES OR CONDITIONS OF TITLE, FITNESS FOR A PARTICULAR PURPOSE,
// MERCHANTABILITY OR NON-INFRINGEMENT.
//
// See the Apache Version 2.0 License for specific language governing
// permissions and limitations under the License.

using System;
using System.Collections.Generic;
using System.Diagnostics;
using System.Threading;
using Microsoft.PythonTools.Analysis;
using Microsoft.PythonTools.Analysis.Infrastructure;

namespace Microsoft.PythonTools.Interpreter.Ast {
<<<<<<< HEAD
    class AstNestedPythonModule : PythonModuleType, IPythonModule, ILocatedMember {
        private IPythonModule _module;
=======
    internal sealed class AstNestedPythonModule : IPythonModule, ILocatedMember {
        private readonly string _name;
>>>>>>> ed51fa37
        private readonly IPythonInterpreter _interpreter;
        private IPythonModule _module;

<<<<<<< HEAD
        public AstNestedPythonModule(
            IPythonInterpreter interpreter,
            string name,
            IReadOnlyList<string> importNames
        ) : base(name) {
            _interpreter = interpreter ?? throw new ArgumentNullException(nameof(interpreter));
            _importNames = importNames ?? throw new ArgumentNullException(nameof(importNames));
=======
        public AstNestedPythonModule(IPythonInterpreter interpreter, string fullName) {
            _interpreter = interpreter ?? throw new ArgumentNullException(nameof(interpreter));
            _name = fullName ?? throw new ArgumentNullException(nameof(fullName));
>>>>>>> ed51fa37
        }

        public override string Documentation => MaybeModule?.Documentation ?? string.Empty;
        public IEnumerable<ILocationInfo> Locations => ((MaybeModule as ILocatedMember)?.Locations).MaybeEnumerate();

        public bool IsLoaded => MaybeModule != null;
        private IPythonModule MaybeModule => Volatile.Read(ref _module);

        private IPythonModule GetModule() {
            var module = Volatile.Read(ref _module);
            if (module != null) {
                return module;
            }

            module = _interpreter.ImportModule(_name);
            if (module != null) {
                Debug.Assert(!(module is AstNestedPythonModule), "ImportModule should not return nested module");
            }

            if (module == null) {
                module = new SentinelModule(_name, false);
            }

            return Interlocked.CompareExchange(ref _module, module, null) ?? module;
        }

        public IEnumerable<string> GetChildrenModules() => GetModule().GetChildrenModules();

        public override IMember GetMember(IModuleContext context, string name)
            => GetModule().GetMember(context, name);

        public override IEnumerable<string> GetMemberNames(IModuleContext context) =>
            // TODO: Make GetMemberNames() faster than Imported()
            GetModule().GetMemberNames(context);

        public void Imported(IModuleContext context) => GetModule().Imported(context);
    }
}<|MERGE_RESOLUTION|>--- conflicted
+++ resolved
@@ -22,29 +22,14 @@
 using Microsoft.PythonTools.Analysis.Infrastructure;
 
 namespace Microsoft.PythonTools.Interpreter.Ast {
-<<<<<<< HEAD
-    class AstNestedPythonModule : PythonModuleType, IPythonModule, ILocatedMember {
-        private IPythonModule _module;
-=======
-    internal sealed class AstNestedPythonModule : IPythonModule, ILocatedMember {
+    internal sealed class AstNestedPythonModule : PythonModuleType, IPythonModule, ILocatedMember {
         private readonly string _name;
->>>>>>> ed51fa37
         private readonly IPythonInterpreter _interpreter;
         private IPythonModule _module;
 
-<<<<<<< HEAD
-        public AstNestedPythonModule(
-            IPythonInterpreter interpreter,
-            string name,
-            IReadOnlyList<string> importNames
-        ) : base(name) {
-            _interpreter = interpreter ?? throw new ArgumentNullException(nameof(interpreter));
-            _importNames = importNames ?? throw new ArgumentNullException(nameof(importNames));
-=======
         public AstNestedPythonModule(IPythonInterpreter interpreter, string fullName) {
             _interpreter = interpreter ?? throw new ArgumentNullException(nameof(interpreter));
             _name = fullName ?? throw new ArgumentNullException(nameof(fullName));
->>>>>>> ed51fa37
         }
 
         public override string Documentation => MaybeModule?.Documentation ?? string.Empty;
